--- conflicted
+++ resolved
@@ -127,11 +127,6 @@
      constructor, the input configuration file is parsed and all options are
      read and stored. ---*/
     
-<<<<<<< HEAD
-    config_container[iZone] = new CConfig(config_file_name, SU2_DOT, iZone, nZone, 0, true);
-
-    /*--- Set the MPI communicator ---*/
-=======
     if (multizone){
       strcpy(zone_file_name, driver_config->GetConfigFilename(iZone).c_str());
       config_container[iZone] = new CConfig(zone_file_name, SU2_DOT, iZone, nZone, 0, VERB_HIGH);
@@ -139,7 +134,6 @@
     else{
       config_container[iZone] = new CConfig(config_file_name, SU2_DOT, iZone, nZone, 0, VERB_HIGH);
     }
->>>>>>> 284b2a5b
     config_container[iZone]->SetMPICommunicator(MPICommunicator);
 
     /*--- Determine whether or not the FEM solver is used, which decides the
