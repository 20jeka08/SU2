--- conflicted
+++ resolved
@@ -207,7 +207,6 @@
 	 * \return <code>TRUE</code> if the element must be divided; otherwise <code>FALSE</code>.
 	 */
 	bool GetDivide(void);
-<<<<<<< HEAD
 
  /*!
   * \brief Initialize the array, which stores whether or not the faces have a constant Jacobian.
@@ -232,7 +231,6 @@
   * \return The color of the element in the partitioning.
   */
  virtual unsigned long GetColor(void);
-=======
   
   /*!
    * \brief Get the element global index in a parallel computation.
@@ -245,8 +243,7 @@
    * \return Global index of an element in a parallel computation.
    */
   void SetGlobalIndex(unsigned long val_globalindex);
->>>>>>> 3b025809
-	
+
 	/*!
 	 * \brief A virtual member.
 	 * \param[in] val_domainelement Index of the domain element which has a face shared by this boundary element.
