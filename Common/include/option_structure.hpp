/*!
 * \file option_structure.hpp
 * \brief Defines classes for referencing options for easy input in CConfig
 * \author J. Hicken, B. Tracey
 * \version 6.2.0 "Falcon"
 *
 * The current SU2 release has been coordinated by the
 * SU2 International Developers Society <www.su2devsociety.org>
 * with selected contributions from the open-source community.
 *
 * The main research teams contributing to the current release are:
 *  - Prof. Juan J. Alonso's group at Stanford University.
 *  - Prof. Piero Colonna's group at Delft University of Technology.
 *  - Prof. Nicolas R. Gauger's group at Kaiserslautern University of Technology.
 *  - Prof. Alberto Guardone's group at Polytechnic University of Milan.
 *  - Prof. Rafael Palacios' group at Imperial College London.
 *  - Prof. Vincent Terrapon's group at the University of Liege.
 *  - Prof. Edwin van der Weide's group at the University of Twente.
 *  - Lab. of New Concepts in Aeronautics at Tech. Institute of Aeronautics.
 *
 * Copyright 2012-2019, Francisco D. Palacios, Thomas D. Economon,
 *                      Tim Albring, and the SU2 contributors.
 *
 * SU2 is free software; you can redistribute it and/or
 * modify it under the terms of the GNU Lesser General Public
 * License as published by the Free Software Foundation; either
 * version 2.1 of the License, or (at your option) any later version.
 *
 * SU2 is distributed in the hope that it will be useful,
 * but WITHOUT ANY WARRANTY; without even the implied warranty of
 * MERCHANTABILITY or FITNESS FOR A PARTICULAR PURPOSE. See the GNU
 * Lesser General Public License for more details.
 *
 * You should have received a copy of the GNU Lesser General Public
 * License along with SU2. If not, see <http://www.gnu.org/licenses/>.
 */

#pragma once

#include "./mpi_structure.hpp"

#include <iostream>
#include <sstream>
#include <string>
#include <vector>
#include <map>
#include <cstdlib>
#include <algorithm>

using namespace std;

/*!
 * \class CCreateMap
 * \brief creates a map from a list by overloading operator()
 * \tparam T - the key type in the map
 * \tparam U - the mapped value type in the map
 * \author Boost.Assign and anonymous person on stackoverflow
 *
 * We need this to create static const maps that map strings to enum
 * types.  The implementation is based on the Boost.Assign library.  This
 * particular version is taken from
 * http://stackoverflow.com/questions/138600/initializing-a-static-stdmapint-int-in-c
 */
template <typename T, typename U>
class CCreateMap {
private:
  std::map<T, U> m_map;
public:
  CCreateMap(const T& key, const U& val) {
    m_map[key] = val;
  }
  CCreateMap<T, U>& operator()(const T& key, const U& val) {
    m_map[key] = val;
    return *this;
  }
  operator std::map<T, U>() {
    return m_map;
  }
};

/*!
 * \brief utility function for converting strings to uppercase
 * \param[in, out] str - string we want to convert
 */
inline void StringToUpperCase(string & str) {
  std::transform(str.begin(), str.end(), str.begin(), ::toupper);
}

/*!
 * \brief utility function for converting strings to uppercase
 * \param[in] str - string we want a copy of converted to uppercase
 * \returns a copy of str in uppercase
 */
inline string StringToUpperCase(const string & str) {
  string upp_str(str);
  std::transform(upp_str.begin(), upp_str.end(), upp_str.begin(), ::toupper);
  return upp_str;
}

/*!
 * \brief different software components of SU2
 */
enum SU2_COMPONENT {
  SU2_CFD = 1,	/*!< \brief Running the SU2_CFD software. */
  SU2_DEF = 2,	/*!< \brief Running the SU2_DEF software. */
  SU2_DOT = 3,	/*!< \brief Running the SU2_DOT software. */
  SU2_MSH = 4,	/*!< \brief Running the SU2_MSH software. */
  SU2_GEO = 5,	/*!< \brief Running the SU2_GEO software. */
  SU2_SOL = 6 	/*!< \brief Running the SU2_SOL software. */
};

const unsigned int EXIT_DIVERGENCE = 2; /*!< \brief Exit code (divergence). */

const unsigned int BUFSIZE = 3000000;		     /*!< \brief MPI buffer. */
const unsigned int MAX_PARAMETERS = 10;		   /*!< \brief Maximum number of parameters for a design variable definition. */
const unsigned int MAX_NUMBER_PERIODIC = 10; /*!< \brief Maximum number of periodic boundary conditions. */
const unsigned int MAX_STRING_SIZE = 200;    /*!< \brief Maximum number of domains. */
const unsigned int MAX_NUMBER_FFD = 15;	     /*!< \brief Maximum number of FFDBoxes for the FFD. */
const unsigned int MAX_SOLS = 7;		         /*!< \brief Maximum number of solutions at the same time (dimension of solution container array). */
const unsigned int MAX_TERMS = 6;		         /*!< \brief Maximum number of terms in the numerical equations (dimension of solver container array). */
const unsigned int MAX_TERMS_FEA = 10;       /*!< \brief Maximum number of terms in the numerical equations (dimension of solver container array). */
const unsigned int MAX_ZONES = 3;            /*!< \brief Maximum number of zones. */
const unsigned int MAX_FE_KINDS = 4;            	/*!< \brief Maximum number of Finite Elements. */
const unsigned int NO_RK_ITER = 0;		       /*!< \brief No Runge-Kutta iteration. */

const unsigned int OVERHEAD = 4; /*!< \brief Overhead space above nMarker when allocating space for boundary elems (MPI + periodic). */

const unsigned int MESH_0 = 0; /*!< \brief Definition of the finest grid level. */
const unsigned int MESH_1 = 1; /*!< \brief Definition of the finest grid level. */
const unsigned int ZONE_0 = 0; /*!< \brief Definition of the first grid domain. */
const unsigned int ZONE_1 = 1; /*!< \brief Definition of the second grid domain. */
const unsigned int INST_0 = 0; /*!< \brief Definition of the first instance per grid level. */

const su2double STANDARD_GRAVITY = 9.80665;           /*!< \brief Acceleration due to gravity at surface of earth. */

const su2double UNIVERSAL_GAS_CONSTANT = 8.3144598;  /*!< \brief Universal gas constant in J/(mol*K) */

const su2double EPS = 1.0E-16;		   /*!< \brief Error scale. */
const su2double TURB_EPS = 1.0E-16; /*!< \brief Turbulent Error scale. */

const su2double ONE2 = 0.5;			   /*!< \brief One divided by two. */
const su2double TWO3 = 2.0 / 3.0;	 /*!< \brief Two divided by three. */
const su2double FOUR3 = 4.0 / 3.0;  /*!< \brief Four divided by three. */

const su2double PI_NUMBER = 4.0 * atan(1.0);	/*!< \brief Pi number. */

const int MASTER_NODE = 0;			/*!< \brief Master node for MPI parallelization. */
const int SINGLE_NODE = 1;			/*!< \brief There is only a node in the MPI parallelization. */
const int SINGLE_ZONE = 1;			/*!< \brief There is only a zone. */

const unsigned short COMM_TYPE_UNSIGNED_LONG  = 1; /*!< \brief Communication type for unsigned long. */
const unsigned short COMM_TYPE_LONG           = 2; /*!< \brief Communication type for long. */
const unsigned short COMM_TYPE_UNSIGNED_SHORT = 3; /*!< \brief Communication type for unsigned short. */
const unsigned short COMM_TYPE_DOUBLE         = 4; /*!< \brief Communication type for double. */
const unsigned short COMM_TYPE_CHAR           = 5; /*!< \brief Communication type for char. */
const unsigned short COMM_TYPE_SHORT          = 6; /*!< \brief Communication type for short. */
const unsigned short COMM_TYPE_INT            = 7; /*!< \brief Communication type for int. */

const unsigned short N_ELEM_TYPES = 7;           /*!< \brief General output & CGNS defines. */
const unsigned short N_POINTS_LINE = 2;          /*!< \brief General output & CGNS defines. */
const unsigned short N_POINTS_TRIANGLE = 3;      /*!< \brief General output & CGNS defines. */
const unsigned short N_POINTS_QUADRILATERAL = 4; /*!< \brief General output & CGNS defines. */
const unsigned short N_POINTS_TETRAHEDRON = 4;   /*!< \brief General output & CGNS defines. */
const unsigned short N_POINTS_HEXAHEDRON = 8;    /*!< \brief General output & CGNS defines. */
const unsigned short N_POINTS_PYRAMID = 5;       /*!< \brief General output & CGNS defines. */
const unsigned short N_POINTS_PRISM = 6;         /*!< \brief General output & CGNS defines. */

/*!
 * \brief Boolean answers
 */
enum ANSWER {
  NONE = 0,
  NO = 0,    /*!< \brief Boolean definition of no. */
  YES = 1	/*!< \brief Boolean definition of yes. */
};

/*!
 * \brief Average method for marker analyze
 */
enum AVERAGE_TYPE {
  AVERAGE_AREA = 1, /*!< \brief Area-weighted average. */
  AVERAGE_MASSFLUX = 2 /*!< \brief Mass-flux weighted average. */
};
static const map<string, AVERAGE_TYPE> Average_Map = CCreateMap<string, AVERAGE_TYPE>
("AREA", AVERAGE_AREA)
("MASSFLUX", AVERAGE_MASSFLUX);

/*!
 * \brief different solver types for the CFD component
 */
enum ENUM_SOLVER {
  NO_SOLVER = 0,						/*!< \brief Definition of no solver. */
  EULER = 1,							/*!< \brief Definition of the Euler's solver. */
  NAVIER_STOKES = 2,					/*!< \brief Definition of the Navier-Stokes' solver. */
  RANS = 3,								/*!< \brief Definition of the Reynolds-averaged Navier-Stokes' (RANS) solver. */
  HEAT_EQUATION_FVM = 28,     /*!< \brief Definition of the finite volume heat solver. */
  FLUID_STRUCTURE_INTERACTION = 12,		/*!< \brief Definition of a FSI solver. */
  FEM_ELASTICITY = 13,					/*!< \brief Definition of a FEM solver. */
  ADJ_EULER = 18,						/*!< \brief Definition of the continuous adjoint Euler's solver. */
  ADJ_NAVIER_STOKES = 19,				/*!< \brief Definition of the continuous adjoint Navier-Stokes' solver. */
  ADJ_RANS = 20,						/*!< \brief Definition of the continuous adjoint Reynolds-averaged Navier-Stokes' (RANS) solver. */
  TEMPLATE_SOLVER = 30,                 /*!< \brief Definition of template solver. */
  ZONE_SPECIFIC = 31,          /*!< \brief Definition of a solver option that will induce a zone-wise definition once the driver is created. Not a reference to an own solver. */
  DISC_ADJ_EULER = 35,
  DISC_ADJ_RANS = 36,
  DISC_ADJ_NAVIER_STOKES = 37,
  DISC_ADJ_HEAT = 38,
  DISC_ADJ_FEM_EULER = 65,
  DISC_ADJ_FEM_RANS = 66,
  DISC_ADJ_FEM_NS = 67,
  DISC_ADJ_FEM = 40,
  FEM_EULER = 50,                       /*!< \brief Definition of the finite element Euler's solver. */
  FEM_NAVIER_STOKES = 51,               /*!< \brief Definition of the finite element Navier-Stokes' solver. */
  FEM_RANS = 52,                        /*!< \brief Definition of the finite element Reynolds-averaged Navier-Stokes' (RANS) solver. */
  FEM_LES = 53,                         /*!< \brief Definition of the finite element Large Eddy Simulation Navier-Stokes' (LES) solver. */
  MULTIPHYSICS = 99
};
/* BEGIN_CONFIG_ENUMS */
static const map<string, ENUM_SOLVER> Solver_Map = CCreateMap<string, ENUM_SOLVER>
("NONE", NO_SOLVER)
("EULER", EULER)
("NAVIER_STOKES", NAVIER_STOKES)
("RANS", RANS)
("FEM_EULER", FEM_EULER)
("FEM_NAVIER_STOKES", FEM_NAVIER_STOKES)
("FEM_RANS", FEM_RANS)
("FEM_LES", FEM_LES)
("ADJ_EULER", ADJ_EULER)
("ADJ_NAVIER_STOKES", ADJ_NAVIER_STOKES)
("ADJ_RANS", ADJ_RANS )
("HEAT_EQUATION_FVM", HEAT_EQUATION_FVM)
("ELASTICITY", FEM_ELASTICITY)
("DISC_ADJ_EULER", DISC_ADJ_EULER)
("DISC_ADJ_RANS", DISC_ADJ_RANS)
("DISC_ADJ_NAVIERSTOKES", DISC_ADJ_EULER)
("DISC_ADJ_HEAT_EQUATION_FVM", DISC_ADJ_HEAT)
("DISC_ADJ_FEM_EULER", DISC_ADJ_FEM_EULER)
("DISC_ADJ_FEM_RANS", DISC_ADJ_FEM_RANS)
("DISC_ADJ_FEM_NS", DISC_ADJ_FEM_NS)
("DISC_ADJ_FEM", DISC_ADJ_FEM)
("FLUID_STRUCTURE_INTERACTION", FLUID_STRUCTURE_INTERACTION)
("TEMPLATE_SOLVER", TEMPLATE_SOLVER)
("ZONE_SPECIFIC", ZONE_SPECIFIC)
("MULTIPHYSICS", MULTIPHYSICS);

/*!
 * \brief different solver types for the multizone environment component
 */
enum ENUM_MULTIZONE {
  MZ_BLOCK_GAUSS_SEIDEL = 0,   /*!< \brief Definition of a Block-Gauss-Seidel multizone solver. */
  MZ_BLOCK_JACOBI = 1          /*!< \brief Definition of a Block-Jacobi solver. */
};
/* BEGIN_CONFIG_ENUMS */
static const map<string, ENUM_MULTIZONE> Multizone_Map = CCreateMap<string, ENUM_MULTIZONE>
("BLOCK_GAUSS_SEIDEL", MZ_BLOCK_GAUSS_SEIDEL)
("BLOCK_JACOBI", MZ_BLOCK_JACOBI);

/*!
 * \brief types of fluid solvers
 */
enum ENUM_FSI_FLUID_PROBLEM {
	  NO_SOLVER_FFSI = 0,			/*!< \brief Definition of no solver. */
	  EULER_FFSI = 1,				/*!< \brief Euler equations for the FSI problem */
	  NAVIER_STOKES_FFSI = 2,		/*!< \brief NS equations for the FSI problem */
	  RANS_FFSI = 3 				/*!< \brief RANS equations for the FSI problem */
};
static const map<string, ENUM_FSI_FLUID_PROBLEM> FSI_Fluid_Solver_Map = CCreateMap<string, ENUM_FSI_FLUID_PROBLEM>
("NONE", NO_SOLVER_FFSI)
("EULER", EULER_FFSI)
("NAVIER_STOKES", NAVIER_STOKES_FFSI)
("RANS", RANS_FFSI);

/*!
 * \brief types of structural solvers
 */
enum ENUM_FSI_STRUC_PROBLEM {
  NO_SOLVER_SFSI = 0,				/*!< \brief Definition of no solver. */
  FEM_ELASTICITY_SFSI = 13,		/*!< \brief Nonlinear elasticity equations for the FSI problem */
};
static const map<string, ENUM_FSI_STRUC_PROBLEM> FSI_Struc_Solver_Map = CCreateMap<string, ENUM_FSI_STRUC_PROBLEM>
("NONE", NO_SOLVER_SFSI)
("ELASTICITY", FEM_ELASTICITY_SFSI);

/*!
 * \brief Material geometric conditions
 */
enum ENUM_STRUCT_SOLVER {
	SMALL_DEFORMATIONS = 0,			/*!< \brief Definition of linear elastic material. */
	LARGE_DEFORMATIONS = 1,			/*!< \brief Definition of Neo-Hookean material. */
};
static const map<string, ENUM_STRUCT_SOLVER> Struct_Map = CCreateMap<string, ENUM_STRUCT_SOLVER>
("SMALL_DEFORMATIONS", SMALL_DEFORMATIONS)
("LARGE_DEFORMATIONS", LARGE_DEFORMATIONS);


/*!
 * \brief Material model
 */
enum ENUM_MATERIAL_MODEL {
	LINEAR_ELASTIC = 0,			/*!< \brief Definition of linear elastic material. */
	NEO_HOOKEAN = 1,			/*!< \brief Definition of Neo-Hookean material. */
	KNOWLES = 2,				/*!< \brief Definition of Knowles stored-energy potential */
	IDEAL_DE = 3				/*!< \brief Definition of ideal Dielectric Elastomer */
};
static const map<string, ENUM_MATERIAL_MODEL> Material_Map = CCreateMap<string, ENUM_MATERIAL_MODEL>
("LINEAR_ELASTIC", LINEAR_ELASTIC)
("NEO_HOOKEAN", NEO_HOOKEAN)
("KNOWLES", KNOWLES)
("IDEAL_DE", IDEAL_DE);

/*!
 * \brief Material compressibility
 */
enum ENUM_MAT_COMPRESS {
  COMPRESSIBLE_MAT = 0,		/*!< \brief Definition of compressible material. */
  NEARLY_INCOMPRESSIBLE_MAT = 1,	/*!< \brief Definition of nearly incompressible material. */
};
static const map<string, ENUM_MAT_COMPRESS> MatComp_Map = CCreateMap<string, ENUM_MAT_COMPRESS>
("COMPRESSIBLE", COMPRESSIBLE_MAT)
("NEARLY_INCOMPRESSIBLE", NEARLY_INCOMPRESSIBLE_MAT);



/*!
 * \brief types of interpolators
 */
enum ENUM_INTERPOLATOR {
  NEAREST_NEIGHBOR 	= 0,   	/*!< \brief Nearest Neigbhor interpolation */
  ISOPARAMETRIC 	= 1,	/*!< \brief Isoparametric interpolation, use CONSERVATIVE_INTERPOLATION=YES for conservative interpolation (S.A. Brown 1997).*/
  WEIGHTED_AVERAGE  = 3, 	/*!< \brief Sliding Mesh Approach E. Rinaldi 2015 */
  RADIAL_BASIS_FUNCTION= 4, /*!< \brief Radial basis function interpolation. */
};

static const map<string, ENUM_INTERPOLATOR> Interpolator_Map = CCreateMap<string, ENUM_INTERPOLATOR>
("NEAREST_NEIGHBOR", NEAREST_NEIGHBOR)
("ISOPARAMETRIC",    ISOPARAMETRIC)
("WEIGHTED_AVERAGE", WEIGHTED_AVERAGE)
("RADIAL_BASIS_FUNCTION", RADIAL_BASIS_FUNCTION);

/*!
 * \brief types of radial basis functions
 */
enum ENUM_RADIALBASIS {
  WENDLAND_C2 = 0,   /*!< \brief Wendland C2 radial basis function. */
  INV_MULTI_QUADRIC = 1, /*!< \brief Inversed multi quartic biharmonic spline. */
  GAUSSIAN = 2, /*!< \brief Gaussian basis function. */
  THIN_PLATE_SPLINE = 3, /*!< \brief Thin plate spline. */
  MULTI_QUADRIC = 4, /*!< \brief Multi quartic biharmonic spline. */
};

static const map<string, ENUM_RADIALBASIS> RadialBasisFunction_Map = CCreateMap<string, ENUM_RADIALBASIS>
("WENDLAND_C2", WENDLAND_C2)
("INV_MULTI_QUADRIC", INV_MULTI_QUADRIC)
("GAUSSIAN", GAUSSIAN)
("THIN_PLATE_SPLINE", THIN_PLATE_SPLINE)
("MULTI_QUADRIC", MULTI_QUADRIC);

/*!
 * \brief types of (coupling) transfers between distinct physical zones
 */

enum ENUM_TRANSFER {
  ZONES_ARE_EQUAL                   = 0,    /*!< \brief Zones are equal - no transfer. */
  NO_COMMON_INTERFACE               = 1,    /*!< \brief No common interface between the zones (geometrical). */
  NO_TRANSFER                       = 2,    /*!< \brief Zones may share a boundary, but still no coupling desired. */
  FLOW_TRACTION                     = 10,   /*!< \brief Flow traction coupling (between fluids and solids). */
  STRUCTURAL_DISPLACEMENTS          = 11,   /*!< \brief Structural displacements (between fluids and solids). */
  STRUCTURAL_DISPLACEMENTS_DISC_ADJ = 12,   /*!< \brief Adjoints of structural displacements (between fluids and solids). */
  SLIDING_INTERFACE                 = 13,   /*!< \brief Sliding interface (between fluids). */
  CONSERVATIVE_VARIABLES            = 14,   /*!< \brief General coupling that simply transfers the conservative variables (between same solvers). */
  MIXING_PLANE                      = 15,   /*!< \brief Mixing plane between fluids. */
  CONJUGATE_HEAT_FS                 = 16,   /*!< \brief Conjugate heat transfer (between compressible fluids and solids). */
  CONJUGATE_HEAT_WEAKLY_FS          = 17,   /*!< \brief Conjugate heat transfer (between incompressible fluids and solids). */
  CONJUGATE_HEAT_SF                 = 18,   /*!< \brief Conjugate heat transfer (between solids and compressible fluids). */
  CONJUGATE_HEAT_WEAKLY_SF          = 19,   /*!< \brief Conjugate heat transfer (between solids and incompressible fluids). */
};
static const map<string, ENUM_TRANSFER> Transfer_Map = CCreateMap<string, ENUM_TRANSFER>
("ZONES_ARE_EQUAL", ZONES_ARE_EQUAL)
("NO_COMMON_INTERFACE", NO_COMMON_INTERFACE)
("NO_TRANSFER", NO_TRANSFER)
("FLOW_TRACTION", FLOW_TRACTION)
("STRUCTURAL_DISPLACEMENTS", STRUCTURAL_DISPLACEMENTS)
("STRUCTURAL_DISPLACEMENTS_DISC_ADJ", STRUCTURAL_DISPLACEMENTS_DISC_ADJ)
("SLIDING_INTERFACE", SLIDING_INTERFACE)
("CONSERVATIVE_VARIABLES", CONSERVATIVE_VARIABLES)
("MIXING_PLANE", MIXING_PLANE)
("CONJUGATE_HEAT_FS", CONJUGATE_HEAT_FS)
("CONJUGATE_HEAT_WEAKLY_FS", CONJUGATE_HEAT_WEAKLY_FS)
("CONJUGATE_HEAT_SF", CONJUGATE_HEAT_SF)
("CONJUGATE_HEAT_WEAKLY_SF", CONJUGATE_HEAT_WEAKLY_SF);
/*!
 * \brief different regime modes
 */
enum ENUM_REGIME {
  COMPRESSIBLE = 0,			/*!< \brief Definition of compressible solver. */
  INCOMPRESSIBLE = 1,				/*!< \brief Definition of incompressible solver. */
};
static const map<string, ENUM_REGIME> Regime_Map = CCreateMap<string, ENUM_REGIME>
("COMPRESSIBLE", COMPRESSIBLE)
("INCOMPRESSIBLE", INCOMPRESSIBLE);

/*!
 * \brief different non-dimensional modes
 */
enum ENUM_KIND_NONDIM {
  DIMENSIONAL = 0,			    /*!< \brief Dimensional simulation (compressible or incompressible). */
  FREESTREAM_PRESS_EQ_ONE = 1, /*!< \brief Non-dimensional compressible simulation with freestream pressure equal to 1.0. */
  FREESTREAM_VEL_EQ_MACH = 2, /*!< \brief Non-dimensional compressible simulation with freestream velocity equal to Mach number. */
  FREESTREAM_VEL_EQ_ONE = 3, /*!< \brief Non-dimensional compressible simulation with freestream pressure equal to 1.0. */
  INITIAL_VALUES   = 4, /*!< \brief Non-dimensional incompressible simulation based on intial values for external flow. */
  REFERENCE_VALUES = 5 /*!< \brief Non-dimensional incompressible simulation based on custom reference values. */
};
static const map<string, ENUM_KIND_NONDIM> NonDim_Map = CCreateMap<string, ENUM_KIND_NONDIM>
("DIMENSIONAL", DIMENSIONAL)
("FREESTREAM_PRESS_EQ_ONE", FREESTREAM_PRESS_EQ_ONE)
("FREESTREAM_VEL_EQ_MACH",  FREESTREAM_VEL_EQ_MACH)
("FREESTREAM_VEL_EQ_ONE",   FREESTREAM_VEL_EQ_ONE)
("INITIAL_VALUES",   INITIAL_VALUES)
("REFERENCE_VALUES", REFERENCE_VALUES);

/*!
 * \brief different system of measurements
 */
enum ENUM_MEASUREMENTS {
  SI = 0,			/*!< \brief Definition of compressible solver. */
  US = 1				/*!< \brief Definition of incompressible solver. */
};
static const map<string, ENUM_MEASUREMENTS> Measurements_Map = CCreateMap<string, ENUM_MEASUREMENTS>
("SI", SI)
("US", US);

/*!
 * \brief different types of systems
 */
enum RUNTIME_TYPE {
  RUNTIME_FLOW_SYS = 2,			/*!< \brief One-physics case, the code is solving the flow equations(Euler and Navier-Stokes). */
  RUNTIME_TURB_SYS = 3,			/*!< \brief One-physics case, the code is solving the turbulence model. */
  RUNTIME_ADJPOT_SYS = 5,		/*!< \brief One-physics case, the code is solving the adjoint potential flow equation. */
  RUNTIME_ADJFLOW_SYS = 6,		/*!< \brief One-physics case, the code is solving the adjoint equations is being solved (Euler and Navier-Stokes). */
  RUNTIME_ADJTURB_SYS = 7,		/*!< \brief One-physics case, the code is solving the adjoint turbulence model. */
  RUNTIME_MULTIGRID_SYS = 14,   	/*!< \brief Full Approximation Storage Multigrid system of equations. */
  RUNTIME_FEA_SYS = 20,		/*!< \brief One-physics case, the code is solving the FEA equation. */
  RUNTIME_ADJFEA_SYS = 30,		/*!< \brief One-physics case, the code is solving the adjoint FEA equation. */
  RUNTIME_HEAT_SYS = 21,		/*!< \brief One-physics case, the code is solving the heat equation. */
  RUNTIME_ADJHEAT_SYS = 31, /*!< \brief One-physics case, the code is solving the adjoint heat equation. */
  RUNTIME_TRANS_SYS = 22,			/*!< \brief One-physics case, the code is solving the turbulence model. */
};

const int FLOW_SOL = 0;		/*!< \brief Position of the mean flow solution in the solver container array. */
const int ADJFLOW_SOL = 1;	/*!< \brief Position of the continuous adjoint flow solution in the solver container array. */

const int TURB_SOL = 2;		/*!< \brief Position of the turbulence model solution in the solver container array. */
const int ADJTURB_SOL = 3;	/*!< \brief Position of the continuous adjoint turbulence solution in the solver container array. */

const int TRANS_SOL = 4;	/*!< \brief Position of the transition model solution in the solver container array. */
const int HEAT_SOL = 5;		/*!< \brief Position of the heat equation in the solution solver array. */
const int ADJHEAT_SOL = 6;  /*!< \brief Position of the adjoint heat equation in the solution solver array. */

const int FEA_SOL = 0;			/*!< \brief Position of the FEA equation in the solution solver array. */
const int ADJFEA_SOL = 1;		/*!< \brief Position of the FEA adjoint equation in the solution solver array. */

const int TEMPLATE_SOL = 0;     /*!< \brief Position of the template solution. */

const int CONV_TERM = 0;	/*!< \brief Position of the convective terms in the numerics container array. */
const int VISC_TERM = 1;        /*!< \brief Position of the viscous terms in the numerics container array. */
const int SOURCE_FIRST_TERM = 2;        /*!< \brief Position of the first source term in the numerics container array. */
const int SOURCE_SECOND_TERM = 3;   /*!< \brief Position of the second source term in the numerics container array. */
const int CONV_BOUND_TERM = 4;       /*!< \brief Position of the convective boundary terms in the numerics container array. */
const int VISC_BOUND_TERM = 5;       /*!< \brief Position of the viscous boundary terms in the numerics container array. */

const int FEA_TERM = 0;			/*!< \brief Position of the finite element analysis terms in the numerics container array. */
const int DE_TERM = 1;			/*!< \brief Position of the dielectric terms in the numerics container array. */

const int MAT_NHCOMP  = 2;   /*!< \brief Position of the Neo-Hookean compressible material model. */
const int MAT_IDEALDE = 3;   /*!< \brief Position of the Ideal-DE material model. */
const int MAT_KNOWLES = 4;   /*!< \brief Position of the Knowles material model. */


/*!
 * \brief types of finite elements (in 2D or 3D)
 */

const int EL_TRIA = 0;		/*!< \brief Elements of three nodes (2D). */
const int EL_QUAD = 1;		/*!< \brief Elements of four nodes (2D). */

const int EL_TETRA = 0;		/*!< \brief Elements of four nodes (3D). */
const int EL_HEXA  = 1;		/*!< \brief Elements of eight nodes (3D). */
const int EL_PYRAM = 2;    /*!< \brief Elements of five nodes (3D). */
const int EL_PRISM = 3;    /*!< \brief Elements of six nodes (3D). */


/*!
 * \brief types of mathematical problem to solve
 */
enum ENUM_MATH_PROBLEM {
  DIRECT = 0,		/*!< \brief Direct problem */
  CONTINUOUS_ADJOINT = 1,		/*!< \brief Continuous adjoint problem */
  DISCRETE_ADJOINT = 2 /*< \brief AD-based discrete adjoint problem. */
};
static const map<string, ENUM_MATH_PROBLEM> Math_Problem_Map = CCreateMap<string, ENUM_MATH_PROBLEM>
("DIRECT", DIRECT)
("CONTINUOUS_ADJOINT", CONTINUOUS_ADJOINT)
("DISCRETE_ADJOINT", DISCRETE_ADJOINT);

/*!
 * \brief types of spatial discretizations
 */
enum ENUM_SPACE {
  NO_CONVECTIVE = 0, /*!< \brief No convective scheme is used. */
  SPACE_CENTERED = 1,		/*!< \brief Space centered convective numerical method. */
  SPACE_UPWIND = 2,		/*!< \brief Upwind convective numerical method. */
  FINITE_ELEMENT = 3		/*!< \brief Finite element convective numerical method. */
};
static const map<string, ENUM_SPACE> Space_Map = CCreateMap<string, ENUM_SPACE>
("NONE", NO_CONVECTIVE)
("SPACE_CENTERED", SPACE_CENTERED)
("SPACE_UPWIND", SPACE_UPWIND)
("FINITE_ELEMENT", FINITE_ELEMENT);

/*!
 * \brief types of fluid model
 */
enum ENUM_FLUIDMODEL {
	STANDARD_AIR = 0,
	IDEAL_GAS = 1, /*!< \brief _____. */
	VW_GAS = 2,
	PR_GAS = 3,
  CONSTANT_DENSITY = 4,
  INC_IDEAL_GAS = 5,
  INC_IDEAL_GAS_POLY = 6
};

static const map<string, ENUM_FLUIDMODEL> FluidModel_Map = CCreateMap<string, ENUM_FLUIDMODEL>
("STANDARD_AIR", STANDARD_AIR)
("IDEAL_GAS", IDEAL_GAS)
("VW_GAS", VW_GAS)
("PR_GAS", PR_GAS)
("CONSTANT_DENSITY", CONSTANT_DENSITY)
("INC_IDEAL_GAS", INC_IDEAL_GAS)
("INC_IDEAL_GAS_POLY", INC_IDEAL_GAS_POLY);

/*!
 * \brief types of density models
 */
enum ENUM_DENSITYMODEL {
	CONSTANT = 0,
  BOUSSINESQ = 1,
	VARIABLE = 2
};

static const map<string, ENUM_DENSITYMODEL> DensityModel_Map = CCreateMap<string, ENUM_DENSITYMODEL>
("CONSTANT", CONSTANT)
("BOUSSINESQ", BOUSSINESQ)
("VARIABLE", VARIABLE);

/*!
 * \brief types of initialization option
 */

enum ENUM_INIT_OPTION {
	REYNOLDS = 0, /*!< \brief _____. */
	TD_CONDITIONS = 1

};

static const map<string, ENUM_INIT_OPTION> InitOption_Map = CCreateMap<string, ENUM_INIT_OPTION>
("REYNOLDS", REYNOLDS)
("TD_CONDITIONS", TD_CONDITIONS);

/*!
 * \brief types of initialization option
 */

enum ENUM_FREESTREAM_OPTION {
	TEMPERATURE_FS = 0, /*!< \brief _____. */
	DENSITY_FS = 1

};

static const map<string, ENUM_FREESTREAM_OPTION> FreeStreamOption_Map = CCreateMap<string, ENUM_FREESTREAM_OPTION>
("TEMPERATURE_FS", TEMPERATURE_FS)
("DENSITY_FS", DENSITY_FS);

/*!
 * \brief types of viscosity model
 */
enum ENUM_VISCOSITYMODEL {
	CONSTANT_VISCOSITY = 0, /*!< \brief _____. */
	SUTHERLAND = 1,
  POLYNOMIAL_VISCOSITY = 2
};

static const map<string, ENUM_VISCOSITYMODEL> ViscosityModel_Map = CCreateMap<string, ENUM_VISCOSITYMODEL>
("CONSTANT_VISCOSITY", CONSTANT_VISCOSITY)
("SUTHERLAND", SUTHERLAND)
("POLYNOMIAL_VISCOSITY", POLYNOMIAL_VISCOSITY);

/*!
 * \brief types of thermal conductivity model
 */
enum ENUM_CONDUCTIVITYMODEL {
	CONSTANT_CONDUCTIVITY = 0, /*!< \brief _____. */
	CONSTANT_PRANDTL = 1,
  POLYNOMIAL_CONDUCTIVITY = 2
};

static const map<string, ENUM_CONDUCTIVITYMODEL> ConductivityModel_Map = CCreateMap<string, ENUM_CONDUCTIVITYMODEL>
("CONSTANT_CONDUCTIVITY", CONSTANT_CONDUCTIVITY)
("CONSTANT_PRANDTL", CONSTANT_PRANDTL)
("POLYNOMIAL_CONDUCTIVITY", POLYNOMIAL_CONDUCTIVITY);

/*!
 * \brief types of turbulent thermal conductivity model
 */
enum ENUM_CONDUCTIVITYMODEL_TURB {
  NO_CONDUCTIVITY_TURB  = 0,  /*!< \brief No turbulent contribution to the effective thermal conductivity for RANS. */
  CONSTANT_PRANDTL_TURB = 1   /*!< \brief Include contribution to effective conductivity using constant turbulent Prandtl number for RANS. */
};

static const map<string, ENUM_CONDUCTIVITYMODEL_TURB> TurbConductivityModel_Map = CCreateMap<string, ENUM_CONDUCTIVITYMODEL_TURB>
("NONE", NO_CONDUCTIVITY_TURB)
("CONSTANT_PRANDTL_TURB", CONSTANT_PRANDTL_TURB);

/*!
 * \brief types of unsteady mesh motion
 */
enum ENUM_GRIDMOVEMENT {
  NO_MOVEMENT = 0, /*!< \brief Simulation on a static mesh. */
  RIGID_MOTION = 2,		/*!< \brief Simulation with rigid mesh motion (plunging/pitching/rotation). */
  ROTATING_FRAME = 8,    /*!< \brief Simulation in a rotating frame. */
  ELASTICITY = 9,    /*!< \brief Linear Elasticity. */
  STEADY_TRANSLATION = 11,    /*!< \brief Simulation in a steadily translating frame. */
  GUST = 12, /*!< \brief Simulation on a static mesh with a gust. */
  MOVING_HTP = 13,    /*!< \brief Simulation with moving HTP (rotation). */

};

static const map<string, ENUM_GRIDMOVEMENT> GridMovement_Map = CCreateMap<string, ENUM_GRIDMOVEMENT>
("NONE", NO_MOVEMENT)
("RIGID_MOTION", RIGID_MOTION)
("ROTATING_FRAME", ROTATING_FRAME)
("ELASTICITY", ELASTICITY)
("MOVING_HTP", MOVING_HTP)
("STEADY_TRANSLATION", STEADY_TRANSLATION)
("GUST", GUST);



enum ENUM_SURFACEMOVEMENT {
  DEFORMING = 1,
  MOVING_WALL = 2,
  AEROELASTIC = 3,    /*!< \brief Simulation with aeroelastic motion. */
  AEROELASTIC_RIGID_MOTION = 4, /*!< \brief Simulation with rotation and aeroelastic motion. */
  FLUID_STRUCTURE = 5,		/*!< \brief Fluid structure deformation. */
  EXTERNAL = 6,
  EXTERNAL_ROTATION = 7,
  FLUID_STRUCTURE_STATIC = 8 /*!< \brief Fluid structure deformation with no grid velocity. */
  
};

static const map<string, ENUM_SURFACEMOVEMENT> SurfaceMovement_Map = CCreateMap<string, ENUM_SURFACEMOVEMENT>
("DEFORMING", DEFORMING)
("MOVING_WALL", MOVING_WALL)
("AEROELASTIC_RIGID_MOTION", AEROELASTIC_RIGID_MOTION)
("AEROELASTIC", AEROELASTIC)
("FLUID_STRUCTURE_STATIC", FLUID_STRUCTURE_STATIC)
("FLUID_STRUCTURE", FLUID_STRUCTURE)
("EXTERNAL", EXTERNAL)
("EXTERNAL_ROTATION", EXTERNAL_ROTATION);


/*!
 * \brief type of wind gusts
 */
enum ENUM_GUST_TYPE {
  NO_GUST = 0,      /*!< \brief _______. */
  TOP_HAT = 1,      /*!< \brief Top-hat function shaped gust  */
  SINE = 2,         /*!< \brief  Sine shaped gust */
  ONE_M_COSINE = 3, /*!< \brief  1-cosine shaped gust */
  VORTEX = 4,       /*!< \brief  A gust made from vortices */
  EOG = 5           /*!< \brief  An extreme operating gust */
};
static const map<string, ENUM_GUST_TYPE> Gust_Type_Map = CCreateMap<string, ENUM_GUST_TYPE>
("NONE", NO_GUST)
("TOP_HAT", TOP_HAT)
("SINE", SINE)
("ONE_M_COSINE", ONE_M_COSINE)
("VORTEX", VORTEX)
("EOG", EOG);

/*!
 * \brief type of wind direction
 */
enum ENUM_GUST_DIR {
  X_DIR = 0,        /*!< \brief _______. */
  Y_DIR = 1 		 /*!< \brief _______. */
};
static const map<string, ENUM_GUST_DIR> Gust_Dir_Map = CCreateMap<string, ENUM_GUST_DIR>
("X_DIR", X_DIR)
("Y_DIR", Y_DIR);

// If you add to ENUM_CENTERED, you must also add the option to ENUM_CONVECTIVE
/*!
 * \brief types of centered spatial discretizations
 */
enum ENUM_CENTERED {
  NO_CENTERED = 0,    /*!< \brief No centered scheme is used. */
  JST = 1,            /*!< \brief Jameson-Smith-Turkel centered numerical method. */
  LAX = 2,            /*!< \brief Lax-Friedrich centered numerical method. */
  JST_KE = 4          /*!< \brief Kinetic Energy preserving Jameson-Smith-Turkel centered numerical method. */
};
static const map<string, ENUM_CENTERED> Centered_Map = CCreateMap<string, ENUM_CENTERED>
("NONE", NO_CENTERED)
("JST", JST)
("JST_KE", JST_KE)
("LAX-FRIEDRICH", LAX);


// If you add to ENUM_UPWIND, you must also add the option to ENUM_CONVECTIVE
/*!
 * \brief types of upwind spatial discretizations
 */
enum ENUM_UPWIND {
  NO_UPWIND = 0,              /*!< \brief No upwind scheme is used. */
  ROE = 1,                    /*!< \brief Roe's upwind numerical method. */
  SCALAR_UPWIND = 2,          /*!< \brief Scalar upwind numerical method. */
  AUSM = 3,                   /*!< \brief AUSM numerical method. */
  HLLC = 4,                   /*!< \brief HLLC numerical method. */
  SW = 5,                     /*!< \brief Steger-Warming method. */
  MSW = 6,                    /*!< \brief Modified Steger-Warming method. */
  TURKEL = 7,                 /*!< \brief Roe-Turkel's upwind numerical method. */
  SLAU = 8,                   /*!< \brief Simple Low-Dissipation AUSM numerical method. */
  CUSP = 9,                   /*!< \brief Convective upwind and split pressure numerical method. */
  CONVECTIVE_TEMPLATE = 10,   /*!< \brief Template for new numerical method . */
  L2ROE = 11,                 /*!< \brief L2ROE numerical method . */
  LMROE = 12,                 /*!< \brief Rieper's Low Mach ROE numerical method . */
  SLAU2 = 13,                 /*!< \brief Simple Low-Dissipation AUSM 2 numerical method. */
  FDS = 14,                   /*!< \brief Flux difference splitting upwind method (incompressible flows). */
  LAX_FRIEDRICH = 15,         /*!< \brief Lax-Friedrich numerical method. */
  AUSMPLUSUP = 16,            /*!< \brief AUSM+ -up numerical method (All Speed) */
  AUSMPLUSUP2 = 17            /*!< \brief AUSM+ -up2 numerical method (All Speed) */
};
static const map<string, ENUM_UPWIND> Upwind_Map = CCreateMap<string, ENUM_UPWIND>
("NONE", NO_UPWIND)
("ROE", ROE)
("TURKEL_PREC", TURKEL)
("AUSM", AUSM)
("AUSMPLUSUP", AUSMPLUSUP)
("AUSMPLUSUP2", AUSMPLUSUP2)
("SLAU", SLAU)
("HLLC", HLLC)
("SW", SW)
("MSW", MSW)
("CUSP", CUSP)
("SCALAR_UPWIND", SCALAR_UPWIND)
("CONVECTIVE_TEMPLATE", CONVECTIVE_TEMPLATE)
("L2ROE", L2ROE)
("LMROE", LMROE)
("SLAU2", SLAU2)
("FDS", FDS)
("LAX-FRIEDRICH", LAX_FRIEDRICH);

/*!
 * \brief types of FEM spatial discretizations
 */
enum ENUM_FEM {
  NO_FEM = 0,    /*!< \brief No finite element scheme is used. */
  DG = 1             /*!< \brief Discontinuous Galerkin numerical method. */
};
static const map<string, ENUM_FEM> FEM_Map = CCreateMap<string, ENUM_FEM>
("NONE", NO_FEM)
("DG", DG);

/*!
 * \brief types of shock capturing method in Discontinuous Galerkin numerical method.
 */
enum ENUM_SHOCK_CAPTURING_DG {
  NO_SHOCK_CAPTURING = 0,            /*!< \brief Shock capturing is not used. */
  PERSSON = 1                        /*!< \brief Per-Olof Persson's sub-cell shock capturing method. */
};
static const map<string, ENUM_SHOCK_CAPTURING_DG> ShockCapturingDG_Map = CCreateMap<string, ENUM_SHOCK_CAPTURING_DG>
("NONE", NO_SHOCK_CAPTURING)
("PERSSON", PERSSON);

/*!
 * \brief types of matrix coloring to compute a sparse Jacobian matrix.
 */
enum ENUM_MATRIX_COLORING {
  GREEDY_COLORING = 0,            /*!< \brief Greedy type of algorithm for the coloring. */
  NATURAL_COLORING = 1            /*!< \brief One color for every DOF, very slow. Only to be used for debugging. */
};
static const map<string, ENUM_MATRIX_COLORING> MatrixColoring_Map = CCreateMap<string, ENUM_MATRIX_COLORING>
("GREEDY_COLORING", GREEDY_COLORING)
("NATURAL_COLORING", NATURAL_COLORING);

/*!
 * \brief types of slope limiters
 */
enum ENUM_LIMITER {
  NO_LIMITER           = 0, /*!< \brief No limiter. */
  VENKATAKRISHNAN      = 1,	/*!< \brief Slope limiter using Venkatakrisnan method (stencil formulation). */
  VENKATAKRISHNAN_WANG = 2,	/*!< \brief Slope limiter using Venkatakrisnan method, eps based on solution (stencil formulation). */
  BARTH_JESPERSEN      = 3, /*!< \brief Slope limiter using Barth-Jespersen method (stencil formulation). */
  VAN_ALBADA_EDGE      = 4, /*!< \brief Slope limiter using Van Albada method (edge formulation). */
  SHARP_EDGES          = 5, /*!< \brief Slope limiter using sharp edges. */
  WALL_DISTANCE        = 6  /*!< \brief Slope limiter using wall distance. */
};
static const map<string, ENUM_LIMITER> Limiter_Map = CCreateMap<string, ENUM_LIMITER>
("NONE", NO_LIMITER)
("VENKATAKRISHNAN", VENKATAKRISHNAN)
("VENKATAKRISHNAN_WANG", VENKATAKRISHNAN_WANG)
("BARTH_JESPERSEN", BARTH_JESPERSEN)
("VAN_ALBADA_EDGE", VAN_ALBADA_EDGE)
("SHARP_EDGES", SHARP_EDGES)
("WALL_DISTANCE", WALL_DISTANCE);

/*!
 * \brief types of turbulent models
 */
enum ENUM_TURB_MODEL {
  NO_TURB_MODEL = 0, /*!< \brief No turbulence model. */
  SA      = 1, /*!< \brief Kind of Turbulent model (Spalart-Allmaras). */
  SA_NEG  = 2, /*!< \brief Kind of Turbulent model (Spalart-Allmaras). */
  SST     = 3, /*!< \brief Kind of Turbulence model (Menter SST). */
  SA_E    = 4, /*!< \brief Kind of Turbulent model (Spalart-Allmaras Edwards). */
  SA_COMP = 5, /*!< \brief Kind of Turbulent model (Spalart-Allmaras Compressibility Correction). */
  SA_E_COMP = 6, /*!< \brief Kind of Turbulent model (Spalart-Allmaras Edwards with Compressibility Correction). */
};
static const map<string, ENUM_TURB_MODEL> Turb_Model_Map = CCreateMap<string, ENUM_TURB_MODEL>
("NONE", NO_TURB_MODEL)
("SA", SA)
("SA_NEG", SA_NEG)
("SST", SST)
("SA_E", SA_E)
("SA_COMP", SA_COMP)
("SA_E_COMP", SA_E_COMP);

/*!
 * \brief types of transition models
 */
enum ENUM_TRANS_MODEL {
  NO_TRANS_MODEL = 0,            /*!< \brief No transition model. */
  LM = 1,	/*!< \brief Kind of transition model (LM for Spalart-Allmaras). */
  BC = 2	/*!< \brief Kind of transition model (BAS-CAKMAKCIOGLU (BC) for Spalart-Allmaras). */
};
static const map<string, ENUM_TRANS_MODEL> Trans_Model_Map = CCreateMap<string, ENUM_TRANS_MODEL>
("NONE", NO_TRANS_MODEL)
("LM", LM)
("BC", BC); //BAS-CAKMAKCIOGLU

/*!
 * \brief types of subgrid scale models
 */
enum ENUM_SGS_MODEL {
  NO_SGS_MODEL = 0, /*!< \brief No subgrid scale model. */
  IMPLICIT_LES = 1, /*!< \brief Implicit LES, i.e. no explicit SGS model. */
  SMAGORINSKY  = 2, /*!< \brief Smagorinsky SGS model. */
  WALE         = 3, /*!< \brief Wall-Adapting Local Eddy-viscosity SGS model. */
  VREMAN       = 4  /*!< \brief Vreman SGS model. */
};
static const map<string, ENUM_SGS_MODEL> SGS_Model_Map = CCreateMap<string, ENUM_SGS_MODEL>
("NONE",         NO_SGS_MODEL)
("IMPLICIT_LES", IMPLICIT_LES)
("SMAGORINSKY",  SMAGORINSKY)
("WALE",         WALE)
("VREMAN",       VREMAN);

/*!
 * \brief types of hybrid RANS/LES models
 */
enum ENUM_HYBRIDRANSLES {
  NO_HYBRIDRANSLES = 0, /*!< \brief No turbulence model. */
  SA_DES   = 1, /*!< \brief Kind of Hybrid RANS/LES (SA - Detached Eddy Simulation (DES)). */
  SA_DDES  = 2,  /*!< \brief Kind of Hybrid RANS/LES (SA - Delayed DES (DDES) with Delta_max SGS ). */
  SA_ZDES  = 3,  /*!< \brief Kind of Hybrid RANS/LES (SA - Delayed DES (DDES) with Vorticity based SGS like Zonal DES). */
  SA_EDDES  = 4  /*!< \brief Kind of Hybrid RANS/LES (SA - Delayed DES (DDES) with Shear Layer Adapted SGS: Enhanced DDES). */
};
static const map<string, ENUM_HYBRIDRANSLES> HybridRANSLES_Map = CCreateMap<string, ENUM_HYBRIDRANSLES>
("NONE", NO_HYBRIDRANSLES)
("SA_DES", SA_DES)
("SA_DDES", SA_DDES)
("SA_ZDES", SA_ZDES)
("SA_EDDES", SA_EDDES);

/*!
 * \brief types of Roe Low Dissipation Schemes
 */
enum ENUM_ROELOWDISS {
    NO_ROELOWDISS = 0, /*!< \brief No Roe Low Dissipation model. */
    FD            = 1, /*!< \brief Numerical Blending based on DDES's F_d function */
    NTS           = 2, /*!< \brief Numerical Blending of Travin and Shur. */
    NTS_DUCROS    = 3,  /*!< \brief Numerical Blending of Travin and Shur + Ducros' Shock Sensor. */
    FD_DUCROS     = 4 /*!< \brief Numerical Blending based on DDES's F_d function + Ducros' Shock Sensor */
};
static const map<string, ENUM_ROELOWDISS> RoeLowDiss_Map = CCreateMap<string, ENUM_ROELOWDISS>
("NONE", NO_ROELOWDISS)
("FD", FD)
("NTS", NTS)
("NTS_DUCROS", NTS_DUCROS)
("FD_DUCROS", FD_DUCROS);

/*!
 * \brief types of wall functions.
 */
enum ENUM_WALL_FUNCTIONS {
  NO_WALL_FUNCTION          = 0,   /*!< \brief No wall function treatment, integration to the wall. Default behavior. */
  STANDARD_WALL_FUNCTION    = 1,   /*!< \brief Standard wall function. */
  ADAPTIVE_WALL_FUNCTION    = 2,   /*!< \brief Adaptive wall function. Formulation depends on y+. */
  SCALABLE_WALL_FUNCTION    = 3,   /*!< \brief Scalable wall function. */
  EQUILIBRIUM_WALL_MODEL    = 4,   /*!< \brief Equilibrium wall model for LES. */
  NONEQUILIBRIUM_WALL_MODEL = 5,   /*!< \brief Non-equilibrium wall model for LES. */
  LOGARITHMIC_WALL_MODEL    = 6    /*!< \brief Logarithmic law-of-the-wall model for LES. */
};
static const map<string, ENUM_WALL_FUNCTIONS> Wall_Functions_Map = CCreateMap<string, ENUM_WALL_FUNCTIONS>
("NO_WALL_FUNCTION",          NO_WALL_FUNCTION)
("STANDARD_WALL_FUNCTION",    STANDARD_WALL_FUNCTION)
("ADAPTIVE_WALL_FUNCTION",    ADAPTIVE_WALL_FUNCTION)
("SCALABLE_WALL_FUNCTION",    SCALABLE_WALL_FUNCTION)
("EQUILIBRIUM_WALL_MODEL",    EQUILIBRIUM_WALL_MODEL)
("NONEQUILIBRIUM_WALL_MODEL", NONEQUILIBRIUM_WALL_MODEL)
("LOGARITHMIC_WALL_MODEL", LOGARITHMIC_WALL_MODEL);

/*!
 * \brief type of time integration schemes
 */
enum ENUM_TIME_INT {
  RUNGE_KUTTA_EXPLICIT = 1,	/*!< \brief Explicit Runge-Kutta time integration definition. */
  EULER_EXPLICIT = 2,   	/*!< \brief Explicit Euler time integration definition. */
  EULER_IMPLICIT = 3,   	/*!< \brief Implicit Euler time integration definition. */
  CLASSICAL_RK4_EXPLICIT = 4,   /*!< \brief Classical RK4 time integration definition. */
  ADER_DG = 5                   /*!< \brief ADER-DG time integration definition. */
};
static const map<string, ENUM_TIME_INT> Time_Int_Map = CCreateMap<string, ENUM_TIME_INT>
("RUNGE-KUTTA_EXPLICIT", RUNGE_KUTTA_EXPLICIT)
("EULER_EXPLICIT", EULER_EXPLICIT)
("EULER_IMPLICIT", EULER_IMPLICIT)
("CLASSICAL_RK4_EXPLICIT", CLASSICAL_RK4_EXPLICIT)
("ADER_DG", ADER_DG);

/*!
 * \brief type of predictor for the ADER-DG time integration scheme.
 */
enum ENUM_ADER_PREDICTOR {
  ADER_ALIASED_PREDICTOR     = 1, /*!< \brief Aliased predictor, easiest to do. */
  ADER_NON_ALIASED_PREDICTOR = 2  /*!< \brief Non-aliased predictor. Consistent, but more difficult. */
};
static const map<string, ENUM_ADER_PREDICTOR> Ader_Predictor_Map = CCreateMap<string, ENUM_ADER_PREDICTOR>
("ADER_ALIASED_PREDICTOR", ADER_ALIASED_PREDICTOR)
("ADER_NON_ALIASED_PREDICTOR", ADER_NON_ALIASED_PREDICTOR);

/*!
 * \brief type of heat timestep calculation
 */
enum ENUM_HEAT_TIMESTEP {
  MINIMUM = 1, /*!< \brief Local time stepping based on minimum lambda.*/
  CONVECTIVE = 2, /*!< \brief Local time stepping based on convective spectral radius.*/
  VISCOUS = 3, /*!< \brief Local time stepping based on viscous spectral radius.*/
  BYFLOW = 4, /*!< \brief Unsing the mean solvers time step. */
};
static const map<string, ENUM_HEAT_TIMESTEP> Heat_TimeStep_Map = CCreateMap<string, ENUM_HEAT_TIMESTEP>
("LOCAL", MINIMUM)
("CONVECTIVE", CONVECTIVE)
("VISCOUS", VISCOUS)
("BYFLOW", BYFLOW);

/*!
 * \brief type of time integration schemes
 */
enum ENUM_TIME_INT_FEA {
  CD_EXPLICIT = 1,			/*!< \brief Support for implementing an explicit method. */
  NEWMARK_IMPLICIT = 2,   	/*!< \brief Implicit Newmark integration definition. */
  GENERALIZED_ALPHA = 3   		/*!< \brief Support for implementing another implicit method. */
};
static const map<string, ENUM_TIME_INT_FEA> Time_Int_Map_FEA = CCreateMap<string, ENUM_TIME_INT_FEA>
("CD_EXPLICIT", CD_EXPLICIT)
("NEWMARK_IMPLICIT", NEWMARK_IMPLICIT)
("GENERALIZED_ALPHA", GENERALIZED_ALPHA);

/*!
 * \brief type of time integration schemes
 */
enum ENUM_SPACE_ITE_FEA {
  NEWTON_RAPHSON = 1,			/*!< \brief Full Newton-Rapshon method. */
  MODIFIED_NEWTON_RAPHSON = 2   /*!< \brief Modified Newton-Raphson method. */
};
static const map<string, ENUM_SPACE_ITE_FEA> Space_Ite_Map_FEA = CCreateMap<string, ENUM_SPACE_ITE_FEA>
("NEWTON_RAPHSON", NEWTON_RAPHSON)
("MODIFIED_NEWTON_RAPHSON", MODIFIED_NEWTON_RAPHSON);

/*!
 * \brief types of schemes to compute the flow gradient
 */
enum ENUM_FLOW_GRADIENT {
  GREEN_GAUSS = 1,		/*!< \brief Gradients computation using Green Gauss theorem. */
  WEIGHTED_LEAST_SQUARES = 2	/*!< \brief Gradients computation using Weighted Least Squares. */
};
static const map<string, ENUM_FLOW_GRADIENT> Gradient_Map = CCreateMap<string, ENUM_FLOW_GRADIENT>
("GREEN_GAUSS", GREEN_GAUSS)
("WEIGHTED_LEAST_SQUARES", WEIGHTED_LEAST_SQUARES);

/*!
 * \brief types of action to take on a geometry structure
 */
enum GEOMETRY_ACTION {
  ALLOCATE = 0,     /*!<  \brief Allocate geometry structure. */
  UPDATE = 1       /*!<  \brief Update geometry structure (grid moving, adaptation, etc.). */
};

/*!
 * \brief types of action to perform when doing the geometry evaluation
 */
enum GEOMETRY_MODE {
  FUNCTION = 0,     /*!<  \brief Geometrical analysis. */
  GRADIENT = 1      /*!<  \brief Geometrical analysis and gradient using finite differences. */
};
static const map<string, GEOMETRY_MODE> GeometryMode_Map = CCreateMap<string, GEOMETRY_MODE>
("FUNCTION", FUNCTION)
("GRADIENT", GRADIENT);

/*!
 * \brief types of boundary conditions
 */
enum BC_TYPE {
  EULER_WALL = 1,		/*!< \brief Boundary Euler wall definition. */
  FAR_FIELD = 2,		/*!< \brief Boundary far-field definition. */
  SYMMETRY_PLANE = 3,   	/*!< \brief Boundary symmetry plane definition. */
  INLET_FLOW = 4,		/*!< \brief Boundary inlet flow definition. */
  OUTLET_FLOW = 5,		/*!< \brief Boundary outlet flow definition. */
  PERIODIC_BOUNDARY = 6,	/*!< \brief Periodic boundary definition. */
  NEARFIELD_BOUNDARY = 7,	/*!< \brief Near-Field boundary definition. */
  ELECTRODE_BOUNDARY = 8,	/*!< \brief Electrode boundary definition. */
  DIELEC_BOUNDARY = 9,	/*!< \brief Dipoisson boundary definition. */
  CUSTOM_BOUNDARY = 10,         /*!< \brief custom boundary definition. */
  INTERFACE_BOUNDARY = 11,	/*!< \brief Domain interface boundary definition. */
  DIRICHLET = 12,		/*!< \brief Boundary Euler wall definition. */
  NEUMANN = 13,		/*!< \brief Boundary Neumann definition. */
  DISPLACEMENT_BOUNDARY = 14,		/*!< \brief Boundary displacement definition. */
  LOAD_BOUNDARY = 15,		/*!< \brief Boundary Load definition. */
  FLOWLOAD_BOUNDARY = 16,		/*!< \brief Boundary Load definition. */
  SUPERSONIC_INLET = 19,		/*!< \brief Boundary supersonic inlet definition. */
  SUPERSONIC_OUTLET = 20,		/*!< \brief Boundary supersonic inlet definition. */
  ENGINE_INFLOW = 21,		/*!< \brief Boundary nacelle inflow. */
  ENGINE_EXHAUST = 22,		/*!< \brief Boundary nacelle exhaust. */
  RIEMANN_BOUNDARY= 24,   /*!< \brief Riemann Boundary definition. */
  ISOTHERMAL = 25,      /*!< \brief No slip isothermal wall boundary condition. */
  HEAT_FLUX  = 26,      /*!< \brief No slip constant heat flux wall boundary condition. */
  ACTDISK_INLET = 32,	/*!< \brief Actuator disk inlet boundary definition. */
  ACTDISK_OUTLET = 33,	/*!< \brief Actuator disk outlet boundary definition. */
  CLAMPED_BOUNDARY = 34,		/*!< \brief Clamped Boundary definition. */
  LOAD_DIR_BOUNDARY = 35,		/*!< \brief Boundary Load definition. */
  LOAD_SINE_BOUNDARY = 36,		/*!< \brief Sine-waveBoundary Load definition. */
  GILES_BOUNDARY= 37,   /*!< \brief Giles Boundary definition. */
  INTERNAL_BOUNDARY= 38,   /*!< \brief Internal Boundary definition. */
  FLUID_INTERFACE = 39,	/*!< \brief Domain interface definition. */
  DISP_DIR_BOUNDARY = 40,    /*!< \brief Boundary displacement definition. */
  DAMPER_BOUNDARY = 41,    /*!< \brief Damper. */
  CHT_WALL_INTERFACE = 50, /*!< \brief Domain interface definition. */
  SEND_RECEIVE = 99,		/*!< \brief Boundary send-receive definition. */
};


/*!
 * \brief different regime modes
 */
enum ENUM_2DFORM {
  PLANE_STRESS = 0,			/*!< \brief Definition of plane stress solver. */
  PLANE_STRAIN = 1			/*!< \brief Definition of plane strain solver. */
};
static const map<string, ENUM_2DFORM> ElasForm_2D = CCreateMap<string, ENUM_2DFORM>
("PLANE_STRESS", PLANE_STRESS)
("PLANE_STRAIN", PLANE_STRAIN);


/*!
 * \brief Kinds of relaxation for FSI problem
 */
enum ENUM_AITKEN {
  NO_RELAXATION = 0,			/*!< \brief No relaxation in the strongly coupled approach. */
  FIXED_PARAMETER = 1,			/*!< \brief Relaxation with a fixed parameter. */
  AITKEN_DYNAMIC = 2			/*!< \brief Relaxation using Aitken's dynamic parameter. */
};
static const map<string, ENUM_AITKEN> AitkenForm_Map = CCreateMap<string, ENUM_AITKEN>
("NONE", NO_RELAXATION)
("FIXED_PARAMETER", FIXED_PARAMETER)
("AITKEN_DYNAMIC", AITKEN_DYNAMIC);

/*!
 * \brief types of dynamic transfer methods
 */
enum ENUM_DYN_TRANSFER_METHOD {
  INSTANTANEOUS = 1,   /*!< \brief No ramp, load is transfer instantaneously. */
  POL_ORDER_1 = 2,     /*!< \brief The load is transferred using a ramp. */
  POL_ORDER_3 = 3,     /*!< \brief The load is transferred using an order 3 polynomial function */
  POL_ORDER_5 = 4,     /*!< \brief The load is transferred using an order 5 polynomial function */
  SIGMOID_10 = 5,      /*!< \brief The load is transferred using a sigmoid with parameter 10 */
  SIGMOID_20 = 6       /*!< \brief The load is transferred using a sigmoid with parameter 20 */
};
static const map<string, ENUM_DYN_TRANSFER_METHOD> Dyn_Transfer_Method_Map = CCreateMap<string, ENUM_DYN_TRANSFER_METHOD>
("INSTANTANEOUS", INSTANTANEOUS)
("RAMP", POL_ORDER_1)
("CUBIC", POL_ORDER_3)
("QUINTIC", POL_ORDER_5)
("SIGMOID_10", SIGMOID_10)
("SIGMOID_20", SIGMOID_20);


/*!
 * \brief Kinds of Design Variables for FEA problems 
 */
enum ENUM_DVFEA {
  NODV_FEA = 0,         /*!< \brief No design variable for FEA problems. */
  YOUNG_MODULUS = 1,		/*!< \brief Young modulus (E) as design variable. */
  POISSON_RATIO = 2,  	/*!< \brief Poisson ratio (Nu) as design variable. */
  DENSITY_VAL = 3,      /*!< \brief Density (Rho) as design variable. */
  DEAD_WEIGHT = 4,      /*!< \brief Dead Weight (Rho_DL) as design variable. */
  ELECTRIC_FIELD = 5    /*!< \brief Electric field (E) as design variable. */
};
static const map<string, ENUM_DVFEA> DVFEA_Map = CCreateMap<string, ENUM_DVFEA>
("NONE", NODV_FEA)
("YOUNG_MODULUS", YOUNG_MODULUS)
("POISSON_RATIO", POISSON_RATIO)
("DENSITY", DENSITY_VAL)
("DEAD_WEIGHT", DEAD_WEIGHT)
("ELECTRIC_FIELD", ELECTRIC_FIELD);


/*!
 * \brief types Riemann boundary treatments
 */
enum RIEMANN_TYPE {
  TOTAL_CONDITIONS_PT = 1,		/*!< \brief User specifies total pressure, total temperature, and flow direction. */
  DENSITY_VELOCITY = 2,         /*!< \brief User specifies density and velocity, and flow direction. */
  STATIC_PRESSURE = 3,           /*!< \brief User specifies static pressure. */
  TOTAL_SUPERSONIC_INFLOW = 4,	/*!< \brief User specifies total pressure, total temperature and Velocity components. */
  STATIC_SUPERSONIC_INFLOW_PT = 5, /*!< \brief User specifies static pressure, static temperature, and Mach components. */
  STATIC_SUPERSONIC_INFLOW_PD = 6, /*!< \brief User specifies static pressure, static temperature, and Mach components. */
  MIXING_IN = 7, /*!< \brief User does not specify anything information are retrieved from the other domain */
  MIXING_OUT = 8, /*!< \brief User does not specify anything information are retrieved from the other domain */
  SUPERSONIC_OUTFLOW = 9,
  RADIAL_EQUILIBRIUM = 10,
  TOTAL_CONDITIONS_PT_1D = 11,
  STATIC_PRESSURE_1D = 12,
  MIXING_IN_1D = 13,
  MIXING_OUT_1D =14
};

static const map<string, RIEMANN_TYPE> Riemann_Map = CCreateMap<string, RIEMANN_TYPE>
("TOTAL_CONDITIONS_PT", TOTAL_CONDITIONS_PT)
("DENSITY_VELOCITY", DENSITY_VELOCITY)
("STATIC_PRESSURE", STATIC_PRESSURE)
("TOTAL_SUPERSONIC_INFLOW", TOTAL_SUPERSONIC_INFLOW)
("STATIC_SUPERSONIC_INFLOW_PT", STATIC_SUPERSONIC_INFLOW_PT)
("STATIC_SUPERSONIC_INFLOW_PD", STATIC_SUPERSONIC_INFLOW_PD)
("MIXING_IN", MIXING_IN)
("MIXING_OUT", MIXING_OUT)
("MIXING_IN_1D", MIXING_IN_1D)
("MIXING_OUT_1D", MIXING_OUT_1D)
("SUPERSONIC_OUTFLOW", SUPERSONIC_OUTFLOW)
("RADIAL_EQUILIBRIUM", RADIAL_EQUILIBRIUM)
("TOTAL_CONDITIONS_PT_1D", TOTAL_CONDITIONS_PT_1D)
("STATIC_PRESSURE_1D", STATIC_PRESSURE_1D);


static const map<string, RIEMANN_TYPE> Giles_Map = CCreateMap<string, RIEMANN_TYPE>
("TOTAL_CONDITIONS_PT", TOTAL_CONDITIONS_PT)
("DENSITY_VELOCITY", DENSITY_VELOCITY)
("STATIC_PRESSURE", STATIC_PRESSURE)
("TOTAL_SUPERSONIC_INFLOW", TOTAL_SUPERSONIC_INFLOW)
("STATIC_SUPERSONIC_INFLOW_PT", STATIC_SUPERSONIC_INFLOW_PT)
("STATIC_SUPERSONIC_INFLOW_PD", STATIC_SUPERSONIC_INFLOW_PD)
("MIXING_IN", MIXING_IN)
("MIXING_OUT", MIXING_OUT)
("MIXING_IN_1D", MIXING_IN_1D)
("MIXING_OUT_1D", MIXING_OUT_1D)
("SUPERSONIC_OUTFLOW", SUPERSONIC_OUTFLOW)
("RADIAL_EQUILIBRIUM", RADIAL_EQUILIBRIUM)
("TOTAL_CONDITIONS_PT_1D", TOTAL_CONDITIONS_PT_1D)
("STATIC_PRESSURE_1D", STATIC_PRESSURE_1D);

/*!
 * \brief types of mixing process for averaging quantities at the boundaries.
 */
enum AVERAGEPROCESS_TYPE {
  ALGEBRAIC = 1,		/*!< \brief an algebraic average is computed at the boundary of interest. */
  AREA = 2,           /*!< \brief an area average is computed at the boundary of interest. */
  MIXEDOUT = 3,		 /*!< \brief an mixed-out average is computed at the boundary of interest. */
  MASSFLUX = 4           /*!< \brief a mass flow average is computed at the boundary of interest. */

};

static const map<string, AVERAGEPROCESS_TYPE> AverageProcess_Map = CCreateMap<string, AVERAGEPROCESS_TYPE>
("ALGEBRAIC", ALGEBRAIC)
("AREA", AREA)
("MIXEDOUT",  MIXEDOUT)
("MASSFLUX", MASSFLUX);

/*!
 * \brief types of mixing process for averaging quantities at the boundaries.
 */
enum MIXINGPLANE_INTERFACE_TYPE {
  MATCHING = 1,		/*!< \brief an algebraic average is computed at the boundary of interest. */
  NEAREST_SPAN = 2,           /*!< \brief an area average is computed at the boundary of interest. */
  LINEAR_INTERPOLATION = 3		 /*!< \brief an mixed-out average is computed at the boundary of interest. */
};

static const map<string, MIXINGPLANE_INTERFACE_TYPE> MixingPlaneInterface_Map = CCreateMap<string, MIXINGPLANE_INTERFACE_TYPE>
("MATCHING", MATCHING)
("NEAREST_SPAN",  NEAREST_SPAN)
("LINEAR_INTERPOLATION", LINEAR_INTERPOLATION);

/*!
 * \brief this option allow to compute the span-wise section in different ways.
 */
enum SPANWISE_TYPE {
  AUTOMATIC = 1,		/*!< \brief number of span-wise section are computed automatically */
  EQUISPACED = 2           /*!< \brief number of span-wise section are specified from the user */
};

static const map<string, SPANWISE_TYPE> SpanWise_Map = CCreateMap<string, SPANWISE_TYPE>
("AUTOMATIC", AUTOMATIC)
("EQUISPACED", EQUISPACED);

/*!
 * \brief types of mixing process for averaging quantities at the boundaries.
 */
enum TURBOMACHINERY_TYPE {
  AXIAL       = 1,		/*!< \brief axial turbomachinery. */
  CENTRIFUGAL = 2,    /*!< \brief centrifugal turbomachinery. */
  CENTRIPETAL = 3,		 /*!< \brief centripetal turbomachinery. */
  CENTRIPETAL_AXIAL = 4,		 /*!< \brief mixed flow turbine. */
  AXIAL_CENTRIFUGAL = 5		 /*!< \brief mixed flow turbine. */
};

static const map<string, TURBOMACHINERY_TYPE> TurboMachinery_Map = CCreateMap<string, TURBOMACHINERY_TYPE>
("AXIAL", AXIAL)
("CENTRIFUGAL", CENTRIFUGAL)
("CENTRIPETAL",  CENTRIPETAL)
("CENTRIPETAL_AXIAL",  CENTRIPETAL_AXIAL)
("AXIAL_CENTRIFUGAL",  AXIAL_CENTRIFUGAL);

///*!
// * \brief types of Turbomachinery performance indicators.
// */
//enum TURBO_PERFORMANCE_TYPE {
//  BLADE   = 1,		/*!< \brief Turbomachinery blade performances. */
//  STAGE = 2,      /*!< \brief Turbomachinery blade stage performances. */
//  TURBINE              = 3		/*!< \brief Turbomachinery turbine performances. */
//};
//
//static const map<string, TURBO_PERFORMANCE_TYPE> TurboPerformance_Map = CCreateMap<string, TURBO_PERFORMANCE_TYPE>
//("BLADE", BLADE)
//("STAGE", STAGE)
//("TURBINE", TURBINE);

/*!
 * \brief types of Turbomachinery performance flag.
 */
enum TURBO_MARKER_TYPE{
  INFLOW   = 1,		/*!< \brief flag for inflow marker for compute turboperformance. */
  OUTFLOW = 2     /*!< \brief flag for outflow marker for compute turboperformance. */
};

/*!
 * \brief types inlet boundary treatments
 */
enum INLET_TYPE {
  TOTAL_CONDITIONS = 1,		/*!< \brief User specifies total pressure, total temperature, and flow direction. */
  MASS_FLOW = 2,           /*!< \brief User specifies density and velocity (mass flow). */
  INPUT_FILE = 3,           /*!< \brief User specifies an input file. */
  VELOCITY_INLET = 4,       /*!< \brief Velocity inlet for an incompressible flow. */
  PRESSURE_INLET = 5        /*!< \brief Total pressure inlet for an incompressible flow. */
};
static const map<string, INLET_TYPE> Inlet_Map = CCreateMap<string, INLET_TYPE>
("TOTAL_CONDITIONS", TOTAL_CONDITIONS)
("MASS_FLOW", MASS_FLOW)
("INPUT_FILE", INPUT_FILE)
("VELOCITY_INLET", VELOCITY_INLET)
("PRESSURE_INLET", PRESSURE_INLET);

/*!
 * \brief types outlet boundary treatments
 */
enum OUTLET_TYPE {
  PRESSURE_OUTLET = 1,    /*!< \brief Gauge pressure outlet for incompressible flow */
  MASS_FLOW_OUTLET = 2,   /*!< \brief Mass flow outlet for incompressible flow. */
};
static const map<string, OUTLET_TYPE> Outlet_Map = CCreateMap<string, OUTLET_TYPE>
("PRESSURE_OUTLET", PRESSURE_OUTLET)
("MASS_FLOW_OUTLET", MASS_FLOW_OUTLET);

/*!
 * \brief types engine inflow boundary treatments
 */
enum ENGINE_INFLOW_TYPE {
  FAN_FACE_MACH = 1,	         /*!< \brief User specifies fan face mach number. */
  FAN_FACE_MDOT = 2,           /*!< \brief User specifies Static pressure. */
  FAN_FACE_PRESSURE = 3        /*!< \brief User specifies Static pressure. */
};
static const map<string, ENGINE_INFLOW_TYPE> Engine_Inflow_Map = CCreateMap<string, ENGINE_INFLOW_TYPE>
("FAN_FACE_MACH", FAN_FACE_MACH)
("FAN_FACE_MDOT", FAN_FACE_MDOT)
("FAN_FACE_PRESSURE", FAN_FACE_PRESSURE);

/*!
 * \brief types actuator disk boundary treatments
 */
enum ACTDISK_TYPE {
  VARIABLES_JUMP = 1,		/*!< \brief User specifies the variables jump. */
  BC_THRUST = 2,     /*!< \brief User specifies the BC thrust. */
  NET_THRUST = 3,     /*!< \brief User specifies the Net thrust. */
  DRAG_MINUS_THRUST = 4,     /*!< \brief User specifies the D-T. */
  MASSFLOW = 5,     /*!< \brief User specifies the massflow. */
  POWER = 6     /*!< \brief User specifies the power. */
};
static const map<string, ACTDISK_TYPE> ActDisk_Map = CCreateMap<string, ACTDISK_TYPE>
("VARIABLES_JUMP", VARIABLES_JUMP)
("BC_THRUST", BC_THRUST)
("NET_THRUST", NET_THRUST)
("DRAG_MINUS_THRUST", DRAG_MINUS_THRUST)
("MASSFLOW", MASSFLOW)
("POWER", POWER);

/*!
 * \brief types of geometric entities based on VTK nomenclature
 */
enum GEO_TYPE {
  VERTEX = 1,   		/*!< \brief VTK nomenclature for defining a vertex element. */
  LINE = 3,			/*!< \brief VTK nomenclature for defining a line element. */
  TRIANGLE = 5, 		/*!< \brief VTK nomenclature for defining a triangle element. */
  QUADRILATERAL = 9,		/*!< \brief VTK nomenclature for defining a quadrilateral element. */
  TETRAHEDRON = 10,     	/*!< \brief VTK nomenclature for defining a tetrahedron element. */
  HEXAHEDRON = 12,      	/*!< \brief VTK nomenclature for defining a hexahedron element. */
  PRISM = 13,     		/*!< \brief VTK nomenclature for defining a prism element. */
  PYRAMID = 14  		/*!< \brief VTK nomenclature for defining a pyramid element. */
};

/*!
 * \brief types of objective functions
 */
enum ENUM_OBJECTIVE {
  DRAG_COEFFICIENT = 1, 	      /*!< \brief Drag objective function definition. */
  LIFT_COEFFICIENT = 2, 	      /*!< \brief Lift objective function definition. */
  SIDEFORCE_COEFFICIENT = 3,	  /*!< \brief Side force objective function definition. */
  EFFICIENCY = 4,		            /*!< \brief Efficiency objective function definition. */
  INVERSE_DESIGN_PRESSURE = 5,	/*!< \brief Pressure objective function definition (inverse design). */
  INVERSE_DESIGN_HEATFLUX = 6,  /*!< \brief Heat flux objective function definition (inverse design). */
  TOTAL_HEATFLUX = 7,           /*!< \brief Total heat flux. */
  MAXIMUM_HEATFLUX = 8,         /*!< \brief Maximum heat flux. */
  TOTAL_AVG_TEMPERATURE = 70,   /*!< \brief Total averaged temperature. */
  MOMENT_X_COEFFICIENT = 9,	    /*!< \brief Pitching moment objective function definition. */
  MOMENT_Y_COEFFICIENT = 10,    /*!< \brief Rolling moment objective function definition. */
  MOMENT_Z_COEFFICIENT = 11,    /*!< \brief Yawing objective function definition. */
  EQUIVALENT_AREA = 12,		      /*!< \brief Equivalent area objective function definition. */
  NEARFIELD_PRESSURE = 13,	    /*!< \brief NearField Pressure objective function definition. */
  FORCE_X_COEFFICIENT = 14,	    /*!< \brief X-direction force objective function definition. */
  FORCE_Y_COEFFICIENT = 15,	    /*!< \brief Y-direction force objective function definition. */
  FORCE_Z_COEFFICIENT = 16,	    /*!< \brief Z-direction force objective function definition. */
  THRUST_COEFFICIENT = 17,		  /*!< \brief Thrust objective function definition. */
  TORQUE_COEFFICIENT = 18,		  /*!< \brief Torque objective function definition. */
  FIGURE_OF_MERIT = 19,		      /*!< \brief Rotor Figure of Merit objective function definition. */
  BUFFET_SENSOR = 20,             /*!< \brief Sensor for detecting separation. */
  SURFACE_TOTAL_PRESSURE = 28, 	    /*!< \brief Total Pressure objective function definition. */
  SURFACE_STATIC_PRESSURE = 29,      /*!< \brief Static Pressure objective function definition. */
  SURFACE_MASSFLOW = 30,           /*!< \brief Mass Flow Rate objective function definition. */
  SURFACE_MACH = 51,           /*!< \brief Mach number objective function definition. */
  SURFACE_UNIFORMITY = 52,           /*!< \brief Flow uniformity objective function definition. */
  SURFACE_SECONDARY = 53,           /*!< \brief Secondary flow strength objective function definition. */
  SURFACE_MOM_DISTORTION = 54,           /*!< \brief Momentum distortion objective function definition. */
  SURFACE_SECOND_OVER_UNIFORM = 55,   /*!< \brief Secondary over uniformity (relative secondary strength) objective function definition. */
  SURFACE_PRESSURE_DROP = 56, 	    /*!< \brief Pressure drop objective function definition. */
  CUSTOM_OBJFUNC = 31, 	           /*!< \brief Custom objective function definition. */
  TOTAL_PRESSURE_LOSS = 39,
  KINETIC_ENERGY_LOSS = 40,
  TOTAL_EFFICIENCY = 41,
  TOTAL_STATIC_EFFICIENCY = 42,
  EULERIAN_WORK = 43,
  TOTAL_ENTHALPY_IN = 44,
  FLOW_ANGLE_IN = 45,
  FLOW_ANGLE_OUT = 46,
  MASS_FLOW_IN = 47,
  MASS_FLOW_OUT = 48,
  PRESSURE_RATIO = 49,
  ENTROPY_GENERATION = 50,
  REFERENCE_GEOMETRY=60,          /*!<\brief Norm of displacements with respect to target geometry. */
  REFERENCE_NODE=61,              /*!<\brief Objective function defined as the difference of a particular node respect to a reference position. */
  VOLUME_FRACTION=62              /*!<\brief Volume average physical density, for material-based topology optimization applications. */
};

static const map<string, ENUM_OBJECTIVE> Objective_Map = CCreateMap<string, ENUM_OBJECTIVE>
("DRAG", DRAG_COEFFICIENT)
("LIFT", LIFT_COEFFICIENT)
("SIDEFORCE", SIDEFORCE_COEFFICIENT)
("EFFICIENCY", EFFICIENCY)
("INVERSE_DESIGN_PRESSURE", INVERSE_DESIGN_PRESSURE)
("INVERSE_DESIGN_HEATFLUX", INVERSE_DESIGN_HEATFLUX)
("MOMENT_X", MOMENT_X_COEFFICIENT)
("MOMENT_Y", MOMENT_Y_COEFFICIENT)
("MOMENT_Z", MOMENT_Z_COEFFICIENT)
("EQUIVALENT_AREA", EQUIVALENT_AREA)
("NEARFIELD_PRESSURE", NEARFIELD_PRESSURE)
("FORCE_X", FORCE_X_COEFFICIENT)
("FORCE_Y", FORCE_Y_COEFFICIENT)
("FORCE_Z", FORCE_Z_COEFFICIENT)
("THRUST", THRUST_COEFFICIENT)
("TORQUE", TORQUE_COEFFICIENT)
("TOTAL_HEATFLUX", TOTAL_HEATFLUX)
("MAXIMUM_HEATFLUX", MAXIMUM_HEATFLUX)
("TOTAL_AVG_TEMPERATURE", TOTAL_AVG_TEMPERATURE)
("FIGURE_OF_MERIT", FIGURE_OF_MERIT)
("BUFFET", BUFFET_SENSOR)
("SURFACE_TOTAL_PRESSURE", SURFACE_TOTAL_PRESSURE)
("SURFACE_STATIC_PRESSURE", SURFACE_STATIC_PRESSURE)
("SURFACE_MASSFLOW", SURFACE_MASSFLOW)
("SURFACE_MACH", SURFACE_MACH)
("SURFACE_UNIFORMITY", SURFACE_UNIFORMITY)
("SURFACE_SECONDARY", SURFACE_SECONDARY)
("SURFACE_MOM_DISTORTION", SURFACE_MOM_DISTORTION)
("SURFACE_SECOND_OVER_UNIFORM", SURFACE_SECOND_OVER_UNIFORM)
("SURFACE_PRESSURE_DROP", SURFACE_PRESSURE_DROP)
("CUSTOM_OBJFUNC", CUSTOM_OBJFUNC)
("TOTAL_EFFICIENCY", TOTAL_EFFICIENCY)
("TOTAL_STATIC_EFFICIENCY", TOTAL_STATIC_EFFICIENCY)
("TOTAL_PRESSURE_LOSS", TOTAL_PRESSURE_LOSS)
("EULERIAN_WORK", EULERIAN_WORK)
("TOTAL_ENTHALPY_IN", TOTAL_ENTHALPY_IN)
("FLOW_ANGLE_IN", FLOW_ANGLE_IN)
("FLOW_ANGLE_OUT", FLOW_ANGLE_OUT)
("MASS_FLOW_IN", MASS_FLOW_IN)
("MASS_FLOW_OUT", MASS_FLOW_OUT)
("PRESSURE_RATIO",  PRESSURE_RATIO)
("ENTROPY_GENERATION",  ENTROPY_GENERATION)
("KINETIC_ENERGY_LOSS", KINETIC_ENERGY_LOSS)
("REFERENCE_GEOMETRY", REFERENCE_GEOMETRY)
("REFERENCE_NODE", REFERENCE_NODE)
("VOLUME_FRACTION", VOLUME_FRACTION);

/*!
 * \brief types of residual criteria equations
 */

enum ENUM_RESIDUAL {
	RHO_RESIDUAL = 1, 	      /*!< \brief Rho equation residual criteria equation. */
	RHO_ENERGY_RESIDUAL = 2 	      /*!< \brief RhoE equation residual criteria equation. */
};

static const map<string, ENUM_RESIDUAL> Residual_Map = CCreateMap<string, ENUM_RESIDUAL>
("RHO", RHO_RESIDUAL)
("RHO_ENERGY", RHO_ENERGY_RESIDUAL);

/*!
 * \brief types of residual criteria for structural problems
 */

enum ENUM_RESFEM {
  RESFEM_RELATIVE = 1,         /*!< \brief Relative criteria: Res/Res0. */
  RESFEM_ABSOLUTE = 2          /*!< \brief Absolute criteria: abs(Res). */
};

static const map<string, ENUM_RESFEM> ResFem_Map = CCreateMap<string, ENUM_RESFEM>
("RELATIVE", RESFEM_RELATIVE)
("ABSOLUTE", RESFEM_ABSOLUTE);

/*!
 * \brief types of sensitivities to compute
 */
enum ENUM_SENS {
  SENS_GEOMETRY = 1,    	/*!< \brief Geometrical sensitivity. */
  SENS_MACH = 2,		/*!< \brief Mach number sensitivity. */
  SENS_AOA = 3, 		/*!< \brief Angle of attack sensitivity. */
  SENS_AOS = 4  		/*!< \brief Angle of Sideslip sensitivity. */
};
static const map<string, ENUM_SENS> Sens_Map = CCreateMap<string, ENUM_SENS>
("SENS_GEOMETRY", SENS_GEOMETRY)
("SENS_MACH", SENS_MACH)
("SENS_AOA", SENS_AOA)
("SENS_AOS", SENS_AOS);

/*!
 * \brief types of grid adaptation/refinement
 */
enum ENUM_ADAPT {
  NO_ADAPT = 0,                 /*!< \brief No grid adaptation. */
  FULL = 1,			/*!< \brief Do a complete grid refinement of all the computational grids. */
  FULL_FLOW = 2,		/*!< \brief Do a complete grid refinement of the flow grid. */
  FULL_ADJOINT = 3,		/*!< \brief Do a complete grid refinement of the adjoint grid. */
  GRAD_FLOW = 5,		/*!< \brief Do a gradient based grid adaptation of the flow grid. */
  GRAD_ADJOINT = 6,		/*!< \brief Do a gradient based grid adaptation of the adjoint grid. */
  GRAD_FLOW_ADJ = 7,		/*!< \brief Do a gradient based grid adaptation of the flow and adjoint grid. */
  COMPUTABLE = 9,		/*!< \brief Apply a computable error grid adaptation. */
  REMAINING = 10,		/*!< \brief Apply a remaining error grid adaptation. */
  WAKE = 12,			/*!< \brief Do a grid refinement on the wake. */
  SMOOTHING = 14,		/*!< \brief Do a grid smoothing of the geometry. */
  SUPERSONIC_SHOCK = 15,	/*!< \brief Do a grid smoothing. */
  PERIODIC = 17			/*!< \brief Add the periodic halo cells. */
};
static const map<string, ENUM_ADAPT> Adapt_Map = CCreateMap<string, ENUM_ADAPT>
("NONE", NO_ADAPT)
("FULL", FULL)
("FULL_FLOW", FULL_FLOW)
("FULL_ADJOINT", FULL_ADJOINT)
("GRAD_FLOW", GRAD_FLOW)
("GRAD_ADJOINT", GRAD_ADJOINT)
("GRAD_FLOW_ADJ", GRAD_FLOW_ADJ)
("COMPUTABLE", COMPUTABLE)
("REMAINING", REMAINING)
("WAKE", WAKE)
("SMOOTHING", SMOOTHING)
("SUPERSONIC_SHOCK", SUPERSONIC_SHOCK)
("PERIODIC", PERIODIC);

/*!
 * \brief types of input file formats
 */
enum ENUM_INPUT {
  SU2 = 1,                       /*!< \brief SU2 input format. */
  CGNS = 2                     /*!< \brief CGNS input format for the computational grid. */
};
static const map<string, ENUM_INPUT> Input_Map = CCreateMap<string, ENUM_INPUT>
("SU2", SU2)
("CGNS", CGNS);

const int CGNS_STRING_SIZE = 33;/*!< \brief Length of strings used in the CGNS format. */

/*!
 * \brief type of solution output file formats
 */
enum ENUM_OUTPUT {
  TECPLOT = 1,  		     /*!< \brief Tecplot format for the solution output. */
  TECPLOT_BINARY = 2,    /*!< \brief Tecplot binary format for the solution output. */
  FIELDVIEW = 3,  		   /*!< \brief FieldView format for the solution output. */
  FIELDVIEW_BINARY = 4,  /*!< \brief FieldView binary format for the solution output. */
  CSV = 5,			         /*!< \brief Comma-separated values format for the solution output. */
  CGNS_SOL = 6,  	     	 /*!< \brief CGNS format for the solution output. */
  PARAVIEW = 7,  		     /*!< \brief Paraview ASCII format for the solution output. */
  PARAVIEW_BINARY = 8    /*!< \brief Paraview binary format for the solution output. */
};
static const map<string, ENUM_OUTPUT> Output_Map = CCreateMap<string, ENUM_OUTPUT>
("TECPLOT", TECPLOT)
("TECPLOT_BINARY", TECPLOT_BINARY)
("FIELDVIEW", FIELDVIEW)
("FIELDVIEW_BINARY", FIELDVIEW_BINARY)
("CSV", CSV)
("CGNS", CGNS_SOL)
("PARAVIEW", PARAVIEW)
("PARAVIEW_BINARY", PARAVIEW_BINARY);

/*!
 * \brief type of volume sensitivity file formats (inout to SU2_DOT)
 */
enum ENUM_SENSITIVITY {
  SU2_NATIVE = 1,           /*!< \brief SU2 native binary format for the volume sensitivity input. */
  UNORDERED_ASCII = 2           /*!< \brief Unordered ASCII list (x,y,z,dJ/dx,dJ/dy/dJ/dz) format for the volume sensitivity input. */
};

static const map<string, ENUM_SENSITIVITY> Sensitivity_Map = CCreateMap<string, ENUM_SENSITIVITY>
("SU2_NATIVE", SU2_NATIVE)
("UNORDERED_ASCII", UNORDERED_ASCII);

/*!
 * \brief type of jump definition
 */
enum JUMP_DEFINITION {
  DIFFERENCE = 1,     /*!< \brief Jump given by a difference in values. */
  RATIO = 2           /*!< \brief Jump given by a ratio. */
};
static const map<string, JUMP_DEFINITION> Jump_Map = CCreateMap<string, JUMP_DEFINITION>
("DIFFERENCE", DIFFERENCE)
("RATIO", RATIO);

/*!
 * \brief type of multigrid cycle
 */
enum MG_CYCLE {
  V_CYCLE = 0,  		/*!< \brief V cycle. */
  W_CYCLE = 1,			/*!< \brief W cycle. */
  FULLMG_CYCLE = 2  /*!< \brief FullMG cycle. */
};
static const map<string, MG_CYCLE> MG_Cycle_Map = CCreateMap<string, MG_CYCLE>
("V_CYCLE", V_CYCLE)
("W_CYCLE", W_CYCLE)
("FULLMG_CYCLE", FULLMG_CYCLE);

/*!
 * \brief type of solution output variables
 */
enum ENUM_OUTPUT_VARS {
  DENSITY = 1,      /*!< \brief Density. */
  VEL_X = 2,        /*!< \brief X-component of velocity. */
  VEL_Y = 3,        /*!< \brief Y-component of velocity. */
  VEL_Z = 4,        /*!< \brief Z-component of velocity. */
  PRESSURE = 5, 		/*!< \brief Static pressure. */
  MACH = 6,         /*!< \brief Mach number. */
  TEMPERATURE = 7,  /*!< \brief Temperature. */
  LAM_VISC = 8,     /*!< \brief Laminar viscosity. */
  EDDY_VISC = 9     /*!< \brief Eddy viscosity. */
};
static const map<string, ENUM_OUTPUT_VARS> Output_Vars_Map = CCreateMap<string, ENUM_OUTPUT_VARS>
("DENSITY", DENSITY)
("VEL_X", VEL_X)
("VEL_Y", VEL_Y)
("VEL_Z", VEL_Z)
("PRESSURE", PRESSURE)
("MACH", MACH)
("TEMPERATURE", TEMPERATURE)
("LAM_VISC", LAM_VISC)
("EDDY_VISC", EDDY_VISC);

/*!
 * \brief types of design parameterizations
 */
enum ENUM_PARAM {
  NO_DEFORMATION = 0,       /*!< \brief No deformation. */

  TRANSLATION = 1,		       /*!< \brief Surface movement as design variable. */
  ROTATION = 2,			         /*!< \brief Surface rotation as design variable. */
  SCALE = 3,			           /*!< \brief Surface rotation as design variable. */
  
  FFD_SETTING = 10,		       /*!< \brief No surface deformation. */
  FFD_CONTROL_POINT = 11,	   /*!< \brief Free form deformation for 3D design (change a control point). */
  FFD_NACELLE = 12,	         /*!< \brief Free form deformation for 3D design (change a control point). */
  FFD_GULL = 13,	             /*!< \brief Free form deformation for 3D design (change a control point). */
  FFD_CAMBER = 14,		         /*!< \brief Free form deformation for 3D design (camber change). */
  FFD_TWIST = 15,		         /*!< \brief Free form deformation for 3D design (change the twist angle of a section). */
  FFD_THICKNESS = 16,		     /*!< \brief Free form deformation for 3D design (thickness change). */
  FFD_ROTATION = 18,		     /*!< \brief Free form deformation for 3D design (rotation around a line). */
  FFD_CONTROL_POINT_2D = 19, /*!< \brief Free form deformation for 2D design (change a control point). */
  FFD_CAMBER_2D = 20,		     /*!< \brief Free form deformation for 3D design (camber change). */
  FFD_THICKNESS_2D = 21,		 /*!< \brief Free form deformation for 3D design (thickness change). */
  FFD_TWIST_2D = 22,		     /*!< \brief Free form deformation for 3D design (camber change). */
  FFD_CONTROL_SURFACE = 23,	 /*!< \brief Free form deformation for 3D design (control surface). */
  FFD_ANGLE_OF_ATTACK = 24,   /*!< \brief Angle of attack for FFD problem. */

  HICKS_HENNE = 30,	         /*!< \brief Hicks-Henne bump function for airfoil deformation. */
  PARABOLIC = 31,		         /*!< \brief Parabolic airfoil definition as design variables. */
  NACA_4DIGITS = 32,	       /*!< \brief The four digits NACA airfoil family as design variables. */
  AIRFOIL = 33,		           /*!< \brief Airfoil definition as design variables. */
  CST = 34,                  /*!< \brief CST method with Kulfan parameters for airfoil deformation. */
  SURFACE_BUMP = 35,	       /*!< \brief Surfacebump function for flat surfaces deformation. */
  SURFACE_FILE = 36,		     /*!< \brief Nodal coordinates for surface set using a file (external parameterization). */
  
  DV_EFIELD = 40,            /*!< \brief Electric field in deformable membranes. */
  DV_YOUNG = 41,
  DV_POISSON = 42,
  DV_RHO = 43,
  DV_RHO_DL = 44,
  
  TRANSLATE_GRID = 50,       /*!< \brief Translate the volume grid. */
  ROTATE_GRID = 51,          /*!< \brief Rotate the volume grid */
  SCALE_GRID = 52,           /*!< \brief Scale the volume grid. */
  
  ANGLE_OF_ATTACK = 101	   /*!< \brief Angle of attack for airfoils. */
};
static const map<string, ENUM_PARAM> Param_Map = CCreateMap<string, ENUM_PARAM>
("FFD_SETTING", FFD_SETTING)
("FFD_CONTROL_POINT_2D", FFD_CONTROL_POINT_2D)
("FFD_TWIST_2D", FFD_TWIST_2D)
("FFD_ANGLE_OF_ATTACK", FFD_ANGLE_OF_ATTACK)
("FFD_CAMBER_2D", FFD_CAMBER_2D)
("FFD_THICKNESS_2D", FFD_THICKNESS_2D)
("HICKS_HENNE", HICKS_HENNE)
("SURFACE_BUMP", SURFACE_BUMP)
("ANGLE_OF_ATTACK", ANGLE_OF_ATTACK)
("NACA_4DIGITS", NACA_4DIGITS)
("TRANSLATION", TRANSLATION)
("ROTATION", ROTATION)
("SCALE", SCALE)
("FFD_CONTROL_POINT", FFD_CONTROL_POINT)
("FFD_ROTATION", FFD_ROTATION)
("FFD_CONTROL_SURFACE", FFD_CONTROL_SURFACE)
("FFD_NACELLE", FFD_NACELLE)
("FFD_GULL", FFD_GULL)
("FFD_TWIST", FFD_TWIST)
("FFD_CAMBER", FFD_CAMBER)
("FFD_THICKNESS", FFD_THICKNESS)
("PARABOLIC", PARABOLIC)
("AIRFOIL", AIRFOIL)
("SURFACE_FILE", SURFACE_FILE)
("NO_DEFORMATION", NO_DEFORMATION)
("CST", CST)
("ELECTRIC_FIELD", DV_EFIELD)
("YOUNG_MODULUS", DV_YOUNG)
("POISSON_RATIO", DV_POISSON)
("STRUCTURAL_DENSITY", DV_RHO)
("DEAD_WEIGHT", DV_RHO_DL)
("TRANSLATE_GRID", TRANSLATE_GRID)
("ROTATE_GRID", ROTATE_GRID)
("SCALE_GRID", SCALE_GRID)
;


/*!
 * \brief types of FFD Blending function
 */
enum ENUM_FFD_BLENDING{
  BSPLINE_UNIFORM = 0,
  BEZIER = 1,
};
static const map<string, ENUM_FFD_BLENDING> Blending_Map = CCreateMap<string, ENUM_FFD_BLENDING>
("BSPLINE_UNIFORM", BSPLINE_UNIFORM)
("BEZIER", BEZIER);

/*!
 * \brief types of solvers for solving linear systems
 */
enum ENUM_LINEAR_SOLVER {
  STEEPEST_DESCENT = 1,		/*!< \brief Steepest descent method for point inversion algoritm (Free-Form). */
  NEWTON = 2,			/*!< \brief Newton method for point inversion algorithm (Free-Form). */
  QUASI_NEWTON = 3,		/*!< \brief Quasi Newton method for point inversion algorithm (Free-Form). */
  CONJUGATE_GRADIENT = 4,	/*!< \brief Preconditionated conjugate gradient method for grid deformation. */
  FGMRES = 5,    	/*!< \brief Flexible Generalized Minimal Residual method. */
  BCGSTAB = 6,	/*!< \brief BCGSTAB - Biconjugate Gradient Stabilized Method (main solver). */
  RESTARTED_FGMRES = 7,  /*!< \brief Flexible Generalized Minimal Residual method with restart. */
<<<<<<< HEAD
  SMOOTHER_LUSGS = 8,  /*!< \brief LU_SGS smoother. */
  SMOOTHER_JACOBI = 9,  /*!< \brief Jacobi smoother. */
  SMOOTHER_ILU = 10,  /*!< \brief ILU smoother. */
  SMOOTHER_LINELET = 11,  /*!< \brief Linelet smoother. */
  PASTIX_LDLT = 12,  /*!< \brief PaStiX LDLT (complete) factorization. */
  PASTIX_LU = 13,  /*!< \brief PaStiX LU (complete) factorization. */
=======
  SMOOTHER = 8,  /*!< \brief Iterative smoother. */
>>>>>>> 604a861c
};
static const map<string, ENUM_LINEAR_SOLVER> Linear_Solver_Map = CCreateMap<string, ENUM_LINEAR_SOLVER>
("STEEPEST_DESCENT", STEEPEST_DESCENT)
("NEWTON", NEWTON)
("QUASI_NEWTON", QUASI_NEWTON)
("CONJUGATE_GRADIENT", CONJUGATE_GRADIENT)
("BCGSTAB", BCGSTAB)
("FGMRES", FGMRES)
("RESTARTED_FGMRES", RESTARTED_FGMRES)
<<<<<<< HEAD
("SMOOTHER_LUSGS", SMOOTHER_LUSGS)
("SMOOTHER_JACOBI", SMOOTHER_JACOBI)
("SMOOTHER_LINELET", SMOOTHER_LINELET)
("SMOOTHER_ILU", SMOOTHER_ILU)
("PASTIX_LDLT", PASTIX_LDLT)
("PASTIX_LU", PASTIX_LU);
=======
("SMOOTHER", SMOOTHER);
>>>>>>> 604a861c

/*!
 * \brief types surface continuity at the intersection with the FFD
 */
enum ENUM_FFD_CONTINUITY {
  DERIVATIVE_NONE = 0,		/*!< \brief No derivative continuity. */
  DERIVATIVE_1ST = 1,		/*!< \brief First derivative continuity. */
  DERIVATIVE_2ND = 2,	/*!< \brief Second derivative continuity. */
  USER_INPUT = 3			      /*!< \brief User input. */
};
static const map<string, ENUM_FFD_CONTINUITY> Continuity_Map = CCreateMap<string, ENUM_FFD_CONTINUITY>
("NO_DERIVATIVE", DERIVATIVE_NONE)
("1ST_DERIVATIVE", DERIVATIVE_1ST)
("2ND_DERIVATIVE", DERIVATIVE_2ND)
("USER_INPUT", USER_INPUT);

/*!
 * \brief types of coordinates systems for the FFD
 */
enum ENUM_FFD_COORD_SYSTEM {
  CARTESIAN = 0,
  CYLINDRICAL = 1,
  SPHERICAL = 2,
  POLAR = 3
};
static const map<string, ENUM_FFD_COORD_SYSTEM> CoordSystem_Map = CCreateMap<string, ENUM_FFD_COORD_SYSTEM>
("CARTESIAN", CARTESIAN)
("CYLINDRICAL", CYLINDRICAL)
("SPHERICAL", SPHERICAL)
("POLAR", POLAR);

/*!
 * \brief types of sensitivity smoothing
 */
enum ENUM_SENS_SMOOTHING {
  NO_SMOOTH = 0,		/*!< \brief No smoothing. */
  SOBOLEV = 1,		/*!< \brief Sobolev gradient smoothing. */
  BIGRID = 2	/*!< \brief Bi-grid technique smoothing. */
};
static const map<string, ENUM_SENS_SMOOTHING> Sens_Smoothing_Map = CCreateMap<string, ENUM_SENS_SMOOTHING>
("NONE", NO_SMOOTH)
("SOBOLEV", SOBOLEV)
("BIGRID", BIGRID);

/*!
 * \brief types of preconditioners for the linear solver
 */
enum ENUM_LINEAR_SOLVER_PREC {
  JACOBI = 1,		/*!< \brief Jacobi preconditioner. */
  LU_SGS = 2,		/*!< \brief LU SGS preconditioner. */
  LINELET = 3,  /*!< \brief Line implicit preconditioner. */
  ILU = 4,      /*!< \brief ILU(k) preconditioner. */
  PASTIX_ILU= 5,  /*!< \brief PaStiX ILU(k) preconditioner. */
  PASTIX_LU_P= 6,  /*!< \brief PaStiX LU as preconditioner. */
  PASTIX_LDLT_P= 7, /*!< \brief PaStiX LDLT as preconditioner. */
};
static const map<string, ENUM_LINEAR_SOLVER_PREC> Linear_Solver_Prec_Map = CCreateMap<string, ENUM_LINEAR_SOLVER_PREC>
("JACOBI", JACOBI)
("LU_SGS", LU_SGS)
("LINELET", LINELET)
("ILU", ILU)
("PASTIX_ILU", PASTIX_ILU)
("PASTIX_LU", PASTIX_LU_P)
("PASTIX_LDLT", PASTIX_LDLT_P);

/*!
 * \brief types of analytic definitions for various geometries
 */
enum ENUM_GEO_ANALYTIC {
  NO_GEO_ANALYTIC = 0,          /*!< \brief No analytic definition of the geometry. */
  NACA0012_AIRFOIL = 1, 	/*!< \brief Use the analytical definition of the NACA0012 for doing the grid adaptation. */
  NACA4412_AIRFOIL = 2, 	/*!< \brief Use the analytical definition of the NACA4412 for doing the grid adaptation. */
  CYLINDER = 3, 		/*!< \brief Use the analytical definition of a cylinder for doing the grid adaptation. */
  BIPARABOLIC = 4       	/*!< \brief Use the analytical definition of a biparabolic airfoil for doing the grid adaptation. */
};
static const map<string, ENUM_GEO_ANALYTIC> Geo_Analytic_Map = CCreateMap<string, ENUM_GEO_ANALYTIC>
("NONE", NO_GEO_ANALYTIC)
("NACA0012_AIRFOIL", NACA0012_AIRFOIL)
("NACA4412_AIRFOIL", NACA4412_AIRFOIL)
("CYLINDER", CYLINDER)
("BIPARABOLIC", BIPARABOLIC);

/*!
 * \brief types of axis orientation
 */
enum ENUM_GEO_DESCRIPTION {
	TWOD_AIRFOIL = 0, /*!< \brief Airfoil analysis. */
  WING = 1, 	      /*!< \brief Wing analysis. */
  FUSELAGE = 2,    /*!< \brief Fuselage analysis. */
  NACELLE = 3      /*!< \brief Nacelle analysis. */
};
static const map<string, ENUM_GEO_DESCRIPTION> Geo_Description_Map = CCreateMap<string, ENUM_GEO_DESCRIPTION>
("AIRFOIL", TWOD_AIRFOIL)
("WING", WING)
("FUSELAGE", FUSELAGE)
("NACELLE", NACELLE);

/*!
 * \brief types of schemes for unsteady computations
 */
enum ENUM_UNSTEADY {
  STEADY = 0,            /*!< \brief A steady computation. */
  TIME_STEPPING = 1,		 /*!< \brief Use a time stepping strategy for unsteady computations. */
  DT_STEPPING_1ST = 2,	 /*!< \brief Use a dual time stepping strategy for unsteady computations (1st order). */
  DT_STEPPING_2ND = 3,	 /*!< \brief Use a dual time stepping strategy for unsteady computations (2nd order). */
  ROTATIONAL_FRAME = 4,  /*!< \brief Use a rotational source term. */
  HARMONIC_BALANCE = 5    /*!< \brief Use a harmonic balance source term. */

};
static const map<string, ENUM_UNSTEADY> Unsteady_Map = CCreateMap<string, ENUM_UNSTEADY>
("NO", STEADY)
("TIME_STEPPING", TIME_STEPPING)
("DUAL_TIME_STEPPING-1ST_ORDER", DT_STEPPING_1ST)
("DUAL_TIME_STEPPING-2ND_ORDER", DT_STEPPING_2ND)
("HARMONIC_BALANCE", HARMONIC_BALANCE)
("ROTATIONAL_FRAME", ROTATIONAL_FRAME);

/*!
 * \brief types of criteria to determine when the solution is converged
 */
enum ENUM_CONVERGE_CRIT {
  CAUCHY = 1,			/*!< \brief Cauchy criteria to establish the convergence of the code. */
  RESIDUAL = 2			/*!< \brief Residual criteria to establish the convergence of the code. */
};
static const map<string, ENUM_CONVERGE_CRIT> Converge_Crit_Map = CCreateMap<string, ENUM_CONVERGE_CRIT>
("CAUCHY", CAUCHY)
("RESIDUAL", RESIDUAL);

/*!
 * \brief types of element stiffnesses imposed for FEA mesh deformation
 */
enum ENUM_DEFORM_STIFFNESS {
  CONSTANT_STIFFNESS = 0,               /*!< \brief Impose a constant stiffness for each element (steel). */
  INVERSE_VOLUME = 1,			/*!< \brief Impose a stiffness for each element that is inversely proportional to cell volume. */
  SOLID_WALL_DISTANCE = 2			/*!< \brief Impose a stiffness for each element that is proportional to the distance from the solid surface. */
};
static const map<string, ENUM_DEFORM_STIFFNESS> Deform_Stiffness_Map = CCreateMap<string, ENUM_DEFORM_STIFFNESS>
("CONSTANT_STIFFNESS", CONSTANT_STIFFNESS)
("INVERSE_VOLUME", INVERSE_VOLUME)
("WALL_DISTANCE", SOLID_WALL_DISTANCE);

/*!
 * \brief The direct differentation variables.
 */
enum ENUM_DIRECTDIFF_VAR {
  NO_DERIVATIVE = 0,
  D_MACH = 1,   /*!< \brief Derivative with respect to the mach number */
  D_AOA = 2,		 /*!< \brief Derivative with respect to the angle of attack */
  D_PRESSURE = 3, /*!< \brief Derivative with respect to the freestream pressure */
  D_TEMPERATURE = 4,/*!< \brief Derivative with respect to the freestream temperature */
  D_DENSITY = 5,
  D_TURB2LAM = 6,
  D_SIDESLIP = 7,
  D_VISCOSITY = 8,
  D_REYNOLDS = 9,
  D_DESIGN = 10,
  D_YOUNG = 11,
  D_POISSON = 12,
  D_RHO = 13,
  D_RHO_DL = 14,
  D_EFIELD = 15
};
static const map<string, ENUM_DIRECTDIFF_VAR> DirectDiff_Var_Map = CCreateMap<string, ENUM_DIRECTDIFF_VAR>
("NONE", NO_DERIVATIVE)
("MACH", D_MACH)
("AOA", D_AOA)
("PRESSURE", D_PRESSURE)
("TEMPERATURE", D_TEMPERATURE)
("DENSITY", D_DENSITY)
("TURB2LAM", D_TURB2LAM)
("SIDESLIP", D_SIDESLIP)
("VISCOSITY", D_VISCOSITY)
("REYNOLDS", D_REYNOLDS)
("DESIGN_VARIABLES", D_DESIGN)
("YOUNG_MODULUS", D_YOUNG)
("POISSON_RATIO", D_POISSON)
("STRUCTURAL_DENSITY", D_RHO)
("STRUCTURAL_DEAD_LOAD", D_RHO_DL)
("ELECTRIC_FIELD", D_EFIELD);


enum ENUM_RECORDING {
  FLOW_CONS_VARS   = 1,
  MESH_COORDS = 2,
  COMBINED    = 3,
  FEA_DISP_VARS = 4,
  FLOW_CROSS_TERM = 5,
  FEM_CROSS_TERM_GEOMETRY = 6,
  GEOMETRY_CROSS_TERM = 7,
  ALL_VARIABLES = 8
};

/*!
 * \brief types of schemes for dynamic structural computations
 */
enum ENUM_DYNAMIC {
  STATIC = 0,             /*!< \brief A static structural computation. */
  DYNAMIC = 1		      /*!< \brief Use a time stepping strategy for dynamic computations. */
};
static const map<string, ENUM_DYNAMIC> Dynamic_Map = CCreateMap<string, ENUM_DYNAMIC>
("NO", STATIC)
("YES", DYNAMIC);

/*!
 * \brief types of input file formats
 */
enum ENUM_INPUT_REF {
  SU2_REF = 1,                     /*!< \brief SU2 input format (from a restart). */
  CUSTOM_REF = 2                   /*!< \brief CGNS input format for the computational grid. */
};
static const map<string, ENUM_INPUT_REF> Input_Ref_Map = CCreateMap<string, ENUM_INPUT_REF>
("SU2", SU2_REF)
("CUSTOM", CUSTOM_REF);

/*!
 * \brief Vertex-based quantities exchanged during periodic marker communications.
 */
enum PERIODIC_QUANTITIES {
  PERIODIC_VOLUME     =  1,  /*!< \brief Volume communication for summing total CV (periodic only). */
  PERIODIC_NEIGHBORS  =  2,  /*!< \brief Communication of the number of neighbors for centered schemes (periodic only). */
  PERIODIC_RESIDUAL   =  3,  /*!< \brief Residual and Jacobian communication (periodic only). */
  PERIODIC_LAPLACIAN  =  4,  /*!< \brief Undivided Laplacian communication for JST (periodic only). */
  PERIODIC_MAX_EIG    =  5,  /*!< \brief Maximum eigenvalue communication (periodic only). */
  PERIODIC_SENSOR     =  6,  /*!< \brief Dissipation sensor communication (periodic only). */
  PERIODIC_SOL_GG     =  7,  /*!< \brief Solution gradient communication for Green-Gauss (periodic only). */
  PERIODIC_PRIM_GG    =  8,  /*!< \brief Primitive gradient communication for Green-Gauss (periodic only). */
  PERIODIC_SOL_LS     =  9,  /*!< \brief Solution gradient communication for Least Squares (periodic only). */
  PERIODIC_PRIM_LS    = 10,  /*!< \brief Primitive gradient communication for Least Squares (periodic only). */
  PERIODIC_LIM_SOL_1  = 11,  /*!< \brief Solution limiter communication phase 1 of 2 (periodic only). */
  PERIODIC_LIM_SOL_2  = 12,  /*!< \brief Solution limiter communication phase 2 of 2 (periodic only). */
  PERIODIC_LIM_PRIM_1 = 13,  /*!< \brief Primitive limiter communication phase 1 of 2 (periodic only). */
  PERIODIC_LIM_PRIM_2 = 14,  /*!< \brief Primitive limiter communication phase 2 of 2 (periodic only). */
  PERIODIC_IMPLICIT   = 15   /*!< \brief Implicit update communication to ensure consistency across periodic boundaries. */
};

/*!
 * \brief Vertex-based quantities exchanged in MPI point-to-point communications.
 */
enum MPI_QUANTITIES {
  SOLUTION             =  0,  /*!< \brief Conservative solution communication. */
  SOLUTION_OLD         =  1,  /*!< \brief Conservative solution old communication. */
  SOLUTION_GRADIENT    =  2,  /*!< \brief Conservative solution gradient communication. */
  SOLUTION_LIMITER     =  3,  /*!< \brief Conservative solution limiter communication. */
  SOLUTION_DISPONLY    =  4,  /*!< \brief Solution displacement only communication. */
  SOLUTION_PRED        =  5,  /*!< \brief Solution predicted communication. */
  SOLUTION_PRED_OLD    =  6,  /*!< \brief Solution predicted old communication. */
  SOLUTION_GEOMETRY    =  7,  /*!< \brief Geometry solution communication. */
  PRIMITIVE_GRADIENT   =  8,  /*!< \brief Primitive gradient communication. */
  PRIMITIVE_LIMITER    =  9,  /*!< \brief Primitive limiter communication. */
  UNDIVIDED_LAPLACIAN  = 10,  /*!< \brief Undivided Laplacian communication. */
  MAX_EIGENVALUE       = 11,  /*!< \brief Maximum eigenvalue communication. */
  SENSOR               = 12,  /*!< \brief Dissipation sensor communication. */
  AUXVAR_GRADIENT      = 13,  /*!< \brief Auxiliary variable gradient communication. */
  COORDINATES          = 14,  /*!< \brief Vertex coordinates communication. */
  COORDINATES_OLD      = 15,  /*!< \brief Old vertex coordinates communication. */
  MAX_LENGTH           = 16,  /*!< \brief Maximum length communication. */
  GRID_VELOCITY        = 17,  /*!< \brief Grid velocity communication. */
  CROSS_TERM           = 18,  /*!< \brief Cross term communication. */
  CROSS_TERM_GEOMETRY  = 19,  /*!< \brief Geometric cross term communication. */
  REF_GEOMETRY         = 20,  /*!< \brief Reference geometry communication. */
  SOLUTION_EDDY        = 21,  /*!< \brief Turbulent solution plus eddy viscosity communication. */
  SOLUTION_MATRIX      = 22,  /*!< \brief Matrix solution communication. */
  SOLUTION_MATRIXTRANS = 23,  /*!< \brief Matrix transposed solution communication. */
  NEIGHBORS            = 24,  /*!< \brief Neighbor point count communication (for JST). */
  SOLUTION_FEA         = 25,  /*!< \brief FEA solution communication. */
  SOLUTION_FEA_OLD     = 26   /*!< \brief FEA solution old communication. */
};

/*!
 * \brief MPI communication level
 */
enum COMM_LEVEL {
  COMM_NONE    = 0,   /*!< \brief Disable all MPI comms. Purely for testing, as results are incorrect. */
  COMM_MINIMAL = 1,   /*!< \brief Perform only the minimal set of MPI communications for correctness. Disables many console and output comms. */
  COMM_FULL    = 2    /*!< \brief Perform all MPI communications. */
};
static const map<string, COMM_LEVEL> Comm_Map = CCreateMap<string, COMM_LEVEL>
("NONE",    COMM_NONE)
("MINIMAL", COMM_MINIMAL)
("FULL",    COMM_FULL);

/*
 * \brief types of filter kernels, initially intended for structural topology optimization applications
 */
enum ENUM_FILTER_KERNEL {
  CONSTANT_WEIGHT_FILTER = 0,      /*!< \brief Uniform weight. */
  CONICAL_WEIGHT_FILTER  = 1,      /*!< \brief Linear decay with distance from center point [Bruns and Tortorelli, 2001]. */
  GAUSSIAN_WEIGHT_FILTER = 2,      /*!< \brief Bell shape around center point [Bruns and Tortorelli, 2003]. */
  DILATE_MORPH_FILTER    = 3,      /*!< \brief Continuous version of the dilate morphology operator [Sigmund 2007]. */
  ERODE_MORPH_FILTER     = 4,      /*!< \brief Continuous version of the erode morphology operator [Sigmund 2007].*/
};
static const map<string, ENUM_FILTER_KERNEL> Filter_Kernel_Map = CCreateMap<string, ENUM_FILTER_KERNEL>
("CONSTANT", CONSTANT_WEIGHT_FILTER)
("CONICAL" , CONICAL_WEIGHT_FILTER)
("GAUSSIAN", GAUSSIAN_WEIGHT_FILTER)
("DILATE"  , DILATE_MORPH_FILTER)
("ERODE"   , ERODE_MORPH_FILTER);

/*!
 * \brief types of projection function, initially intended for structural topology optimization applications
 */
enum ENUM_PROJECTION_FUNCTION {
  NO_PROJECTION  = 0,      /*!< \brief No projection. */
  HEAVISIDE_UP   = 1,      /*!< \brief Project values towards 1. */
  HEAVISIDE_DOWN = 2,      /*!< \brief Project values towards 0. */
};
static const map<string, ENUM_PROJECTION_FUNCTION> Projection_Function_Map = CCreateMap<string, ENUM_PROJECTION_FUNCTION>
("NO_PROJECTION" , NO_PROJECTION)
("HEAVISIDE_UP"  , HEAVISIDE_UP)
("HEAVISIDE_DOWN", HEAVISIDE_DOWN);

/*!
 * \brief the different validation solution
 */
enum ENUM_VERIFICATION_SOLUTIONS {
  NO_VERIFICATION_SOLUTION =  0,       /*!< \brief No verification solution, standard solver mode. */
  INVISCID_VORTEX          =  1,       /*!< \brief Inviscid vortex. Exact solution of the unsteady Euler equations. */
  RINGLEB                  =  2,       /*!< \brief Ringleb flow. Exact solution of the steady Euler equations. */
  NS_UNIT_QUAD             = 31,       /*!< \brief Exact solution of the laminar Navier Stokes equations without heat conduction. */
  TAYLOR_GREEN_VORTEX      = 32,       /*!< \brief Taylor Green Vortex. */
  INC_TAYLOR_GREEN_VORTEX  = 33,       /*!< \brief Incompressible Taylor Green Vortex (2D). */
  MMS_NS_UNIT_QUAD         = 61,       /*!< \brief Manufactured solution of the laminar Navier Stokes equations on a unit quad. */
  MMS_NS_UNIT_QUAD_WALL_BC = 62,       /*!< \brief Manufactured solution of the laminar Navier Stokes equations on a unit quad with wall BC's. */
  MMS_NS_TWO_HALF_CIRCLES  = 63,       /*!< \brief Manufactured solution of the laminar Navier Stokes equations between two half circles. */
  MMS_NS_TWO_HALF_SPHERES  = 64,       /*!< \brief Manufactured solution of the laminar Navier Stokes equations between two half spheres. */
  MMS_INC_EULER            = 65,       /*!< \brief Manufactured solution of the incompressible Euler equations. */
  MMS_INC_NS               = 66,       /*!< \brief Manufactured solution of the laminar incompressible Navier Stokes equations. */
  USER_DEFINED_SOLUTION    = 99,       /*!< \brief User defined solution. */
};
static const map<string, ENUM_VERIFICATION_SOLUTIONS> Verification_Solution_Map = CCreateMap<string, ENUM_VERIFICATION_SOLUTIONS>
("NO_VERIFICATION_SOLUTION", NO_VERIFICATION_SOLUTION)
("INVISCID_VORTEX",          INVISCID_VORTEX)
("RINGLEB",                  RINGLEB)
("NS_UNIT_QUAD",             NS_UNIT_QUAD)
("TAYLOR_GREEN_VORTEX",      TAYLOR_GREEN_VORTEX)
("INC_TAYLOR_GREEN_VORTEX",  INC_TAYLOR_GREEN_VORTEX)
("MMS_NS_UNIT_QUAD",         MMS_NS_UNIT_QUAD)
("MMS_NS_UNIT_QUAD_WALL_BC", MMS_NS_UNIT_QUAD_WALL_BC)
("MMS_NS_TWO_HALF_CIRCLES",  MMS_NS_TWO_HALF_CIRCLES)
("MMS_NS_TWO_HALF_SPHERES",  MMS_NS_TWO_HALF_SPHERES)
("MMS_INC_EULER",            MMS_INC_EULER)
("MMS_INC_NS",               MMS_INC_NS)
("USER_DEFINED_SOLUTION",    USER_DEFINED_SOLUTION);

/* END_CONFIG_ENUMS */

class COptionBase {
private:
  vector<string> value;
public:
  COptionBase() {};
  virtual  ~COptionBase() = 0;

  virtual string SetValue(vector<string> value){this->value = value; return "";}
  vector<string> GetValue() {return value;}
  virtual void SetDefault() = 0;

  string optionCheckMultipleValues(vector<string> & option_value, string type_id, string option_name) {
    if (option_value.size() != 1) {
      string newString;
      newString.append(option_name);
      newString.append(": multiple values for type ");
      newString.append(type_id);
      return newString;
    }
    return "";
  }

  string badValue(vector<string> & option_value, string type_id, string option_name) {
    string newString;
    newString.append(option_name);
    newString.append(": improper option value for type ");
    newString.append(type_id);
    return newString;
  }
};

inline COptionBase::~COptionBase() {}


template <class Tenum>
class COptionEnum : public COptionBase {

  map<string, Tenum> m;
  unsigned short & field; // Reference to the feildname
  Tenum def; // Default value
  string name; // identifier for the option

public:
  COptionEnum(string option_field_name, const map<string, Tenum> m, unsigned short & option_field, Tenum default_value) : field(option_field) {
    this->m = m;
    this->def = default_value;
    this->name = option_field_name;
  }

  ~COptionEnum() {};
  string SetValue(vector<string> option_value) {
    COptionBase::SetValue(option_value);
    // Check if there is more than one string
    string out = optionCheckMultipleValues(option_value, "enum", this->name);
    if (out.compare("") != 0) {
      return out;
    }

    // Check to see if the enum value is in the map
    if (this->m.find(option_value[0]) == m.end()) {
      string str;
      str.append(this->name);
      str.append(": invalid option value ");
      str.append(option_value[0]);
      str.append(". Check current SU2 options in config_template.cfg.");
      return str;
    }
    // If it is there, set the option value
    Tenum val = this->m[option_value[0]];
    this->field = val;
    return "";
  }

  void SetDefault() {
    this->field = this->def;
  }
};

class COptionDouble : public COptionBase {
  su2double & field; // Reference to the fieldname
  su2double def; // Default value
  string name; // identifier for the option

public:
  COptionDouble(string option_field_name, su2double & option_field, su2double default_value) : field(option_field) {
    this->def = default_value;
    this->name = option_field_name;
  }

  ~COptionDouble() {};
  string SetValue(vector<string> option_value) {
    COptionBase::SetValue(option_value);
    // check if there is more than one value
    string out = optionCheckMultipleValues(option_value, "su2double", this->name);
    if (out.compare("") != 0) {
      return out;
    }
    istringstream is(option_value[0]);
    su2double val;
    if (is >> val) {
      this->field = val;
      return "";
    }
    return badValue(option_value, "su2double", this->name);
  }
  void SetDefault() {
    this->field = this->def;
  }
};

class COptionString : public COptionBase {
  string & field; // Reference to the fieldname
  string def; // Default value
  string name; // identifier for the option

public:
  COptionString(string option_field_name, string & option_field, string default_value) : field(option_field) {
    this->def = default_value;
    this->name = option_field_name;
  }

  ~COptionString() {};
  string SetValue(vector<string> option_value) {
    COptionBase::SetValue(option_value);
    // check if there is more than one value
    string out = optionCheckMultipleValues(option_value, "su2double", this->name);
    if (out.compare("") != 0) {
      return out;
    }
    this->field.assign(option_value[0]);
    return "";
  }
  void SetDefault() {
    this->field = this->def;
  }
};

class COptionInt : public COptionBase {
  int & field; // Reference to the feildname
  int def; // Default value
  string name; // identifier for the option

public:
  COptionInt(string option_field_name, int & option_field, int default_value) : field(option_field) {
    this->def = default_value;
    this->name = option_field_name;
  }

  ~COptionInt() {};
  string SetValue(vector<string> option_value) {
    COptionBase::SetValue(option_value);
    string out = optionCheckMultipleValues(option_value, "int", this->name);
    if (out.compare("") != 0) {
      return out;
    }
    istringstream is(option_value[0]);
    int val;
    if (is >> val) {
      this->field = val;
      return "";
    }
    return badValue(option_value, "int", this->name);
  }
  void SetDefault() {
    this->field = this->def;
  }
};

class COptionULong : public COptionBase {
  unsigned long & field; // Reference to the feildname
  unsigned long def; // Default value
  string name; // identifier for the option

public:
  COptionULong(string option_field_name, unsigned long & option_field, unsigned long default_value) : field(option_field) {
    this->def = default_value;
    this->name = option_field_name;
  }

  ~COptionULong() {};
  string SetValue(vector<string> option_value) {
    COptionBase::SetValue(option_value);
    string out = optionCheckMultipleValues(option_value, "unsigned long", this->name);
    if (out.compare("") != 0) {
      return out;
    }
    istringstream is(option_value[0]);
    unsigned long val;
    if (is >> val) {
      this->field = val;
      return "";
    }
    return badValue(option_value, "unsigned long", this->name);
  }
  void SetDefault() {
    this->field = this->def;
  }
};

class COptionUShort : public COptionBase {
  unsigned short & field; // Reference to the feildname
  unsigned short def; // Default value
  string name; // identifier for the option

public:
  COptionUShort(string option_field_name, unsigned short & option_field, unsigned short default_value) : field(option_field) {
    this->def = default_value;
    this->name = option_field_name;
  }

  ~COptionUShort() {};
  string SetValue(vector<string> option_value) {
    COptionBase::SetValue(option_value);
    string out = optionCheckMultipleValues(option_value, "unsigned short", this->name);
    if (out.compare("") != 0) {
      return out;
    }
    istringstream is(option_value[0]);
    unsigned short val;
    if (is >> val) {
      this->field = val;
      return "";
    }
    return badValue(option_value, "unsigned short", this->name);
  }
  void SetDefault() {
    this->field = this->def;
  }
};

class COptionLong : public COptionBase {
  long & field; // Reference to the feildname
  long def; // Default value
  string name; // identifier for the option

public:
  COptionLong(string option_field_name, long & option_field, long default_value) : field(option_field) {
    this->def = default_value;
    this->name = option_field_name;
  }

  ~COptionLong() {};
  string SetValue(vector<string> option_value) {
    COptionBase::SetValue(option_value);
    string out = optionCheckMultipleValues(option_value, "long", this->name);
    if (out.compare("") != 0) {
      return out;
    }
    istringstream is(option_value[0]);
    long val;
    if (is >> val) {
      this->field = val;
      return "";
    }
    return badValue(option_value, "long", this->name);
  }
  void SetDefault() {
    this->field = this->def;
  }
};


class COptionBool : public COptionBase {
  bool & field; // Reference to the feildname
  bool def; // Default value
  string name; // identifier for the option

public:
  COptionBool(string option_field_name, bool & option_field, bool default_value) : field(option_field) {
    this->def = default_value;
    this->name = option_field_name;
  }

  ~COptionBool() {};
  string SetValue(vector<string> option_value) {
    COptionBase::SetValue(option_value);
    // check if there is more than one value
    string out = optionCheckMultipleValues(option_value, "bool", this->name);
    if (out.compare("") != 0) {
      return out;
    }
    if (option_value[0].compare("YES") == 0) {
      this->field = true;
      return "";
    }
    if (option_value[0].compare("NO") == 0) {
      this->field = false;
      return "";
    }
    return badValue(option_value, "bool", this->name);
  }
  void SetDefault() {
    this->field = this->def;
  }
};

template <class Tenum>
class COptionEnumList : public COptionBase {

  map<string, Tenum> m;
  unsigned short * & field; // Reference to the feildname
  string name; // identifier for the option
  unsigned short & size;

public:
  COptionEnumList(string option_field_name, const map<string, Tenum> m, unsigned short * & option_field, unsigned short & list_size) : field(option_field) , size(list_size) {
    this->m = m;
    this->name = option_field_name;
  }

  ~COptionEnumList() {};
  string SetValue(vector<string> option_value) {
    COptionBase::SetValue(option_value);
    if (option_value.size() == 1 && option_value[0].compare("NONE") == 0) {
      this->size = 0;
      return "";
    }
    // size is the length of the option list
    this->size = option_value.size();
    unsigned short * enums = new unsigned short[size];
    for (int i  = 0; i < this->size; i++) {
      // Check to see if the enum value is in the map
      if (this->m.find(option_value[i]) == m.end()) {
        string str;
        str.append(this->name);
        str.append(": invalid option value ");
        str.append(option_value[i]);
        str.append(". Check current SU2 options in config_template.cfg.");
        return str;
      }
      // If it is there, set the option value
      enums[i] = this->m[option_value[i]];
    }
    this->field = enums;
    return "";
  }

  void SetDefault() {
    // No default to set
    size = 0;
  }
};

class COptionDoubleArray : public COptionBase {
  su2double * & field; // Reference to the feildname
  string name; // identifier for the option
  const int size;
  su2double * def;
  su2double * vals;
  su2double * default_value;

public:
  COptionDoubleArray(string option_field_name, const int list_size, su2double * & option_field, su2double * default_value) : field(option_field), size(list_size) {
    this->name = option_field_name;
    this->default_value = default_value;
    def  = NULL;
    vals = NULL;
  }

  ~COptionDoubleArray() {
     if(def  != NULL) delete [] def; 
     if(vals != NULL) delete [] vals; 
  };
  string SetValue(vector<string> option_value) {
    COptionBase::SetValue(option_value);
    // Check that the size is correct
    if (option_value.size() != (unsigned long)this->size) {
      string newstring;
      newstring.append(this->name);
      newstring.append(": wrong number of arguments: ");
      stringstream ss;
      ss << this->size;
      newstring.append(ss.str());
      newstring.append(" expected, ");
      stringstream ss2;
      ss2 << option_value.size();
      newstring.append(ss2.str());
      newstring.append(" found");
      return newstring;
    }
    vals = new su2double[this->size];
    for (int i  = 0; i < this->size; i++) {
      istringstream is(option_value[i]);
      su2double val;
      if (!(is >> val)) {
        delete [] vals;
        return badValue(option_value, "su2double array", this->name);
      }
      vals[i] = val;
    }
    this->field = vals;
    return "";
  }

  void SetDefault() {
    def = new su2double [size];
    for (int i = 0; i < size; i++) {
      def[i] = default_value[i];
    }
    this->field = def;
  }
};

class COptionDoubleList : public COptionBase {
  su2double * & field; // Reference to the feildname
  string name; // identifier for the option
  unsigned short & size;

public:
  COptionDoubleList(string option_field_name, unsigned short & list_size, su2double * & option_field) : field(option_field), size(list_size) {
    this->name = option_field_name;
  }

  ~COptionDoubleList() {};
  string SetValue(vector<string> option_value) {
    COptionBase::SetValue(option_value);
    // The size is the length of option_value
    unsigned short option_size = option_value.size();
    if (option_size == 1 && option_value[0].compare("NONE") == 0) {
      // No options
      this->size = 0;
      return "";
    }

    this->size = option_size;

    // Parse all of the options
    su2double * vals = new su2double[option_size];
    for (unsigned long i  = 0; i < option_size; i++) {
      istringstream is(option_value[i]);
      su2double val;
      if (!(is >> val)) {
        delete [] vals;
        return badValue(option_value, "su2double list", this->name);
      }
      vals[i] = val;
    }
    this->field = vals;
    return "";
  }

  void SetDefault() {
    this->size = 0; // There is no default value for list
  }
};

class COptionShortList : public COptionBase {
  short * & field; // Reference to the feildname
  string name; // identifier for the option
  unsigned short & size;
  
public:
  COptionShortList(string option_field_name, unsigned short & list_size,  short * & option_field) : field(option_field), size(list_size) {
    this->name = option_field_name;
  }
  
  ~COptionShortList() {};
  string SetValue(vector<string> option_value) {
    COptionBase::SetValue(option_value);
    // The size is the length of option_value
    unsigned short option_size = option_value.size();
    if (option_size == 1 && option_value[0].compare("NONE") == 0) {
      // No options
      this->size = 0;
      return "";
    }
    this->size = option_size;
    
    // Parse all of the options
    short * vals = new  short[option_size];
    for (unsigned long i  = 0; i < option_size; i++) {
      istringstream is(option_value[i]);
      unsigned short val;
      if (!(is >> val)) {
        delete [] vals;
        return badValue(option_value, "short", this->name);
      }
      vals[i] = val;
    }
    this->field = vals;
    return "";
  }
  
  void SetDefault() {
    this->size = 0; // There is no default value for list
  }
};

class COptionUShortList : public COptionBase {
  unsigned short * & field; // Reference to the feildname
  string name; // identifier for the option
  unsigned short & size;

public:
  COptionUShortList(string option_field_name, unsigned short & list_size, unsigned short * & option_field) : field(option_field), size(list_size) {
    this->name = option_field_name;
  }

  ~COptionUShortList() {};
  string SetValue(vector<string> option_value) {
    COptionBase::SetValue(option_value);
    // The size is the length of option_value
    unsigned short option_size = option_value.size();
    if (option_size == 1 && option_value[0].compare("NONE") == 0) {
      // No options
      this->size = 0;
      return "";
    }
    this->size = option_size;

    // Parse all of the options
    unsigned short * vals = new unsigned short[option_size];
    for (unsigned long i  = 0; i < option_size; i++) {
      istringstream is(option_value[i]);
      unsigned short val;
      if (!(is >> val)) {
        delete [] vals;
        return badValue(option_value, "unsigned short", this->name);
      }
      vals[i] = val;
    }
    this->field = vals;
    return "";
  }

  void SetDefault() {
    this->size = 0; // There is no default value for list
  }
};

class COptionStringList : public COptionBase {
  string * & field; // Reference to the feildname
  string name; // identifier for the option
  unsigned short & size;

public:
  COptionStringList(string option_field_name, unsigned short & list_size, string * & option_field) : field(option_field), size(list_size) {
    this->name = option_field_name;
  }

  ~COptionStringList() {};
  string SetValue(vector<string> option_value) {
    COptionBase::SetValue(option_value);
    // The size is the length of option_value
    unsigned short option_size = option_value.size();
    if (option_size == 1 && option_value[0].compare("NONE") == 0) {
      this->size = 0;
      return "";
    }
    this->size = option_size;

    // Parse all of the options
    string * vals = new string[option_size];
    for (unsigned long i  = 0; i < option_size; i++) {
      vals[i].assign(option_value[i]);
    }
    this->field = vals;
    return "";
  }

  void SetDefault() {
    this->size = 0; // There is no default value for list
  }
};

class COptionConvect : public COptionBase {
  string name; // identifier for the option
  unsigned short & space;
  unsigned short & centered;
  unsigned short & upwind;

public:
  COptionConvect(string option_field_name, unsigned short & space_field, unsigned short & centered_field, unsigned short & upwind_field) : space(space_field), centered(centered_field), upwind(upwind_field) {
    this->name = option_field_name;
  }

  ~COptionConvect() {};
  string SetValue(vector<string> option_value) {
    COptionBase::SetValue(option_value);

    string out = optionCheckMultipleValues(option_value, "unsigned short", this->name);
    if (out.compare("") != 0) {
      return out;
    }

    if (Centered_Map.count(option_value[0])) {
      this->space = Space_Map.find("SPACE_CENTERED")->second;
      this->centered = Centered_Map.find(option_value[0])->second;
      this->upwind = NO_UPWIND;
      return "";
    }
    if (Upwind_Map.count(option_value[0])) {
      this->space = Space_Map.find("SPACE_UPWIND")->second;
      this->upwind = Upwind_Map.find(option_value[0])->second;
      this->centered = NO_CENTERED;
      return "";
    }
    // Make them defined in case something weird happens
    this->centered = NO_CENTERED;
    this->upwind = NO_UPWIND;
    this->space = SPACE_CENTERED;
    return badValue(option_value, "convect", this->name);

  }

  void SetDefault() {
    this->centered = NO_CENTERED;
    this->upwind = NO_UPWIND;
    this->space = SPACE_CENTERED;
  }
};

class COptionFEMConvect : public COptionBase{
  string name; // identifier for the option
  unsigned short & space;
  unsigned short & fem;

public:
  COptionFEMConvect(string option_field_name, unsigned short & space_field, unsigned short & fem_field) : space(space_field), fem(fem_field) {
    this->name = option_field_name;
  }

  ~COptionFEMConvect() {};
  string SetValue(vector<string> option_value) {
    COptionBase::SetValue(option_value);

    string out = optionCheckMultipleValues(option_value, "unsigned short", this->name);
    if (out.compare("") != 0) {
      return out;
    }

    if (FEM_Map.count(option_value[0])) {
      this->space = Space_Map.find("FINITE_ELEMENT")->second;
      this->fem = FEM_Map.find(option_value[0])->second;
      return "";
    }

    // Make them defined in case something weird happens
    this->fem = NO_FEM;
    return badValue(option_value, "convect", this->name);

  }

  void SetDefault() {
    this->fem = NO_FEM;
  }
};

class COptionMathProblem : public COptionBase {
  string name; // identifier for the option
  bool & cont_adjoint;
  bool cont_adjoint_def;
  bool & disc_adjoint;
  bool disc_adjoint_def;
  bool & restart;
  bool restart_def;

public:
  COptionMathProblem(string option_field_name, bool & cont_adjoint_field, bool cont_adjoint_default, bool & disc_adjoint_field, bool disc_adjoint_default, bool & restart_field, bool restart_default) : cont_adjoint(cont_adjoint_field), disc_adjoint(disc_adjoint_field), restart(restart_field) {
    this->name = option_field_name;
    this->cont_adjoint_def = cont_adjoint_default;
    this->disc_adjoint_def = disc_adjoint_default;
    this->restart_def = restart_default;
  }

  ~COptionMathProblem() {};
  string SetValue(vector<string> option_value) {
    COptionBase::SetValue(option_value);
    string out = optionCheckMultipleValues(option_value, "unsigned short", this->name);
    if (out.compare("") != 0) {
      return out;
    }
    if (option_value[0] == "ADJOINT") {
      return badValue(option_value, "math problem (try CONTINUOUS_ADJOINT)", this->name);
    }
    if (Math_Problem_Map.find(option_value[0]) == Math_Problem_Map.end()) {
      return badValue(option_value, "math problem", this->name);
    }
    if (option_value[0] == "DIRECT") {
      this->cont_adjoint = false;
      this->disc_adjoint = false;
      this->restart = false;
      return "";
    }
    if (option_value[0] == "CONTINUOUS_ADJOINT") {
      this->cont_adjoint= true;
      this->disc_adjoint = false;
      this->restart= true;
      return "";
    }
    if (option_value[0] == "DISCRETE_ADJOINT") {
      this->disc_adjoint = true;
      this->cont_adjoint= false;
      this->restart = true;
      return "";
    }
    return "option in math problem map not considered in constructor";
  }

  void SetDefault() {
    this->cont_adjoint = this->cont_adjoint_def;
    this->disc_adjoint = this->disc_adjoint_def;
    this->restart = this->restart_def;
  }
  
};

class COptionDVParam : public COptionBase {
  string name; // identifier for the option
  unsigned short & nDV;
  su2double ** & paramDV;
  string * & FFDTag;
  unsigned short* & design_variable;

public:
  COptionDVParam(string option_field_name, unsigned short & nDV_field, su2double** & paramDV_field, string* & FFDTag_field, unsigned short * & design_variable_field) : nDV(nDV_field), paramDV(paramDV_field), FFDTag(FFDTag_field), design_variable(design_variable_field) {
    this->name = option_field_name;
  }

  ~COptionDVParam() {};
  
  string SetValue(vector<string> option_value) {
    COptionBase::SetValue(option_value);
    if ((option_value.size() == 1) && (option_value[0].compare("NONE") == 0)) {
      this->nDV = 0;
      return "";
    }

    // Cannot have ; at the beginning or the end
    if (option_value[0].compare(";") == 0) {
      string newstring;
      newstring.append(this->name);
      newstring.append(": may not have beginning semicolon");
      return newstring;
    }
    if (option_value[option_value.size()-1].compare(";") == 0) {
      string newstring;
      newstring.append(this->name);
      newstring.append(": may not have ending semicolon");
      return newstring;
    }


    // use the ";" token to determine the number of design variables
    // This works because semicolon is not one of the delimiters in tokenize string
    this->nDV = 0;
    //unsigned int num_semi = 0;
    for (unsigned int i = 0; i < static_cast<unsigned int>(option_value.size()); i++) {
      if (option_value[i].compare(";") == 0) {
        this->nDV++;
        //        num_semi++;
      }
    }

    // One more design variable than semicolon
    this->nDV++;

    if ( (this->nDV > 0) && (this->design_variable == NULL) ) {
      string newstring;
      newstring.append(this->name);
      newstring.append(": Design_Variable array has not been allocated. Check that DV_KIND appears before DV_PARAM in configuration file.");
      return newstring;
    }

    this->paramDV = new su2double*[this->nDV];
    for (unsigned short iDV = 0; iDV < this->nDV; iDV++) {
      this->paramDV[iDV] = new su2double[MAX_PARAMETERS];
    }

    this->FFDTag = new string[this->nDV];

    unsigned short nParamDV = 0;
    stringstream ss;
    unsigned int i = 0;
    for (unsigned short iDV = 0; iDV < this->nDV; iDV++) {
      switch (this->design_variable[iDV]) {
        case NO_DEFORMATION:       nParamDV = 0; break;
        case FFD_SETTING:          nParamDV = 0; break;
        case FFD_CONTROL_POINT_2D: nParamDV = 5; break;
        case FFD_CAMBER_2D:        nParamDV = 2; break;
        case FFD_THICKNESS_2D:     nParamDV = 2; break;
        case FFD_TWIST_2D:         nParamDV = 3; break;
        case HICKS_HENNE:          nParamDV = 2; break;
        case SURFACE_BUMP:         nParamDV = 3; break;
        case CST:                  nParamDV = 3; break;
        case ANGLE_OF_ATTACK:      nParamDV = 1; break;
        case SCALE:                nParamDV = 0; break;
        case TRANSLATION:          nParamDV = 3; break;
        case ROTATION:             nParamDV = 6; break;
        case NACA_4DIGITS:         nParamDV = 3; break;
        case PARABOLIC:            nParamDV = 2; break;
        case AIRFOIL:              nParamDV = 2; break;
        case FFD_CONTROL_POINT:    nParamDV = 7; break;
        case FFD_NACELLE:          nParamDV = 6; break;
        case FFD_GULL:             nParamDV = 2; break;
        case FFD_TWIST:            nParamDV = 8; break;
        case FFD_ROTATION:         nParamDV = 7; break;
        case FFD_CONTROL_SURFACE:  nParamDV = 7; break;
        case FFD_CAMBER:           nParamDV = 3; break;
        case FFD_THICKNESS:        nParamDV = 3; break;
        case FFD_ANGLE_OF_ATTACK:  nParamDV = 2; break;
        case SURFACE_FILE:         nParamDV = 0; break;
        case DV_EFIELD:            nParamDV = 2; break;
        case DV_YOUNG:             nParamDV = 0; break;
        case DV_POISSON:           nParamDV = 0; break;
        case DV_RHO:               nParamDV = 0; break;
        case DV_RHO_DL:            nParamDV = 0; break;
        case SCALE_GRID:           nParamDV = 0; break;
        case TRANSLATE_GRID:       nParamDV = 3; break;
        case ROTATE_GRID:          nParamDV = 6; break;
        default : {
          string newstring;
          newstring.append(this->name);
          newstring.append(": undefined design variable type found in configuration file.");
          return newstring;
        }
      }

      for (unsigned short iParamDV = 0; iParamDV < nParamDV; iParamDV++) {

        ss << option_value[i] << " ";

        if ((iParamDV == 0) &&
            ((this->design_variable[iDV] == NO_DEFORMATION) ||
             (this->design_variable[iDV] == FFD_SETTING) ||
             (this->design_variable[iDV] == FFD_ANGLE_OF_ATTACK)||
             (this->design_variable[iDV] == FFD_CONTROL_POINT_2D) ||
             (this->design_variable[iDV] == FFD_CAMBER_2D) ||
             (this->design_variable[iDV] == FFD_TWIST_2D) ||
             (this->design_variable[iDV] == FFD_THICKNESS_2D) ||
             (this->design_variable[iDV] == FFD_CONTROL_POINT) ||
             (this->design_variable[iDV] == FFD_NACELLE) ||
             (this->design_variable[iDV] == FFD_GULL) ||
             (this->design_variable[iDV] == FFD_TWIST) ||
             (this->design_variable[iDV] == FFD_ROTATION) ||
             (this->design_variable[iDV] == FFD_CONTROL_SURFACE) ||
             (this->design_variable[iDV] == FFD_CAMBER) ||
             (this->design_variable[iDV] == FFD_THICKNESS))) {
              ss >> this->FFDTag[iDV];
              this->paramDV[iDV][iParamDV] = 0;
            }
        else
          ss >> this->paramDV[iDV][iParamDV];

        i++;
      }
      if (iDV < (this->nDV-1)) {
        if (option_value[i].compare(";") != 0) {
          string newstring;
          newstring.append(this->name);
          newstring.append(": a design variable in the configuration file has the wrong number of parameters");
          return newstring;
        }
        i++;
      }
    }

    // Need to return something...
    return "";
  }

  void SetDefault() {
    this->nDV = 0;
    this->paramDV = NULL;
    this->FFDTag = NULL;
    // Don't mess with the Design_Variable because it's an input, not modified
  }
};

class COptionDVValue : public COptionBase {
  string name; // identifier for the option
  unsigned short* & nDV_Value;
  su2double ** & valueDV;
  unsigned short & nDV;
  su2double ** & paramDV;
  unsigned short* & design_variable;

public:
  COptionDVValue(string option_field_name, unsigned short* & nDVValue_field, su2double** & valueDV_field, unsigned short & nDV_field,  su2double** & paramDV_field, unsigned short * & design_variable_field) : nDV_Value(nDVValue_field), valueDV(valueDV_field), nDV(nDV_field), paramDV(paramDV_field), design_variable(design_variable_field) {
    this->name = option_field_name;
  }

  ~COptionDVValue() {};

  string SetValue(vector<string> option_value) {
    COptionBase::SetValue(option_value);
    if ((option_value.size() == 1) && (option_value[0].compare("NONE") == 0)) {
      this->nDV_Value = NULL;
      return "";
    }

    if ( (this->nDV > 0) && (this->design_variable == NULL) ) {
      string newstring;
      newstring.append(this->name);
      newstring.append(": Design_Variable array has not been allocated. Check that DV_KIND appears before DV_VALUE in configuration file.");
      return newstring;
    }
    if ( (this->nDV > 0) && (this->paramDV == NULL) ) {
      string newstring;
      newstring.append(this->name);
      newstring.append(": Design_Parameter array has not been allocated. Check that DV_PARAM appears before DV_VALUE in configuration file.");
      return newstring;
    }

    this->valueDV = new su2double*[this->nDV];
    this->nDV_Value = new unsigned short[this->nDV];

    for (unsigned short iDV = 0; iDV < this->nDV; iDV++) {
      this->valueDV[iDV] = new su2double[3];
    }

    unsigned short nValueDV = 0;
    unsigned short totalnValueDV = 0;
    stringstream ss;
    unsigned int i = 0;
    for (unsigned short iDV = 0; iDV < this->nDV; iDV++) {
      switch (this->design_variable[iDV]) {
        case FFD_CONTROL_POINT:
          if((this->paramDV[iDV][4] == 0) &&
             (this->paramDV[iDV][5] == 0) &&
             (this->paramDV[iDV][6] == 0)) {
            nValueDV = 3;
          } else {
            nValueDV = 1;
          }
          break;
        case FFD_CONTROL_POINT_2D:
          if((this->paramDV[iDV][3] == 0) &&
             (this->paramDV[iDV][4] == 0)) {
            nValueDV = 2;
          } else {
            nValueDV = 1;
          }
          break;
        default :
          nValueDV = 1;
      }

      this->nDV_Value[iDV] = nValueDV;

      totalnValueDV += nValueDV;

      for (unsigned short iValueDV = 0; iValueDV < nValueDV; iValueDV++) {

        if (i >= option_value.size()) {
          string newstring;
          newstring.append(this->name);
          newstring.append(": DV_VALUE does not contain enough entries to match DV_KIND or DV_PARAM.");
          return newstring;
        }
        
        ss << option_value[i] << " ";

        ss >> this->valueDV[iDV][iValueDV];

        i++;
      }
    }

    if (i != totalnValueDV) {
      string newstring;
      newstring.append(this->name);
      newstring.append(": a design variable in the configuration file has the wrong number of values");
      return newstring;
    }

    // Need to return something...
    return "";
  }

  void SetDefault() {
    this->nDV_Value = 0;
    this->valueDV = NULL;
    // Don't mess with the Design_Variable because it's an input, not modified
  }
};

class COptionFFDDef : public COptionBase {
  string name;
  unsigned short & nFFD;
  su2double ** & CoordFFD;
  string * & FFDTag;
  
public:
  COptionFFDDef(string option_field_name, unsigned short & nFFD_field, su2double** & coordFFD_field, string* & FFDTag_field) : nFFD(nFFD_field), CoordFFD(coordFFD_field), FFDTag(FFDTag_field) {
    this->name = option_field_name;
  }
  
  ~COptionFFDDef() {};
  
  string SetValue(vector<string> option_value) {
    COptionBase::SetValue(option_value);
    if ((option_value.size() == 1) && (option_value[0].compare("NONE") == 0)) {
      this->nFFD = 0;
      return "";
    }
    
    // Cannot have ; at the beginning or the end
    if (option_value[0].compare(";") == 0) {
      string newstring;
      newstring.append(this->name);
      newstring.append(": may not have beginning semicolon");
      return newstring;
    }
    if (option_value[option_value.size()-1].compare(";") == 0) {
      string newstring;
      newstring.append(this->name);
      newstring.append(": may not have ending semicolon");
      return newstring;
    }
    
    
    // use the ";" token to determine the number of design variables
    // This works because semicolon is not one of the delimiters in tokenize string
    this->nFFD = 0;
    for (unsigned int i = 0; i < static_cast<unsigned int>(option_value.size()); i++) {
      if (option_value[i].compare(";") == 0) {
        this->nFFD++;
      }
    }
    
    // One more design variable than semicolon
    this->nFFD++;
    
    this->CoordFFD = new su2double*[this->nFFD];
    for (unsigned short iFFD = 0; iFFD < this->nFFD; iFFD++) {
      this->CoordFFD[iFFD] = new su2double[25];
    }
    
    this->FFDTag = new string[this->nFFD];
    
    unsigned short nCoordFFD = 0;
    stringstream ss;
    unsigned int i = 0;
    
    for (unsigned short iFFD = 0; iFFD < this->nFFD; iFFD++) {
      
      nCoordFFD = 25;
      
      for (unsigned short iCoordFFD = 0; iCoordFFD < nCoordFFD; iCoordFFD++) {
        
        ss << option_value[i] << " ";
        
        if (iCoordFFD == 0) ss >> this->FFDTag[iFFD];
        else ss >> this->CoordFFD[iFFD][iCoordFFD-1];
        
        i++;
      }
      
      if (iFFD < (this->nFFD-1)) {
        if (option_value[i].compare(";") != 0) {
          string newstring;
          newstring.append(this->name);
          newstring.append(": a FFD box in the configuration file has the wrong number of parameters");
          return newstring;
        }
        i++;
      }
      
    }
    
    // Need to return something...
    return "";
  }
  
  void SetDefault() {
    this->nFFD = 0;
    this->CoordFFD = NULL;
    this->FFDTag = NULL;
  }
  
};

class COptionFFDDegree : public COptionBase {
  string name;
  unsigned short & nFFD;
  unsigned short ** & DegreeFFD;
  
public:
  COptionFFDDegree(string option_field_name, unsigned short & nFFD_field, unsigned short** & degreeFFD_field) : nFFD(nFFD_field), DegreeFFD(degreeFFD_field) {
    this->name = option_field_name;
  }
  
  ~COptionFFDDegree() {};
  
  string SetValue(vector<string> option_value) {
    COptionBase::SetValue(option_value);
    if ((option_value.size() == 1) && (option_value[0].compare("NONE") == 0)) {
      this->nFFD = 0;
      return "";
    }
    
    // Cannot have ; at the beginning or the end
    if (option_value[0].compare(";") == 0) {
      string newstring;
      newstring.append(this->name);
      newstring.append(": may not have beginning semicolon");
      return newstring;
    }
    if (option_value[option_value.size()-1].compare(";") == 0) {
      string newstring;
      newstring.append(this->name);
      newstring.append(": may not have ending semicolon");
      return newstring;
    }
    
    
    // use the ";" token to determine the number of design variables
    // This works because semicolon is not one of the delimiters in tokenize string
    this->nFFD = 0;
    for (unsigned int i = 0; i < static_cast<unsigned int>(option_value.size()); i++) {
      if (option_value[i].compare(";") == 0) {
        this->nFFD++;
      }
    }
    
    // One more design variable than semicolon
    this->nFFD++;
    
    this->DegreeFFD = new unsigned short*[this->nFFD];
    for (unsigned short iFFD = 0; iFFD < this->nFFD; iFFD++) {
      this->DegreeFFD[iFFD] = new unsigned short[3];
    }
    
    unsigned short nDegreeFFD = 0;
    stringstream ss;
    unsigned int i = 0;
    
    for (unsigned short iFFD = 0; iFFD < this->nFFD; iFFD++) {
      
      nDegreeFFD = 3;
      
      for (unsigned short iDegreeFFD = 0; iDegreeFFD < nDegreeFFD; iDegreeFFD++) {
        ss << option_value[i] << " ";
        ss >> this->DegreeFFD[iFFD][iDegreeFFD];
        i++;
      }
      
      if (iFFD < (this->nFFD-1)) {
        if (option_value[i].compare(";") != 0) {
          string newstring;
          newstring.append(this->name);
          newstring.append(": a FFD degree in the configuration file has the wrong number of parameters");
          return newstring;
        }
        i++;
      }
      
    }
    
    // Need to return something...
    return "";
  }
  
  void SetDefault() {
    this->nFFD = 0;
    this->DegreeFFD = NULL;
  }
  
};

// Class where the option is represented by (String, su2double, string, su2double, ...)
class COptionStringDoubleList : public COptionBase {
  string name; // identifier for the option
  unsigned short & size; // how many strings are there (same as number of su2doubles)

  string * & s_f; // Reference to the string fields
  su2double* & d_f; // reference to the su2double fields

public:
  COptionStringDoubleList(string option_field_name, unsigned short & list_size, string * & string_field, su2double* & double_field) : size(list_size), s_f(string_field), d_f(double_field) {
    this->name = option_field_name;
  }

  ~COptionStringDoubleList() {};
  string SetValue(vector<string> option_value) {
    COptionBase::SetValue(option_value);
    // There must be an even number of entries (same number of strings and doubles
    unsigned short totalVals = option_value.size();
    if ((totalVals % 2) != 0) {
      if ((totalVals == 1) && (option_value[0].compare("NONE") == 0)) {
        // It's okay to say its NONE
        this->size = 0;
        return "";
      }
      string newstring;
      newstring.append(this->name);
      newstring.append(": must have an even number of entries");
      return newstring;
    }
    unsigned short nVals = totalVals / 2;
    this->size = nVals;
    this->s_f = new string[nVals];
    this->d_f = new su2double[nVals];

    for (unsigned long i = 0; i < nVals; i++) {
      this->s_f[i].assign(option_value[2*i]); // 2 because have su2double and string
      istringstream is(option_value[2*i + 1]);
      su2double val;
      if (!(is >> val)) {
        return badValue(option_value, "string su2double", this->name);
      }
      this->d_f[i] = val;
    }
    // Need to return something...
    return "";
  }

  void SetDefault() {
    this->size = 0; // There is no default value for list
  }
};

class COptionInlet : public COptionBase {
  string name; // identifier for the option
  unsigned short & size;
  string * & marker;
  su2double * & ttotal;
  su2double * & ptotal;
  su2double ** & flowdir;

public:
  COptionInlet(string option_field_name, unsigned short & nMarker_Inlet, string* & Marker_Inlet, su2double* & Ttotal, su2double* & Ptotal, su2double** & FlowDir) : size(nMarker_Inlet), marker(Marker_Inlet), ttotal(Ttotal), ptotal(Ptotal), flowdir(FlowDir) {
    this->name = option_field_name;
  }

  ~COptionInlet() {};
  string SetValue(vector<string> option_value) {
    COptionBase::SetValue(option_value);
    unsigned short totalVals = option_value.size();
    if ((totalVals == 1) && (option_value[0].compare("NONE") == 0)) {
      this->size = 0;
      this->marker = NULL;
      this->ttotal = NULL;
      this->ptotal = NULL;
      this->flowdir = NULL;
      return "";
    }

    if (totalVals % 6 != 0) {
      string newstring;
      newstring.append(this->name);
      newstring.append(": must have a number of entries divisible by 6");
      this->size = 0;
      this->marker = NULL;
      this->ttotal = NULL;
      this->ptotal = NULL;
      this->flowdir = NULL;
      return newstring;
    }

    unsigned short nVals = totalVals / 6;
    this->size = nVals;
    this->marker = new string[nVals];
    this->ttotal = new su2double[nVals];
    this->ptotal = new su2double[nVals];
    this->flowdir = new su2double*[nVals];
    for (unsigned long i = 0; i < nVals; i++) {
      this->flowdir[i] = new su2double[3];
    }

    for (unsigned long i = 0; i < nVals; i++) {
      this->marker[i].assign(option_value[6*i]);
      istringstream ss_1st(option_value[6*i + 1]);
      if (!(ss_1st >> this->ttotal[i])) {
        return badValue(option_value, "inlet", this->name);
      }
      istringstream ss_2nd(option_value[6*i + 2]);
      if (!(ss_2nd >> this->ptotal[i])) {
        return badValue(option_value, "inlet", this->name);
      }
      istringstream ss_3rd(option_value[6*i + 3]);
      if (!(ss_3rd >> this->flowdir[i][0])) {
        return badValue(option_value, "inlet", this->name);
      }
      istringstream ss_4th(option_value[6*i + 4]);
      if (!(ss_4th >> this->flowdir[i][1])) {
        return badValue(option_value, "inlet", this->name);
      }
      istringstream ss_5th(option_value[6*i + 5]);
      if (!(ss_5th >> this->flowdir[i][2])) {
        return badValue(option_value, "inlet", this->name);
      }
    }

    return "";
  }

  void SetDefault() {
    this->marker = NULL;
    this->ttotal = NULL;
    this->ptotal = NULL;
    this->flowdir = NULL;
    this->size = 0; // There is no default value for list
  }
};

template <class Tenum>
class COptionRiemann : public COptionBase {

protected:
  map<string, Tenum> m;
  string name; // identifier for the option
  unsigned short & size;
  string * & marker;
  unsigned short* & field; // Reference to the field name
  su2double * & var1;
  su2double * & var2;
  su2double ** & flowdir;

public:
  COptionRiemann(string option_field_name, unsigned short & nMarker_Riemann, string* & Marker_Riemann, unsigned short* & option_field, const map<string, Tenum> m, su2double* & var1, su2double* & var2, su2double** & FlowDir) : size(nMarker_Riemann),
  	  	  	  	  marker(Marker_Riemann), field(option_field), var1(var1), var2(var2), flowdir(FlowDir) {
    this->name = option_field_name;
    this->m = m;
  }
  ~COptionRiemann() {};

  string SetValue(vector<string> option_value) {
    COptionBase::SetValue(option_value);
    unsigned short totalVals = option_value.size();
    if ((totalVals == 1) && (option_value[0].compare("NONE") == 0)) {
      this->size = 0;
      this->marker = NULL;
      this->field = 0;
      this->var1 = NULL;
      this->var2 = NULL;
      this->flowdir = NULL;
      return "";
    }

    if (totalVals % 7 != 0) {
      string newstring;
      newstring.append(this->name);
      newstring.append(": must have a number of entries divisible by 7");
      this->size = 0;
      this->marker = NULL;
      this->var1 = NULL;
      this->var2 = NULL;
      this->flowdir = NULL;
      this->field = NULL;
      return newstring;
    }

    unsigned short nVals = totalVals / 7;
    this->size = nVals;
    this->marker = new string[nVals];
    this->var1 = new su2double[nVals];
    this->var2 = new su2double[nVals];
    this->flowdir = new su2double*[nVals];
    this->field = new unsigned short[nVals];

    for (unsigned long i = 0; i < nVals; i++) {
      this->flowdir[i] = new su2double[3];
    }

    for (unsigned long i = 0; i < nVals; i++) {
      this->marker[i].assign(option_value[7*i]);
        // Check to see if the enum value is in the map
    if (this->m.find(option_value[7*i + 1]) == m.end()) {
      string str;
      str.append(this->name);
      str.append(": invalid option value ");
      str.append(option_value[0]);
      str.append(". Check current SU2 options in config_template.cfg.");
      return str;
    }
      Tenum val = this->m[option_value[7*i + 1]];
      this->field[i] = val;

      istringstream ss_1st(option_value[7*i + 2]);
      if (!(ss_1st >> this->var1[i])) {
        return badValue(option_value, "Riemann", this->name);
      }
      istringstream ss_2nd(option_value[7*i + 3]);
      if (!(ss_2nd >> this->var2[i])) {
        return badValue(option_value, "Riemann", this->name);
      }
      istringstream ss_3rd(option_value[7*i + 4]);
      if (!(ss_3rd >> this->flowdir[i][0])) {
        return badValue(option_value, "Riemann", this->name);
      }
      istringstream ss_4th(option_value[7*i + 5]);
      if (!(ss_4th >> this->flowdir[i][1])) {
        return badValue(option_value, "Riemann", this->name);
      }
      istringstream ss_5th(option_value[7*i + 6]);
      if (!(ss_5th >> this->flowdir[i][2])) {
        return badValue(option_value, "Riemann", this->name);
      }
    }

    return "";
  }

  void SetDefault() {
    this->marker = NULL;
    this->var1 = NULL;
    this->var2 = NULL;
    this->flowdir = NULL;
    this->size = 0; // There is no default value for list
  }
};

template <class Tenum>
class COptionGiles : public COptionBase{

  map<string, Tenum> m;
  unsigned short & size;
  string * & marker;
  unsigned short* & field; // Reference to the fieldname
  string name; // identifier for the option
  su2double * & var1;
  su2double * & var2;
  su2double ** & flowdir;
  su2double * & relfac1;
  su2double * & relfac2;

public:
  COptionGiles(string option_field_name, unsigned short & nMarker_Giles, string* & Marker_Giles, unsigned short* & option_field, const map<string, Tenum> m, su2double* & var1, su2double* & var2, su2double** & FlowDir, su2double* & relfac1, su2double* & relfac2) : size(nMarker_Giles),
  	  	  	  	  marker(Marker_Giles), field(option_field), var1(var1), var2(var2), flowdir(FlowDir), relfac1(relfac1), relfac2(relfac2) {
    this->name = option_field_name;
    this->m = m;
  }
  ~COptionGiles() {};

  string SetValue(vector<string> option_value) {
    COptionBase::SetValue(option_value);
    unsigned long totalVals = option_value.size();
    if ((totalVals == 1) && (option_value[0].compare("NONE") == 0)) {
      this->size = 0;
      this->marker = NULL;
      this->field = 0;
      this->var1 = NULL;
      this->var2 = NULL;
      this->flowdir = NULL;
      this->relfac1 = NULL;
      this->relfac2 = NULL;
      return "";
    }

    if (totalVals % 9 != 0) {
      string newstring;
      newstring.append(this->name);
      newstring.append(": must have a number of entries divisible by 9");
      this->size = 0;
      this->marker = NULL;
      this->var1 = NULL;
      this->var2 = NULL;
      this->flowdir = NULL;
      this->field = NULL;
      this->relfac1 = NULL;
      this->relfac2 = NULL;
      return newstring;
    }

    unsigned long nVals = totalVals / 9;
    this->size = nVals;
    this->marker = new string[nVals];
    this->var1 = new su2double[nVals];
    this->var2 = new su2double[nVals];
    this->flowdir = new su2double*[nVals];
    this->field = new unsigned short[nVals];
    this->relfac1 = new su2double[nVals];
    this->relfac2 = new su2double[nVals];

    for (unsigned int i = 0; i < nVals; i++) {
      this->flowdir[i] = new su2double[3];
    }

    for (unsigned int i = 0; i < nVals; i++) {
      this->marker[i].assign(option_value[9*i]);
        // Check to see if the enum value is in the map
    if (this->m.find(option_value[9*i + 1]) == m.end()) {
      string str;
      str.append(this->name);
      str.append(": invalid option value ");
      str.append(option_value[0]);
      str.append(". Check current SU2 options in config_template.cfg.");
      return str;
    }
      Tenum val = this->m[option_value[9*i + 1]];
      this->field[i] = val;

      istringstream ss_1st(option_value[9*i + 2]);
      if (!(ss_1st >> this->var1[i])) {
        return badValue(option_value, "Giles BC", this->name);
      }
      istringstream ss_2nd(option_value[9*i + 3]);
      if (!(ss_2nd >> this->var2[i])) {
        return badValue(option_value, "Giles BC", this->name);
      }
      istringstream ss_3rd(option_value[9*i + 4]);
      if (!(ss_3rd >> this->flowdir[i][0])) {
        return badValue(option_value, "Giles BC", this->name);
      }
      istringstream ss_4th(option_value[9*i + 5]);
      if (!(ss_4th >> this->flowdir[i][1])) {
        return badValue(option_value, "Giles BC", this->name);
      }
      istringstream ss_5th(option_value[9*i + 6]);
      if (!(ss_5th >> this->flowdir[i][2])) {
        return badValue(option_value, "Giles BC", this->name);
      }
      istringstream ss_6th(option_value[9*i + 7]);
      if (!(ss_6th >> this->relfac1[i])) {
        return badValue(option_value, "Giles BC", this->name);
      }
      istringstream ss_7th(option_value[9*i + 8]);
      if (!(ss_7th >> this->relfac2[i])) {
        return badValue(option_value, "Giles BC", this->name);
      }
    }

    return "";
  }

  void SetDefault() {
    this->marker = NULL;
    this->var1 = NULL;
    this->var2 = NULL;
    this->relfac1 = NULL;
    this->relfac2 = NULL;
    this->flowdir = NULL;
    this->size = 0; // There is no default value for list
  }
};






//Inlet condition where the input direction is assumed
class COptionExhaust : public COptionBase {
  string name; // identifier for the option
  unsigned short & size;
  string * & marker;
  su2double * & ttotal;
  su2double * & ptotal;

public:
  COptionExhaust(string option_field_name, unsigned short & nMarker_Exhaust, string* & Marker_Exhaust, su2double* & Ttotal, su2double* & Ptotal) : size(nMarker_Exhaust), marker(Marker_Exhaust), ttotal(Ttotal), ptotal(Ptotal) {
    this->name = option_field_name;
  }

  ~COptionExhaust() {};
  
  string SetValue(vector<string> option_value) {
    COptionBase::SetValue(option_value);
    unsigned short totalVals = option_value.size();
    if ((totalVals == 1) && (option_value[0].compare("NONE") == 0)) {
      this->size = 0;
      this->marker = NULL;
      this->ttotal = NULL;
      this->ptotal = NULL;
      return "";
    }

    if (totalVals % 3 != 0) {
      string newstring;
      newstring.append(this->name);
      newstring.append(": must have a number of entries divisible by 3");
      this->size = 0;
      this->marker = NULL;
      this->ttotal = NULL;
      this->ptotal = NULL;
      return newstring;
    }

    unsigned short nVals = totalVals / 3;
    this->size = nVals;
    this->marker = new string[nVals];
    this->ttotal = new su2double[nVals];
    this->ptotal = new su2double[nVals];

    for (unsigned long i = 0; i < nVals; i++) {
      this->marker[i].assign(option_value[3*i]);
      istringstream ss_1st(option_value[3*i + 1]);
      if (!(ss_1st >> this->ttotal[i]))
        return badValue(option_value, "exhaust fixed", this->name);
      istringstream ss_2nd(option_value[3*i + 2]);
      if (!(ss_2nd >> this->ptotal[i]))
        return badValue(option_value, "exhaust fixed", this->name);
    }
    
    return "";
  }

  void SetDefault() {
    this->marker = NULL;
    this->ttotal = NULL;
    this->ptotal = NULL;
    this->size = 0; // There is no default value for list
  }
  
};

class COptionPeriodic : public COptionBase {
  string name; // identifier for the option
  unsigned short & size;
  string * & marker_bound;
  string * & marker_donor;
  su2double ** & rot_center;
  su2double ** & rot_angles;
  su2double ** & translation;

public:
  COptionPeriodic(const string option_field_name, unsigned short & nMarker_PerBound,
                  string* & Marker_PerBound, string* & Marker_PerDonor,
                  su2double** & RotCenter, su2double** & RotAngles, su2double** & Translation) : size(nMarker_PerBound), marker_bound(Marker_PerBound), marker_donor(Marker_PerDonor), rot_center(RotCenter), rot_angles(RotAngles), translation(Translation) {
    this->name = option_field_name;
  }

  ~COptionPeriodic() {};
  string SetValue(vector<string> option_value) {
    COptionBase::SetValue(option_value);
    const int mod_num = 11;

    unsigned short totalVals = option_value.size();
    if ((totalVals == 1) && (option_value[0].compare("NONE") == 0)) {
      this->size = 0;
      this->marker_bound = NULL;
      this->marker_donor = NULL;
      this->rot_center = NULL;
      this->rot_angles = NULL;
      this->translation = NULL;
      return "";
    }

    if (totalVals % mod_num != 0) {
      string newstring;
      newstring.append(this->name);
      newstring.append(": must have a number of entries divisible by 11");
      this->size = 0;
      this->marker_bound = NULL;
      this->marker_donor = NULL;
      this->rot_center = NULL;
      this->rot_angles = NULL;
      this->translation = NULL;
      return newstring;
    }

    unsigned short nVals = 2 * (totalVals / mod_num); // To account for periodic and donor
    this->size = nVals;
    this->marker_bound = new string[nVals];
    this->marker_donor = new string[nVals];
    this->rot_center = new su2double*[nVals];
    this->rot_angles = new su2double*[nVals];
    this->translation = new su2double*[nVals];
    for (unsigned long i = 0; i < nVals; i++) {
      this->rot_center[i] = new su2double[3];
      this->rot_angles[i] = new su2double[3];
      this->translation[i] = new su2double[3];
    }

    su2double deg2rad = PI_NUMBER/180.0;

    for (unsigned long i = 0; i < (nVals/2); i++) {
      this->marker_bound[i].assign(option_value[mod_num*i]);
      this->marker_donor[i].assign(option_value[mod_num*i+1]);
      istringstream ss_1st(option_value[mod_num*i + 2]);
      if (!(ss_1st >> this->rot_center[i][0])) {
        return badValue(option_value, "periodic", this->name);
      }
      istringstream ss_2nd(option_value[mod_num*i + 3]);
      if (!(ss_2nd >> this->rot_center[i][1])) {
        return badValue(option_value, "periodic", this->name);
      }
      istringstream ss_3rd(option_value[mod_num*i + 4]);
      if (!(ss_3rd >> this->rot_center[i][2])) {
        return badValue(option_value, "periodic", this->name);
      }
      istringstream ss_4th(option_value[mod_num*i + 5]);
      if (!(ss_4th >> this->rot_angles[i][0])) {
        return badValue(option_value, "periodic", this->name);
      }
      istringstream ss_5th(option_value[mod_num*i + 6]);
      if (!(ss_5th >> this->rot_angles[i][1])) {
        return badValue(option_value, "periodic", this->name);
      }
      istringstream ss_6th(option_value[mod_num*i + 7]);
      if (!(ss_6th >> this->rot_angles[i][2])) {
        return badValue(option_value, "periodic", this->name);
      }
      istringstream ss_7th(option_value[mod_num*i + 8]);
      if (!(ss_7th >> this->translation[i][0])) {
        return badValue(option_value, "periodic", this->name);
      }
      istringstream ss_8th(option_value[mod_num*i + 9]);
      if (!(ss_8th >> this->translation[i][1])) {
        return badValue(option_value, "periodic", this->name);
      }
      istringstream ss_9th(option_value[mod_num*i + 10]);
      if (!(ss_9th >> this->translation[i][2])) {
        return badValue(option_value, "periodic", this->name);
      }
      this->rot_angles[i][0] *= deg2rad;
      this->rot_angles[i][1] *= deg2rad;
      this->rot_angles[i][2] *= deg2rad;
    }

    for (unsigned long i = (nVals/2); i < nVals; i++) {
      this->marker_bound[i].assign(option_value[mod_num*(i-nVals/2)+1]);
      this->marker_donor[i].assign(option_value[mod_num*(i-nVals/2)]);
      istringstream ss_1st(option_value[mod_num*(i-nVals/2) + 2]);
      if (!(ss_1st >> this->rot_center[i][0])) {
        return badValue(option_value, "periodic", this->name);
      }
      istringstream ss_2nd(option_value[mod_num*(i-nVals/2) + 3]);
      if (!(ss_2nd >> this->rot_center[i][1])) {
        return badValue(option_value, "periodic", this->name);
      }
      istringstream ss_3rd(option_value[mod_num*(i-nVals/2) + 4]);
      if (!(ss_3rd >> this->rot_center[i][2])) {
        return badValue(option_value, "periodic", this->name);
      }
      istringstream ss_4th(option_value[mod_num*(i-nVals/2) + 5]);
      if (!(ss_4th >> this->rot_angles[i][0])) {
        return badValue(option_value, "periodic", this->name);
      }
      istringstream ss_5th(option_value[mod_num*(i-nVals/2) + 6]);
      if (!(ss_5th >> this->rot_angles[i][1])) {
        return badValue(option_value, "periodic", this->name);
      }
      istringstream ss_6th(option_value[mod_num*(i-nVals/2) + 7]);
      if (!(ss_6th >> this->rot_angles[i][2])) {
        return badValue(option_value, "periodic", this->name);
      }
      istringstream ss_7th(option_value[mod_num*(i-nVals/2) + 8]);
      if (!(ss_7th >> this->translation[i][0])) {
        return badValue(option_value, "periodic", this->name);
      }
      istringstream ss_8th(option_value[mod_num*(i-nVals/2) + 9]);
      if (!(ss_8th >> this->translation[i][1])) {
        return badValue(option_value, "periodic", this->name);
      }
      istringstream ss_9th(option_value[mod_num*(i-nVals/2) + 10]);
      if (!(ss_9th >> this->translation[i][2])) {
        return badValue(option_value, "periodic", this->name);
      }
      /*--- Mirror the rotational angles and translation vector (rotational
       center does not need to move) ---*/
      this->rot_center[i][0] *= 1.0;
      this->rot_center[i][1] *= 1.0;
      this->rot_center[i][2] *= 1.0;
      this->rot_angles[i][0] *= -deg2rad;
      this->rot_angles[i][1] *= -deg2rad;
      this->rot_angles[i][2] *= -deg2rad;
      this->translation[i][0] *= -1.0;
      this->translation[i][1] *= -1.0;
      this->translation[i][2] *= -1.0;
    }

    return "";
  }

  void SetDefault() {
    this->size = 0;
    this->marker_bound = NULL;
    this->marker_donor = NULL;
    this->rot_center = NULL;
    this->rot_angles = NULL;
    this->translation = NULL;
  }
};

class COptionTurboPerformance : public COptionBase {
  string name; // identifier for the option
  unsigned short & size;
  string * & marker_turboIn;
  string * & marker_turboOut;

public:
  COptionTurboPerformance(const string option_field_name, unsigned short & nMarker_TurboPerf,
                          string* & Marker_TurboBoundIn, string* & Marker_TurboBoundOut) : size(nMarker_TurboPerf), marker_turboIn(Marker_TurboBoundIn), marker_turboOut(Marker_TurboBoundOut){
    this->name = option_field_name;
  }

  ~COptionTurboPerformance() {};
  string SetValue(vector<string> option_value) {
    COptionBase::SetValue(option_value);
    const int mod_num = 2;

    unsigned long totalVals = option_value.size();
    if ((totalVals == 1) && (option_value[0].compare("NONE") == 0)) {
      this->size = 0;
      this->marker_turboIn= NULL;
      this->marker_turboOut = NULL;
      return "";
    }

    if (totalVals % mod_num != 0) {
      string newstring;
      newstring.append(this->name);
      newstring.append(": must have a number of entries divisible by 2");
      this->size = 0;
      this->marker_turboIn= NULL;
      this->marker_turboOut = NULL;;
      return newstring;
    }

    unsigned long nVals = totalVals / mod_num;
    this->size = nVals;
    this->marker_turboIn = new string[nVals];
    this->marker_turboOut = new string[nVals];
    for (unsigned long i = 0; i < nVals; i++) {
      this->marker_turboIn[i].assign(option_value[mod_num*i]);
      this->marker_turboOut[i].assign(option_value[mod_num*i+1]);
     }


    return "";
  }

  void SetDefault() {
    this->size = 0;
    this->marker_turboIn= NULL;
    this->marker_turboOut = NULL;
  }
};


class COptionPython : public COptionBase {
  string name;
public:
  COptionPython(const string name) {
    this->name = name;
  }
  ~COptionPython() {};
  // No checking happens with python options
  string SetValue(vector<string> option_value) {
    COptionBase::SetValue(option_value);
    return "";
  }
  // No defaults with python options
  void SetDefault() {
    return;
  };
};



class COptionActDisk : public COptionBase {
  string name; // identifier for the option
  unsigned short & inlet_size;
  unsigned short & outlet_size;
  string * & marker_inlet;
  string * & marker_outlet;
  su2double ** & press_jump;
  su2double ** & temp_jump;
  su2double ** & omega;
  
public:
  COptionActDisk(const string name,
                 unsigned short & nMarker_ActDiskInlet, unsigned short & nMarker_ActDiskOutlet, string * & Marker_ActDiskInlet, string * & Marker_ActDiskOutlet,
                 su2double ** & ActDisk_PressJump, su2double ** & ActDisk_TempJump, su2double ** & ActDisk_Omega) :
  inlet_size(nMarker_ActDiskInlet), outlet_size(nMarker_ActDiskOutlet), marker_inlet(Marker_ActDiskInlet), marker_outlet(Marker_ActDiskOutlet),
  press_jump(ActDisk_PressJump), temp_jump(ActDisk_TempJump), omega(ActDisk_Omega) {
    this->name = name;
  }
  
  ~COptionActDisk() {};
  string SetValue(vector<string> option_value) {
    COptionBase::SetValue(option_value);
    const int mod_num = 8;
    unsigned short totalVals = option_value.size();
    if ((totalVals == 1) && (option_value[0].compare("NONE") == 0)) {
      this->SetDefault();
      return "";
    }
    
    if (totalVals % mod_num != 0) {
      string newstring;
      newstring.append(this->name);
      newstring.append(": must have a number of entries divisible by 8");
      this->SetDefault();
      return newstring;
    }
    
    unsigned short nVals = totalVals / mod_num;
    this->inlet_size = nVals;
    this->outlet_size = nVals;
    this->marker_inlet = new string[this->inlet_size];
    this->marker_outlet = new string[this->outlet_size];
    
    this->press_jump = new su2double*[this->inlet_size];
    this->temp_jump = new su2double*[this->inlet_size];
    this->omega = new su2double*[this->inlet_size];
    for (int i = 0; i < this->inlet_size; i++) {
      this->press_jump[i] = new su2double[2];
      this->temp_jump[i] = new su2double[2];
      this->omega[i] = new su2double[2];
    }
    
    string tname = "actuator disk";
    
    for (int i = 0; i < this->inlet_size; i++) {
      this->marker_inlet[i].assign(option_value[mod_num*i]);
      this->marker_outlet[i].assign(option_value[mod_num*i+1]);
      istringstream ss_1st(option_value[mod_num*i + 2]);
      if (!(ss_1st >> this->press_jump[i][0])) {
        return badValue(option_value, tname, this->name);
      }
      istringstream ss_2nd(option_value[mod_num*i + 3]);
      if (!(ss_2nd >> this->temp_jump[i][0])) {
        return badValue(option_value, tname, this->name);
      }
      istringstream ss_3rd(option_value[mod_num*i + 4]);
      if (!(ss_3rd >> this->omega[i][0])) {
        return badValue(option_value, tname, this->name);
      }
      istringstream ss_4th(option_value[mod_num*i + 5]);
      if (!(ss_4th >> this->press_jump[i][1])) {
        return badValue(option_value, tname, this->name);
      }
      istringstream ss_5th(option_value[mod_num*i + 6]);
      if (!(ss_5th >> this->temp_jump[i][1])) {
        return badValue(option_value, tname, this->name);
      }
      istringstream ss_6th(option_value[mod_num*i + 7]);
      if (!(ss_6th >> this->omega[i][1])) {
        return badValue(option_value, tname, this->name);
      }
    }
    return "";
  }
  void SetDefault() {
    this->inlet_size = 0;
    this->outlet_size = 0;
    this->marker_inlet = NULL;
    this->marker_outlet = NULL;
    this->press_jump = NULL;
    this->temp_jump = NULL;
    this->omega = NULL;
  }
};


class COptionWallFunction : public COptionBase {
  string name; // identifier for the option
  unsigned short &nMarkers;
  string* &markers;
  unsigned short*  &walltype;
  unsigned short** &intInfo;
  su2double**      &doubleInfo;

public:
  COptionWallFunction(const string name, unsigned short &nMarker_WF, 
                      string* &Marker_WF, unsigned short* &type_WF,
                      unsigned short** &intInfo_WF, su2double** &doubleInfo_WF) :
  nMarkers(nMarker_WF), markers(Marker_WF), walltype(type_WF),
  intInfo(intInfo_WF), doubleInfo(doubleInfo_WF) {
    this->name = name;
  }

  ~COptionWallFunction(){}

  string SetValue(vector<string> option_value) {
    COptionBase::SetValue(option_value);
    /*--- First check if NONE is specified. ---*/
    unsigned short totalSize = option_value.size();
    if ((totalSize == 1) && (option_value[0].compare("NONE") == 0)) {
      this->SetDefault();
      return "";
    }

    /*--- Determine the number of markers, for which a wall
          function treatment has been specified. ---*/
    unsigned short counter = 0, nVals = 0;
    while (counter < totalSize ) {

      /* Update the counter for the number of markers specified
         and store the current index for possible error messages. */
      ++nVals;
      const unsigned short indMarker = counter;

      /* Check if a wall function type has been specified for this marker.
         If not, create an error message and return. */
      ++counter;
      const unsigned short indWallType = counter;
      unsigned short typeWF = NO_WALL_FUNCTION;
      bool validWF = true;
      if (counter == totalSize) validWF = false;
      else {
        map<string, ENUM_WALL_FUNCTIONS>::const_iterator it;
        it = Wall_Functions_Map.find(option_value[counter]);
        if(it == Wall_Functions_Map.end()) validWF = false;
        else                               typeWF  = it->second;
      }

      if (!validWF ) {
        string newstring;
        newstring.append(this->name);
        newstring.append(": Invalid wall function type, ");
        newstring.append(option_value[counter]);
        newstring.append(", encountered for marker ");
        newstring.append(option_value[indMarker]);
        return newstring;
      }

      /* Update the counter, as the wall function type is valid. */
      ++counter;

      /*--- For some wall function types some additional info
            must be specified. Hence the counter must be updated
            accordingly. ---*/
      switch( typeWF ) {
        case EQUILIBRIUM_WALL_MODEL:    counter += 3; break;
        case NONEQUILIBRIUM_WALL_MODEL: counter += 2; break;
        case LOGARITHMIC_WALL_MODEL: counter += 3; break;
        default: break;
      }

      /* In case the counter is larger than totalSize, the data for
         this wall function type has not been specified correctly. */
      if (counter > totalSize) {
        string newstring;
        newstring.append(this->name);
        newstring.append(", marker ");
        newstring.append(option_value[indMarker]);
        newstring.append(", wall function type ");
        newstring.append(option_value[indWallType]);
        newstring.append(": Additional information is missing.");
        return newstring;
      }
    }

    /* Allocate the memory to store the data for the wall function markers. */
    this->nMarkers   = nVals;
    this->markers    = new string[nVals];
    this->walltype   = new unsigned short[nVals];
    this->intInfo    = new unsigned short*[nVals];
    this->doubleInfo = new su2double*[nVals];

    for (unsigned short i=0; i<nVals; i++) {
      this->intInfo[i]    = NULL;
      this->doubleInfo[i] = NULL;
    }

    /*--- Loop over the wall markers and store the info in the
          appropriate arrays. ---*/
    counter = 0;
    for (unsigned short i=0; i<nVals; i++) {

      /* Set the name of the wall function marker. */
      this->markers[i].assign(option_value[counter++]);

      /* Determine the wall function type. As their validaties have
         already been tested, there is no need to do so again. */
      map<string, ENUM_WALL_FUNCTIONS>::const_iterator it;
      it = Wall_Functions_Map.find(option_value[counter++]);

      this->walltype[i] = it->second;

      /*--- For some wall function types, some additional info
            is needed, which is extracted from option_value. ---*/
      switch( this->walltype[i] ) {

        case EQUILIBRIUM_WALL_MODEL: {

          /* LES equilibrium wall model. The exchange distance, stretching
             factor and number of points in the wall model must be specified. */
          this->intInfo[i]    = new unsigned short[1];
          this->doubleInfo[i] = new su2double[2];

          istringstream ss_1st(option_value[counter++]);
          if (!(ss_1st >> this->doubleInfo[i][0])) {
            return badValue(option_value, "su2double", this->name);
          }

          istringstream ss_2nd(option_value[counter++]);
          if (!(ss_2nd >> this->doubleInfo[i][1])) {
            return badValue(option_value, "su2double", this->name);
          }

          istringstream ss_3rd(option_value[counter++]);
          if (!(ss_3rd >> this->intInfo[i][0])) {
            return badValue(option_value, "unsigned short", this->name);
          }

          break;
        }

        case NONEQUILIBRIUM_WALL_MODEL: {

          /* LES non-equilibrium model. The RANS turbulence model and
             the exchange distance need to be specified. */
          this->intInfo[i]    = new unsigned short[1];
          this->doubleInfo[i] = new su2double[1];

          /* Check for a valid RANS turbulence model. */
          map<string, ENUM_TURB_MODEL>::const_iterator iit;
          iit = Turb_Model_Map.find(option_value[counter++]);
          if(iit == Turb_Model_Map.end()) {
            string newstring;
            newstring.append(this->name);
            newstring.append(", marker ");
            newstring.append(this->markers[i]);
            newstring.append(", wall function type ");
            newstring.append(option_value[counter-2]);
            newstring.append(": Invalid RANS turbulence model, ");
            newstring.append(option_value[counter-1]);
            newstring.append(", specified");
            return newstring;
          }

          this->intInfo[i][0] = iit->second;

          /* Extract the exchange distance. */
          istringstream ss_1st(option_value[counter++]);
          if (!(ss_1st >> this->doubleInfo[i][0])) {
            return badValue(option_value, "su2double", this->name);
          }

          break;
        }
        case LOGARITHMIC_WALL_MODEL: {
          
          /* LES Logarithmic law-of-the-wall model. The exchange distance, stretching
           factor and number of points in the wall model must be specified. */
          this->intInfo[i]    = new unsigned short[1];
          this->doubleInfo[i] = new su2double[2];
          
          istringstream ss_1st(option_value[counter++]);
          if (!(ss_1st >> this->doubleInfo[i][0])) {
            return badValue(option_value, "su2double", this->name);
          }
          
          istringstream ss_2nd(option_value[counter++]);
          if (!(ss_2nd >> this->doubleInfo[i][1])) {
            return badValue(option_value, "su2double", this->name);
          }
          
          istringstream ss_3rd(option_value[counter++]);
          if (!(ss_3rd >> this->intInfo[i][0])) {
            return badValue(option_value, "unsigned short", this->name);
          }
          
          break;
        }

        default: // Just to avoid a compiler warning.
          break;
      }
    }

    // Need to return something...
    return "";
  }

  void SetDefault() {
    this->nMarkers   = 0;
    this->markers    = NULL;
    this->walltype   = NULL;
    this->intInfo    = NULL;
    this->doubleInfo = NULL;
  }
};<|MERGE_RESOLUTION|>--- conflicted
+++ resolved
@@ -1710,16 +1710,9 @@
   FGMRES = 5,    	/*!< \brief Flexible Generalized Minimal Residual method. */
   BCGSTAB = 6,	/*!< \brief BCGSTAB - Biconjugate Gradient Stabilized Method (main solver). */
   RESTARTED_FGMRES = 7,  /*!< \brief Flexible Generalized Minimal Residual method with restart. */
-<<<<<<< HEAD
-  SMOOTHER_LUSGS = 8,  /*!< \brief LU_SGS smoother. */
-  SMOOTHER_JACOBI = 9,  /*!< \brief Jacobi smoother. */
-  SMOOTHER_ILU = 10,  /*!< \brief ILU smoother. */
-  SMOOTHER_LINELET = 11,  /*!< \brief Linelet smoother. */
-  PASTIX_LDLT = 12,  /*!< \brief PaStiX LDLT (complete) factorization. */
-  PASTIX_LU = 13,  /*!< \brief PaStiX LU (complete) factorization. */
-=======
-  SMOOTHER = 8,  /*!< \brief Iterative smoother. */
->>>>>>> 604a861c
+  SMOOTHER = 8,    /*!< \brief Iterative smoother. */
+  PASTIX_LDLT = 9, /*!< \brief PaStiX LDLT (complete) factorization. */
+  PASTIX_LU = 10,  /*!< \brief PaStiX LU (complete) factorization. */
 };
 static const map<string, ENUM_LINEAR_SOLVER> Linear_Solver_Map = CCreateMap<string, ENUM_LINEAR_SOLVER>
 ("STEEPEST_DESCENT", STEEPEST_DESCENT)
@@ -1729,16 +1722,9 @@
 ("BCGSTAB", BCGSTAB)
 ("FGMRES", FGMRES)
 ("RESTARTED_FGMRES", RESTARTED_FGMRES)
-<<<<<<< HEAD
-("SMOOTHER_LUSGS", SMOOTHER_LUSGS)
-("SMOOTHER_JACOBI", SMOOTHER_JACOBI)
-("SMOOTHER_LINELET", SMOOTHER_LINELET)
-("SMOOTHER_ILU", SMOOTHER_ILU)
+("SMOOTHER", SMOOTHER)
 ("PASTIX_LDLT", PASTIX_LDLT)
 ("PASTIX_LU", PASTIX_LU);
-=======
-("SMOOTHER", SMOOTHER);
->>>>>>> 604a861c
 
 /*!
  * \brief types surface continuity at the intersection with the FFD
