/*!
 * \file config_structure.hpp
 * \brief All the information about the definition of the physical problem.
 *        The subroutines and functions are in the <i>config_structure.cpp</i> file.
 * \author F. Palacios, T. Economon, B. Tracey
 * \version 5.0.0 "Raven"
 *
 * SU2 Original Developers: Dr. Francisco D. Palacios.
 *                          Dr. Thomas D. Economon.
 *
 * SU2 Developers: Prof. Juan J. Alonso's group at Stanford University.
 *                 Prof. Piero Colonna's group at Delft University of Technology.
 *                 Prof. Nicolas R. Gauger's group at Kaiserslautern University of Technology.
 *                 Prof. Alberto Guardone's group at Polytechnic University of Milan.
 *                 Prof. Rafael Palacios' group at Imperial College London.
 *                 Prof. Edwin van der Weide's group at the University of Twente.
 *                 Prof. Vincent Terrapon's group at the University of Liege.
 *
 * Copyright (C) 2012-2017 SU2, the open-source CFD code.
 *
 * SU2 is free software; you can redistribute it and/or
 * modify it under the terms of the GNU Lesser General Public
 * License as published by the Free Software Foundation; either
 * version 2.1 of the License, or (at your option) any later version.
 *
 * SU2 is distributed in the hope that it will be useful,
 * but WITHOUT ANY WARRANTY; without even the implied warranty of
 * MERCHANTABILITY or FITNESS FOR A PARTICULAR PURPOSE. See the GNU
 * Lesser General Public License for more details.
 *
 * You should have received a copy of the GNU Lesser General Public
 * License along with SU2. If not, see <http://www.gnu.org/licenses/>.
 */

#pragma once

#include "./mpi_structure.hpp"

#include <iostream>
#include <cstdlib>
#include <fstream>
#include <sstream>
#include <string>
#include <cstring>
#include <vector>
#include <stdlib.h>
#include <cmath>
#include <map>
#include <assert.h>

#include "./option_structure.hpp"
#include "./datatype_structure.hpp"

#ifdef HAVE_CGNS
#include "cgnslib.h"
#endif

using namespace std;

/*!
 * \class CConfig
 * \brief Main class for defining the problem; basically this class reads the configuration file, and
 *        stores all the information.
 * \author F. Palacios
 * \version 5.0.0 "Raven"
 */

class CConfig {
private:
  SU2_Comm SU2_Communicator; /*!< \brief MPI communicator of SU2.*/
  int rank;
  unsigned short Kind_SU2; /*!< \brief Kind of SU2 software component.*/
  unsigned short Ref_NonDim; /*!< \brief Kind of non dimensionalization.*/
  unsigned short Kind_AverageProcess; /*!< \brief Kind of mixing process.*/
  unsigned short Kind_PerformanceAverageProcess; /*!< \brief Kind of mixing process.*/
  unsigned short Kind_MixingPlaneInterface; /*!< \brief Kind of mixing process.*/
  unsigned short Kind_SpanWise; /*!< \brief Kind of span-wise section computation.*/
  unsigned short *Kind_TurboMachinery;  /*!< \brief Kind of turbomachynery architecture.*/
  unsigned short iZone, nZone; /*!< \brief Number of zones in the mesh. */
  su2double Highlite_Area; /*!< \brief Highlite area. */
  su2double Fan_Poly_Eff; /*!< \brief Highlite area. */
  su2double OrderMagResidual; /*!< \brief Order of magnitude reduction. */
  su2double MinLogResidual; /*!< \brief Minimum value of the log residual. */
  su2double OrderMagResidualFSI; /*!< \brief Order of magnitude reduction. */
  su2double MinLogResidualFSI; /*!< \brief Minimum value of the log residual. */
  su2double Res_FEM_UTOL; 		/*!< \brief UTOL criteria for structural FEM. */
  su2double Res_FEM_RTOL; 		/*!< \brief RTOL criteria for structural FEM. */
  su2double Res_FEM_ETOL; 		/*!< \brief ETOL criteria for structural FEM. */
  su2double EA_ScaleFactor; /*!< \brief Equivalent Area scaling factor */
  su2double* EA_IntLimit; /*!< \brief Integration limits of the Equivalent Area computation */
  su2double AdjointLimit; /*!< \brief Adjoint variable limit */
  su2double* Obj_ChainRuleCoeff; /*!< \brief Array defining objective function for adjoint problem based on chain rule in terms of gradient w.r.t. density, velocity, pressure */
  bool MG_AdjointFlow; /*!< \brief MG with the adjoint flow problem */
  su2double* SubsonicEngine_Cyl; /*!< \brief Coordinates of the box subsonic region */
  su2double* SubsonicEngine_Values; /*!< \brief Values of the box subsonic region */
  su2double* Hold_GridFixed_Coord; /*!< \brief Coordinates of the box to hold fixed the nbumerical grid */
  su2double *DistortionRack;
  su2double *PressureLimits,
  *DensityLimits,
  *TemperatureLimits; /*!< \brief Limits for the primitive variables */
  bool ActDisk_DoubleSurface;  /*!< \brief actuator disk double surface  */
  bool Engine_HalfModel;  /*!< \brief only half model is in the computational grid  */
  bool ActDisk_SU2_DEF;  /*!< \brief actuator disk double surface  */
  unsigned short ConvCriteria;	/*!< \brief Kind of convergence criteria. */
  unsigned short nFFD_Iter; 	/*!< \brief Iteration for the point inversion problem. */
  unsigned short FFD_Blending; /*!< \brief Kind of FFD Blending function. */
  su2double* FFD_BSpline_Order; /*!< \brief BSpline order in i,j,k direction. */
  su2double FFD_Tol;  	/*!< \brief Tolerance in the point inversion problem. */
  su2double Opt_RelaxFactor;  	/*!< \brief Scale factor for the line search. */
  su2double Opt_LineSearch_Bound;  	/*!< \brief Bounds for the line search. */
  bool Viscous_Limiter_Flow, Viscous_Limiter_Turb;			/*!< \brief Viscous limiters. */
  bool Write_Conv_FSI;			/*!< \brief Write convergence file for FSI problems. */
  bool ContinuousAdjoint,			/*!< \brief Flag to know if the code is solving an adjoint problem. */
  Viscous,                /*!< \brief Flag to know if the code is solving a viscous problem. */
  EquivArea,				/*!< \brief Flag to know if the code is going to compute and plot the equivalent area. */
  Engine,				/*!< \brief Flag to know if the code is going to compute a problem with engine. */
  InvDesign_Cp,				/*!< \brief Flag to know if the code is going to compute and plot the inverse design. */
  InvDesign_HeatFlux,				/*!< \brief Flag to know if the code is going to compute and plot the inverse design. */
  Grid_Movement,			/*!< \brief Flag to know if there is grid movement. */
  Wind_Gust,              /*!< \brief Flag to know if there is a wind gust. */
  Aeroelastic_Simulation, /*!< \brief Flag to know if there is an aeroelastic simulation. */
  Rotating_Frame,			/*!< \brief Flag to know if there is a rotating frame. */
  PoissonSolver,			/*!< \brief Flag to know if we are solving  poisson forces  in plasma solver. */
  Low_Mach_Precon,		/*!< \brief Flag to know if we are using a low Mach number preconditioner. */
  Low_Mach_Corr,			/*!< \brief Flag to know if we are using a low Mach number correction. */
  GravityForce,			/*!< \brief Flag to know if the gravity force is incuded in the formulation. */
  SmoothNumGrid,			/*!< \brief Smooth the numerical grid. */
  AdaptBoundary,			/*!< \brief Adapt the elements on the boundary. */
  SubsonicEngine,			/*!< \brief Engine intake subsonic region. */
  Frozen_Visc_Cont,			/*!< \brief Flag for cont. adjoint problem with/without frozen viscosity. */
  Frozen_Visc_Disc,			/*!< \brief Flag for disc. adjoint problem with/without frozen viscosity. */
  Frozen_Limiter_Disc,			/*!< \brief Flag for disc. adjoint problem with/without frozen limiter. */
  Sens_Remove_Sharp,			/*!< \brief Flag for removing or not the sharp edges from the sensitivity computation. */
  Hold_GridFixed,	/*!< \brief Flag hold fixed some part of the mesh during the deformation. */
  Axisymmetric; /*!< \brief Flag for axisymmetric calculations */
  su2double Damp_Engine_Inflow;	/*!< \brief Damping factor for the engine inlet. */
  su2double Damp_Engine_Exhaust;	/*!< \brief Damping factor for the engine exhaust. */
  su2double Damp_Res_Restric,	/*!< \brief Damping factor for the residual restriction. */
  Damp_Correc_Prolong; /*!< \brief Damping factor for the correction prolongation. */
  su2double Position_Plane; /*!< \brief Position of the Near-Field (y coordinate 2D, and z coordinate 3D). */
  su2double WeightCd; /*!< \brief Weight of the drag coefficient. */
  su2double dCD_dCL; /*!< \brief Weight of the drag coefficient. */
  su2double dCMx_dCL; /*!< \brief Weight of the drag coefficient. */
  su2double dCMy_dCL; /*!< \brief Weight of the drag coefficient. */
  su2double dCMz_dCL; /*!< \brief Weight of the drag coefficient. */
  su2double dCD_dCMy; /*!< \brief Weight of the drag coefficient. */
  su2double CL_Target; /*!< \brief Weight of the drag coefficient. */
  su2double CM_Target; /*!< \brief Weight of the drag coefficient. */
  su2double *HTP_Min_XCoord, *HTP_Min_YCoord; /*!< \brief Identification of the HTP. */
  unsigned short Unsteady_Simulation;	/*!< \brief Steady or unsteady (time stepping or dual time stepping) computation. */
  unsigned short Dynamic_Analysis;	/*!< \brief Static or dynamic structural analysis. */
  unsigned short nStartUpIter;	/*!< \brief Start up iterations using the fine grid. */
  su2double FixAzimuthalLine; /*!< \brief Fix an azimuthal line due to misalignments of the nearfield. */
  su2double **DV_Value;		/*!< \brief Previous value of the design variable. */
  su2double LimiterCoeff;				/*!< \brief Limiter coefficient */
  unsigned long LimiterIter;	/*!< \brief Freeze the value of the limiter after a number of iterations */
  su2double SharpEdgesCoeff;				/*!< \brief Coefficient to identify the limit of a sharp edge. */
  unsigned short SystemMeasurements; /*!< \brief System of measurements. */
  unsigned short Kind_Regime;  /*!< \brief Kind of adjoint function. */
  unsigned short *Kind_ObjFunc;  /*!< \brief Kind of objective function. */
  su2double *Weight_ObjFunc;    /*!< \brief Weight applied to objective function. */
  unsigned short Kind_SensSmooth; /*!< \brief Kind of sensitivity smoothing technique. */
  unsigned short Continuous_Eqns; /*!< \brief Which equations to treat continuously (Hybrid adjoint)*/
  unsigned short Discrete_Eqns; /*!< \brief Which equations to treat discretely (Hybrid adjoint). */
  unsigned short *Design_Variable; /*!< \brief Kind of design variable. */
  unsigned short Kind_Adaptation;	/*!< \brief Kind of numerical grid adaptation. */
  unsigned short nTimeInstances;  /*!< \brief Number of periodic time instances for  harmonic balance. */
  su2double HarmonicBalance_Period;		/*!< \brief Period of oscillation to be used with harmonic balance computations. */
  su2double New_Elem_Adapt;			/*!< \brief Elements to adapt in the numerical grid adaptation process. */
  su2double Delta_UnstTime,			/*!< \brief Time step for unsteady computations. */
  Delta_UnstTimeND;						/*!< \brief Time step for unsteady computations (non dimensional). */
  su2double Delta_DynTime,		/*!< \brief Time step for dynamic structural computations. */
  Total_DynTime,				/*!< \brief Total time for dynamic structural computations. */
  Current_DynTime;			/*!< \brief Global time of the dynamic structural computations. */
  su2double Total_UnstTime,						/*!< \brief Total time for unsteady computations. */
  Total_UnstTimeND;								/*!< \brief Total time for unsteady computations (non dimensional). */
  su2double Current_UnstTime,									/*!< \brief Global time of the unsteady simulation. */
  Current_UnstTimeND;									/*!< \brief Global time of the unsteady simulation. */
  unsigned short nMarker_Euler,	/*!< \brief Number of Euler wall markers. */
  nMarker_FarField,				/*!< \brief Number of far-field markers. */
  nMarker_Custom,
  nMarker_SymWall,				/*!< \brief Number of symmetry wall markers. */
  nMarker_Pressure,				/*!< \brief Number of pressure wall markers. */
  nMarker_PerBound,				/*!< \brief Number of periodic boundary markers. */
  nMarker_MixingPlaneInterface,				/*!< \brief Number of mixing plane interface boundary markers. */
  nMarker_Turbomachinery,				/*!< \brief Number turbomachinery markers. */
  nMarker_TurboPerformance,				/*!< \brief Number of turboperformance markers. */
  nSpanWiseSections_User,			/*!< \brief Number of spanwise sections to compute 3D BC and Performance for turbomachinery   */
  nMarker_Shroud,/*!< \brief Number of shroud markers to set grid velocity to 0.*/
  nMarker_NearFieldBound,				/*!< \brief Number of near field boundary markers. */
  nMarker_ActDiskInlet, nMarker_ActDiskOutlet,
  nMarker_InterfaceBound,				/*!< \brief Number of interface boundary markers. */
  nMarker_Fluid_InterfaceBound,				/*!< \brief Number of fluid interface markers. */
  nMarker_Dirichlet,				/*!< \brief Number of interface boundary markers. */
  nMarker_Inlet,					/*!< \brief Number of inlet flow markers. */
  nMarker_Riemann,					/*!< \brief Number of Riemann flow markers. */
  nMarker_Giles,					/*!< \brief Number of Giles flow markers. */
  nRelaxFactor_Giles,                                   /*!< \brief Number of relaxation factors for Giles markers. */
  nMarker_Supersonic_Inlet,					/*!< \brief Number of supersonic inlet flow markers. */
  nMarker_Supersonic_Outlet,					/*!< \brief Number of supersonic outlet flow markers. */
  nMarker_Outlet,					/*!< \brief Number of outlet flow markers. */
  nMarker_Out_1D,         /*!< \brief Number of outlet flow markers over which to calculate 1D outputs */
  nMarker_Isothermal,     /*!< \brief Number of isothermal wall boundaries. */
  nMarker_HeatFlux,       /*!< \brief Number of constant heat flux wall boundaries. */
  nMarker_EngineExhaust,					/*!< \brief Number of nacelle exhaust flow markers. */
  nMarker_EngineInflow,					/*!< \brief Number of nacelle inflow flow markers. */
  nMarker_Clamped,						/*!< \brief Number of clamped markers in the FEM. */
  nMarker_Displacement,					/*!< \brief Number of displacement surface markers. */
  nMarker_Load,					/*!< \brief Number of load surface markers. */
  nMarker_Load_Dir,					/*!< \brief Number of load surface markers defined by magnitude and direction. */
  nMarker_Load_Sine,					/*!< \brief Number of load surface markers defined by magnitude and direction. */
  nMarker_FlowLoad,					/*!< \brief Number of load surface markers. */
  nMarker_Neumann,				/*!< \brief Number of Neumann flow markers. */
  nMarker_Internal,				/*!< \brief Number of Neumann flow markers. */
  nMarker_All,					/*!< \brief Total number of markers using the grid information. */
  nMarker_Max,					/*!< \brief Max number of number of markers using the grid information. */
  nMarker_CfgFile;					/*!< \brief Total number of markers using the config file
                             (note that using parallel computation this number can be different
                             from nMarker_All). */
  string *Marker_Euler,			/*!< \brief Euler wall markers. */
  *Marker_FarField,				/*!< \brief Far field markers. */
  *Marker_Custom,
  *Marker_SymWall,				/*!< \brief Symmetry wall markers. */
  *Marker_Pressure,				/*!< \brief Pressure boundary markers. */
  *Marker_PerBound,				/*!< \brief Periodic boundary markers. */
  *Marker_PerDonor,				/*!< \brief Rotationally periodic boundary donor markers. */
  *Marker_MixingPlaneInterface,				/*!< \brief MixingPlane interface boundary markers. */
  *Marker_TurboBoundIn,				/*!< \brief Turbomachinery performance boundary markers. */
  *Marker_TurboBoundOut,				/*!< \brief Turbomachinery performance boundary donor markers. */
  *Marker_NearFieldBound,				/*!< \brief Near Field boundaries markers. */
  *Marker_InterfaceBound,				/*!< \brief Interface boundaries markers. */
  *Marker_Fluid_InterfaceBound,				/*!< \brief Fluid interface markers. */
  *Marker_ActDiskInlet,
  *Marker_ActDiskOutlet,
  *Marker_Dirichlet,				/*!< \brief Interface boundaries markers. */
  *Marker_Inlet,					/*!< \brief Inlet flow markers. */
  *Marker_Riemann,					/*!< \brief Riemann markers. */
  *Marker_Giles,					/*!< \brief Giles markers. */
  *Marker_Shroud,                                       /*!< \brief Shroud markers. */
  *Marker_Supersonic_Inlet,					/*!< \brief Supersonic inlet flow markers. */
  *Marker_Supersonic_Outlet,					/*!< \brief Supersonic outlet flow markers. */
  *Marker_Outlet,					/*!< \brief Outlet flow markers. */
  *Marker_Out_1D,         /*!< \brief Outlet flow markers over which to calculate 1D output. */
  *Marker_Isothermal,     /*!< \brief Isothermal wall markers. */
  *Marker_HeatFlux,       /*!< \brief Constant heat flux wall markers. */
  *Marker_EngineInflow,					/*!< \brief Engine Inflow flow markers. */
  *Marker_EngineExhaust,					/*!< \brief Engine Exhaust flow markers. */
  *Marker_Clamped,						/*!< \brief Clamped markers. */
  *Marker_Displacement,					/*!< \brief Displacement markers. */
  *Marker_Load,					/*!< \brief Load markers. */
  *Marker_Load_Dir,					/*!< \brief Load markers defined in cartesian coordinates. */
  *Marker_Load_Sine,					/*!< \brief Sine-wave loaded markers defined in cartesian coordinates. */
  *Marker_FlowLoad,					/*!< \brief Flow Load markers. */
  *Marker_Neumann,					/*!< \brief Neumann flow markers. */
  *Marker_Internal,					/*!< \brief Neumann flow markers. */
  *Marker_All_TagBound;				/*!< \brief Global index for markers using grid information. */
  su2double *Dirichlet_Value;    /*!< \brief Specified Dirichlet value at the boundaries. */
  su2double *Exhaust_Temperature_Target;    /*!< \brief Specified total temperatures for nacelle boundaries. */
  su2double *Exhaust_Pressure_Target;    /*!< \brief Specified total pressures for nacelle boundaries. */
  su2double *Inlet_Ttotal;    /*!< \brief Specified total temperatures for inlet boundaries. */
  su2double *Riemann_Var1, *Riemann_Var2;    /*!< \brief Specified values for Riemann boundary. */
  su2double **Riemann_FlowDir;  /*!< \brief Specified flow direction vector (unit vector) for Riemann boundaries. */
  su2double *Giles_Var1, *Giles_Var2, *RelaxFactorAverage, *RelaxFactorFourier;    /*!< \brief Specified values for Giles BC. */
  su2double **Giles_FlowDir;  /*!< \brief Specified flow direction vector (unit vector) for Giles BC. */
  su2double *Inlet_Ptotal;    /*!< \brief Specified total pressures for inlet boundaries. */
  su2double **Inlet_FlowDir;  /*!< \brief Specified flow direction vector (unit vector) for inlet boundaries. */
  su2double *Inlet_Temperature;    /*!< \brief Specified temperatures for a supersonic inlet boundaries. */
  su2double *Inlet_Pressure;    /*!< \brief Specified static pressures for supersonic inlet boundaries. */
  su2double **Inlet_Velocity;  /*!< \brief Specified flow velocity vectors for supersonic inlet boundaries. */
  su2double *EngineInflow_Target;    /*!< \brief Specified fan face mach for nacelle boundaries. */
  su2double *Inflow_Mach;    /*!< \brief Specified fan face mach for nacelle boundaries. */
  su2double *Inflow_Pressure;    /*!< \brief Specified fan face mach for nacelle boundaries. */
  su2double *Inflow_MassFlow;    /*!< \brief Specified fan face mach for nacelle boundaries. */
  su2double *Inflow_ReverseMassFlow;    /*!< \brief Specified fan face mach for nacelle boundaries. */
  su2double *Inflow_TotalPressure;    /*!< \brief Specified fan face mach for nacelle boundaries. */
  su2double *Inflow_Temperature;    /*!< \brief Specified fan face mach for nacelle boundaries. */
  su2double *Inflow_TotalTemperature;    /*!< \brief Specified fan face mach for nacelle boundaries. */
  su2double *Inflow_RamDrag;    /*!< \brief Specified fan face mach for nacelle boundaries. */
  su2double *Inflow_Force;    /*!< \brief Specified fan face mach for nacelle boundaries. */
  su2double *Inflow_Power;    /*!< \brief Specified fan face mach for nacelle boundaries. */
  su2double *Exhaust_Pressure;    /*!< \brief Specified fan face mach for nacelle boundaries. */
  su2double *Exhaust_Temperature;    /*!< \brief Specified fan face mach for nacelle boundaries. */
  su2double *Exhaust_MassFlow;    /*!< \brief Specified fan face mach for nacelle boundaries. */
  su2double *Exhaust_TotalPressure;    /*!< \brief Specified fan face mach for nacelle boundaries. */
  su2double *Exhaust_TotalTemperature;    /*!< \brief Specified fan face mach for nacelle boundaries. */
  su2double *Exhaust_GrossThrust;    /*!< \brief Specified fan face mach for nacelle boundaries. */
  su2double *Exhaust_Force;    /*!< \brief Specified fan face mach for nacelle boundaries. */
  su2double *Exhaust_Power;    /*!< \brief Specified fan face mach for nacelle boundaries. */
  su2double *Engine_Power;    /*!< \brief Specified fan face mach for nacelle boundaries. */
  su2double *Engine_Mach;    /*!< \brief Specified fan face mach for nacelle boundaries. */
  su2double *Engine_Force;    /*!< \brief Specified fan face mach for nacelle boundaries. */
  su2double *Engine_NetThrust;    /*!< \brief Specified fan face mach for nacelle boundaries. */
  su2double *Engine_GrossThrust;    /*!< \brief Specified fan face mach for nacelle boundaries. */
  su2double *Engine_Area;    /*!< \brief Specified fan face mach for nacelle boundaries. */
  su2double *Outlet_Pressure;    /*!< \brief Specified back pressures (static) for outlet boundaries. */
  su2double *Isothermal_Temperature; /*!< \brief Specified isothermal wall temperatures (static). */
  su2double *Heat_Flux;  /*!< \brief Specified wall heat fluxes. */
  su2double *Displ_Value;    /*!< \brief Specified displacement for displacement boundaries. */
  su2double *Load_Value;    /*!< \brief Specified force for load boundaries. */
  su2double *Load_Dir_Value;    /*!< \brief Specified force for load boundaries defined in cartesian coordinates. */
  su2double *Load_Dir_Multiplier;    /*!< \brief Specified multiplier for load boundaries defined in cartesian coordinates. */
  su2double **Load_Dir;  /*!< \brief Specified flow direction vector (unit vector) for inlet boundaries. */
  su2double *Load_Sine_Amplitude;    /*!< \brief Specified amplitude for a sine-wave load. */
  su2double *Load_Sine_Frequency;    /*!< \brief Specified multiplier for load boundaries defined in cartesian coordinates. */
  su2double **Load_Sine_Dir;  /*!< \brief Specified flow direction vector (unit vector) for inlet boundaries. */
  su2double *FlowLoad_Value;    /*!< \brief Specified force for flow load boundaries. */
  su2double *ActDiskInlet_MassFlow;    /*!< \brief Specified fan face mach for nacelle boundaries. */
  su2double *ActDiskInlet_Temperature;    /*!< \brief Specified fan face mach for nacelle boundaries. */
  su2double *ActDiskInlet_TotalTemperature;    /*!< \brief Specified fan face mach for nacelle boundaries. */
  su2double *ActDiskInlet_Pressure;    /*!< \brief Specified fan face mach for nacelle boundaries. */
  su2double *ActDiskInlet_TotalPressure;    /*!< \brief Specified fan face mach for nacelle boundaries. */
  su2double *ActDiskInlet_RamDrag;    /*!< \brief Specified fan face mach for nacelle boundaries. */
  su2double *ActDiskInlet_Force;    /*!< \brief Specified fan face mach for nacelle boundaries. */
  su2double *ActDiskInlet_Power;    /*!< \brief Specified fan face mach for nacelle boundaries. */
  su2double *ActDiskOutlet_MassFlow;    /*!< \brief Specified fan face mach for nacelle boundaries. */
  su2double *ActDiskOutlet_Temperature;    /*!< \brief Specified fan face mach for nacelle boundaries. */
  su2double *ActDiskOutlet_TotalTemperature;    /*!< \brief Specified fan face mach for nacelle boundaries. */
  su2double *ActDiskOutlet_Pressure;    /*!< \brief Specified fan face mach for nacelle boundaries. */
  su2double *ActDiskOutlet_TotalPressure;    /*!< \brief Specified fan face mach for nacelle boundaries. */
  su2double *ActDiskOutlet_GrossThrust;    /*!< \brief Specified fan face mach for nacelle boundaries. */
  su2double *ActDiskOutlet_Force;    /*!< \brief Specified fan face mach for nacelle boundaries. */
  su2double *ActDiskOutlet_Power;    /*!< \brief Specified fan face mach for nacelle boundaries. */
  su2double **ActDisk_PressJump, **ActDisk_TempJump,  **ActDisk_Omega;
  su2double *ActDisk_DeltaPress;    /*!< \brief Specified fan face mach for nacelle boundaries. */
  su2double *ActDisk_DeltaTemp;    /*!< \brief Specified fan face mach for nacelle boundaries. */
  su2double *ActDisk_TotalPressRatio;    /*!< \brief Specified fan face mach for nacelle boundaries. */
  su2double *ActDisk_TotalTempRatio;    /*!< \brief Specified fan face mach for nacelle boundaries. */
  su2double *ActDisk_StaticPressRatio;    /*!< \brief Specified fan face mach for nacelle boundaries. */
  su2double *ActDisk_StaticTempRatio;    /*!< \brief Specified fan face mach for nacelle boundaries. */
  su2double *ActDisk_Power;    /*!< \brief Specified fan face mach for nacelle boundaries. */
  su2double *ActDisk_MassFlow;    /*!< \brief Specified fan face mach for nacelle boundaries. */
  su2double *ActDisk_Mach;    /*!< \brief Specified fan face mach for nacelle boundaries. */
  su2double *ActDisk_Force;    /*!< \brief Specified fan face mach for nacelle boundaries. */
  su2double *Surface_MassFlow;    /*!< \brief Massflow at the boundaries. */
  su2double *Surface_Mach;    /*!< \brief Mach number at the boundaries. */
  su2double *Surface_Temperature;    /*!< \brief Temperature at the boundaries. */
  su2double *Surface_Pressure;    /*!< \brief Pressure at the boundaries. */
  su2double *Surface_Density;    /*!< \brief Density at the boundaries. */
  su2double *Surface_NormalVelocity;    /*!< \brief Normal velocity at the boundaries. */
  su2double *Surface_TotalTemperature;   /*!< \brief Total temperature at the boundaries. */
  su2double *Surface_TotalPressure;    /*!< \brief Total pressure at the boundaries. */
  su2double *Surface_DC60;    /*!< \brief Specified fan face mach for nacelle boundaries. */
  su2double *Surface_IDC;    /*!< \brief Specified fan face mach for nacelle boundaries. */
  su2double *Surface_IDC_Mach;    /*!< \brief Specified fan face mach for nacelle boundaries. */
  su2double *Surface_IDR;    /*!< \brief Specified fan face mach for nacelle boundaries. */
  su2double *ActDisk_NetThrust;    /*!< \brief Specified fan face mach for nacelle boundaries. */
  su2double *ActDisk_BCThrust;    /*!< \brief Specified fan face mach for nacelle boundaries. */
  su2double *ActDisk_BCThrust_Old;    /*!< \brief Specified fan face mach for nacelle boundaries. */
  su2double *ActDisk_GrossThrust;    /*!< \brief Specified fan face mach for nacelle boundaries. */
  su2double *ActDisk_Area;    /*!< \brief Specified fan face mach for nacelle boundaries. */
  su2double *ActDisk_ReverseMassFlow;    /*!< \brief Specified fan face mach for nacelle boundaries. */
  su2double **Periodic_RotCenter;  /*!< \brief Rotational center for each periodic boundary. */
  su2double **Periodic_RotAngles;      /*!< \brief Rotation angles for each periodic boundary. */
  su2double **Periodic_Translation;      /*!< \brief Translation vector for each periodic boundary. */
  unsigned short nPeriodic_Index;     /*!< \brief Number of SEND_RECEIVE periodic transformations. */
  su2double **Periodic_Center;         /*!< \brief Rotational center for each SEND_RECEIVE boundary. */
  su2double **Periodic_Rotation;      /*!< \brief Rotation angles for each SEND_RECEIVE boundary. */
  su2double **Periodic_Translate;      /*!< \brief Translation vector for each SEND_RECEIVE boundary. */
  string *Marker_CfgFile_TagBound;			/*!< \brief Global index for markers using config file. */
  unsigned short *Marker_All_KindBC,			/*!< \brief Global index for boundaries using grid information. */
  *Marker_CfgFile_KindBC;		/*!< \brief Global index for boundaries using config file. */
  short *Marker_All_SendRecv;		/*!< \brief Information about if the boundary is sended (+), received (-). */
  short *Marker_All_PerBound;	/*!< \brief Global index for periodic bc using the grid information. */
  unsigned long nExtIter;			/*!< \brief Number of external iterations. */
  unsigned long ExtIter;			/*!< \brief Current external iteration number. */
  unsigned long ExtIter_OffSet;			/*!< \brief External iteration number offset. */
  unsigned long IntIter;			/*!< \brief Current internal iteration number. */
  unsigned long FSIIter;			/*!< \brief Current Fluid Structure Interaction sub-iteration number. */
  unsigned long Unst_nIntIter;			/*!< \brief Number of internal iterations (Dual time Method). */
  unsigned long Dyn_nIntIter;			/*!< \brief Number of internal iterations (Newton-Raphson Method for nonlinear structural analysis). */
  long Unst_RestartIter;			/*!< \brief Iteration number to restart an unsteady simulation (Dual time Method). */
  long Unst_AdjointIter;			/*!< \brief Iteration number to begin the reverse time integration in the direct solver for the unsteady adjoint. */
  long Iter_Avg_Objective;			/*!< \brief Iteration the number of time steps to be averaged, counting from the back */
  long Dyn_RestartIter;                         /*!< \brief Iteration number to restart a dynamic structural analysis. */
  unsigned short nLevels_TimeAccurateLTS; /*!< \brief Number of time levels for time accurate local time stepping. */
  unsigned short nTimeDOFsADER_DG;        /*!< \brief Number of time DOFs used in the predictor step of ADER-DG. */
  su2double *TimeDOFsADER_DG;             /*!< \brief The location of the ADER-DG time DOFs on the interval [-1,1]. */
  unsigned short nTimeIntegrationADER_DG; /*!< \brief Number of time integration points ADER-DG. */
  su2double *TimeIntegrationADER_DG;      /*!< \brief The location of the ADER-DG time integration points on the interval [-1,1]. */
  su2double *WeightsIntegrationADER_DG;   /*!< \brief The weights of the ADER-DG time integration points on the interval [-1,1]. */
  unsigned short nRKStep;			/*!< \brief Number of steps of the explicit Runge-Kutta method. */
  su2double *RK_Alpha_Step;			/*!< \brief Runge-Kutta beta coefficients. */
  unsigned short nMGLevels;		/*!< \brief Number of multigrid levels (coarse levels). */
  unsigned short nCFL;			/*!< \brief Number of CFL, one for each multigrid level. */
  su2double
  CFLRedCoeff_Turb,		/*!< \brief CFL reduction coefficient on the LevelSet problem. */
  CFLRedCoeff_AdjFlow,	/*!< \brief CFL reduction coefficient for the adjoint problem. */
  CFLRedCoeff_AdjTurb,	/*!< \brief CFL reduction coefficient for the adjoint problem. */
  CFLFineGrid,		/*!< \brief CFL of the finest grid. */
  Max_DeltaTime,  		/*!< \brief Max delta time. */
  Unst_CFL;		/*!< \brief Unsteady CFL number. */
  bool AddIndNeighbor;			/*!< \brief Include indirect neighbor in the agglomeration process. */
  unsigned short nDV,		/*!< \brief Number of design variables. */
  nObj, nObjW;              /*! \brief Number of objective functions. */
  unsigned short* nDV_Value;		/*!< \brief Number of values for each design variable (might be different than 1 if we allow arbitrary movement). */
  unsigned short nFFDBox;		/*!< \brief Number of ffd boxes. */
  unsigned short nGridMovement;		/*!< \brief Number of grid movement types specified. */
  unsigned short nTurboMachineryKind; 	/*!< \brief Number turbomachinery types specified. */
  unsigned short nParamDV;		/*!< \brief Number of parameters of the design variable. */
  su2double **ParamDV;				/*!< \brief Parameters of the design variable. */
  su2double **CoordFFDBox;				/*!< \brief Coordinates of the FFD boxes. */
  unsigned short **DegreeFFDBox;	/*!< \brief Degree of the FFD boxes. */
  string *FFDTag;				/*!< \brief Parameters of the design variable. */
  string *TagFFDBox;				/*!< \brief Tag of the FFD box. */
  unsigned short GeometryMode;			/*!< \brief Gemoetry mode (analysis or gradient computation). */
  unsigned short MGCycle;			/*!< \brief Kind of multigrid cycle. */
  unsigned short FinestMesh;		/*!< \brief Finest mesh for the full multigrid approach. */
  unsigned short nFFD_Fix_IDir, nFFD_Fix_JDir, nFFD_Fix_KDir;                 /*!< \brief Number of planes fixed in the FFD. */
  unsigned short nMG_PreSmooth,                 /*!< \brief Number of MG pre-smooth parameters found in config file. */
  nMG_PostSmooth,                             /*!< \brief Number of MG post-smooth parameters found in config file. */
  nMG_CorrecSmooth;                           /*!< \brief Number of MG correct-smooth parameters found in config file. */
  short *FFD_Fix_IDir, *FFD_Fix_JDir, *FFD_Fix_KDir;	/*!< \brief Exact sections. */
  unsigned short *MG_PreSmooth,	/*!< \brief Multigrid Pre smoothing. */
  *MG_PostSmooth,					/*!< \brief Multigrid Post smoothing. */
  *MG_CorrecSmooth;					/*!< \brief Multigrid Jacobi implicit smoothing of the correction. */
  su2double *LocationStations;   /*!< \brief Airfoil sections in wing slicing subroutine. */
  unsigned short Kind_Solver,	/*!< \brief Kind of solver Euler, NS, Continuous adjoint, etc.  */
  Kind_FluidModel,			/*!< \brief Kind of the Fluid Model: Ideal or Van der Walls, ... . */
  Kind_ViscosityModel,			/*!< \brief Kind of the Viscosity Model*/
  Kind_ConductivityModel,			/*!< \brief Kind of the Thermal Conductivity Model*/
  Kind_FreeStreamOption,			/*!< \brief Kind of free stream option to choose if initializing with density or temperature  */
  Kind_InitOption,			/*!< \brief Kind of Init option to choose if initializing with Reynolds number or with thermodynamic conditions   */
  Kind_GasModel,				/*!< \brief Kind of the Gas Model. */
  *Kind_GridMovement,    /*!< \brief Kind of the unsteady mesh movement. */
  Kind_Gradient_Method,		/*!< \brief Numerical method for computation of spatial gradients. */
  Kind_Deform_Linear_Solver, /*!< Numerical method to deform the grid */
  Kind_Deform_Linear_Solver_Prec,		/*!< \brief Preconditioner of the linear solver. */
  Kind_Linear_Solver,		/*!< \brief Numerical solver for the implicit scheme. */
  Kind_Linear_Solver_FSI_Struc,	 /*!< \brief Numerical solver for the structural part in FSI problems. */
  Kind_Linear_Solver_Prec,		/*!< \brief Preconditioner of the linear solver. */
  Kind_Linear_Solver_Prec_FSI_Struc,		/*!< \brief Preconditioner of the linear solver for the structural part in FSI problems. */
  Kind_AdjTurb_Linear_Solver,		/*!< \brief Numerical solver for the turbulent adjoint implicit scheme. */
  Kind_AdjTurb_Linear_Prec,		/*!< \brief Preconditioner of the turbulent adjoint linear solver. */
  Kind_DiscAdj_Linear_Solver, /*!< \brief Linear solver for the discrete adjoint system. */
  Kind_DiscAdj_Linear_Prec,  /*!< \brief Preconditioner of the discrete adjoint linear solver. */
	Kind_SlopeLimit,				/*!< \brief Global slope limiter. */
	Kind_SlopeLimit_Flow,		/*!< \brief Slope limiter for flow equations.*/
	Kind_SlopeLimit_Turb,		/*!< \brief Slope limiter for the turbulence equation.*/
	Kind_SlopeLimit_AdjTurb,	/*!< \brief Slope limiter for the adjoint turbulent equation.*/
	Kind_SlopeLimit_AdjFlow,	/*!< \brief Slope limiter for the adjoint equation.*/
	Kind_TimeNumScheme,			/*!< \brief Global explicit or implicit time integration. */
	Kind_TimeIntScheme_Flow,	/*!< \brief Time integration for the flow equations. */
  Kind_TimeIntScheme_FEM_Flow,	/*!< \brief Time integration for the flow equations. */
  Kind_ADER_Predictor,          /*!< \brief Predictor step of the ADER-DG time integration scheme. */
	Kind_TimeIntScheme_AdjFlow,		/*!< \brief Time integration for the adjoint flow equations. */
	Kind_TimeIntScheme_Turb,	/*!< \brief Time integration for the turbulence model. */
	Kind_TimeIntScheme_AdjTurb,	/*!< \brief Time integration for the adjoint turbulence model. */
	Kind_TimeIntScheme_Wave,	/*!< \brief Time integration for the wave equations. */
	Kind_TimeIntScheme_Heat,	/*!< \brief Time integration for the wave equations. */
	Kind_TimeIntScheme_Poisson,	/*!< \brief Time integration for the wave equations. */
	Kind_TimeIntScheme_FEA,	/*!< \brief Time integration for the FEA equations. */
	Kind_SpaceIteScheme_FEA,	/*!< \brief Iterative scheme for nonlinear structural analysis. */
	Kind_ConvNumScheme,			/*!< \brief Global definition of the convective term. */
	Kind_ConvNumScheme_Flow,	/*!< \brief Centered or upwind scheme for the flow equations. */
  Kind_ConvNumScheme_FEM_Flow,	/*!< \brief Finite element scheme for the flow equations. */
	Kind_ConvNumScheme_Heat,	/*!< \brief Centered or upwind scheme for the flow equations. */
	Kind_ConvNumScheme_AdjFlow,		/*!< \brief Centered or upwind scheme for the adjoint flow equations. */
	Kind_ConvNumScheme_Turb,	/*!< \brief Centered or upwind scheme for the turbulence model. */
	Kind_ConvNumScheme_AdjTurb,	/*!< \brief Centered or upwind scheme for the adjoint turbulence model. */
	Kind_ConvNumScheme_Template,	/*!< \brief Centered or upwind scheme for the level set equation. */
	Kind_Centered,				/*!< \brief Centered scheme. */
	Kind_Centered_Flow,			/*!< \brief Centered scheme for the flow equations. */
	Kind_Centered_AdjFlow,			/*!< \brief Centered scheme for the adjoint flow equations. */
	Kind_Centered_Turb,			/*!< \brief Centered scheme for the turbulence model. */
	Kind_Centered_AdjTurb,		/*!< \brief Centered scheme for the adjoint turbulence model. */
	Kind_Centered_Template,		/*!< \brief Centered scheme for the template model. */
	Kind_Upwind,				/*!< \brief Upwind scheme. */
	Kind_Upwind_Flow,			/*!< \brief Upwind scheme for the flow equations. */
	Kind_Upwind_AdjFlow,			/*!< \brief Upwind scheme for the adjoint flow equations. */
	Kind_Upwind_Turb,			/*!< \brief Upwind scheme for the turbulence model. */
	Kind_Upwind_AdjTurb,		/*!< \brief Upwind scheme for the adjoint turbulence model. */
	Kind_Upwind_Template,			/*!< \brief Upwind scheme for the template model. */
  Kind_FEM,			/*!< \brief Finite element scheme for the flow equations. */
  Kind_FEM_Flow,			/*!< \brief Finite element scheme for the flow equations. */
  Kind_FEM_DG_Shock,      /*!< \brief Shock capturing method for the FEM DG solver. */
  Kind_Matrix_Coloring,   /*!< \brief Type of matrix coloring for sparse Jacobian computation. */
  Kind_Solver_Fluid_FSI,		/*!< \brief Kind of solver for the fluid in FSI applications. */
  Kind_Solver_Struc_FSI,		/*!< \brief Kind of solver for the structure in FSI applications. */
  Kind_BGS_RelaxMethod,				/*!< \brief Kind of relaxation method for Block Gauss Seidel method in FSI problems. */
  Kind_TransferMethod,	/*!< \brief Iterative scheme for nonlinear structural analysis. */
  SpatialOrder,		/*!< \brief Order of the spatial numerical integration.*/
  SpatialOrder_Flow,		/*!< \brief Order of the spatial numerical integration.*/
  SpatialOrder_Turb,		/*!< \brief Order of the spatial numerical integration.*/
  SpatialOrder_AdjFlow,		/*!< \brief Order of the spatial numerical integration.*/
  SpatialOrder_AdjTurb;		/*!< \brief Order of the spatial numerical integration.*/
  bool EulerPersson;        /*!< \brief Boolean to determine whether the simulation is FSI or not. */
  bool FSI_Problem;			/*!< \brief Boolean to determine whether the simulation is FSI or not. */
  bool AD_Mode;         /*!< \brief Algorithmic Differentiation support. */
  unsigned short Kind_Material_Compress,	/*!< \brief Determines if the material is compressible or incompressible (structural analysis). */
  Kind_Material,			/*!< \brief Determines the material model to be used (structural analysis). */
  Kind_Struct_Solver;		/*!< \brief Determines the geometric condition (small or large deformations) for structural analysis. */
  unsigned short Kind_Turb_Model;			/*!< \brief Turbulent model definition. */
  unsigned short Kind_SGS_Model;                        /*!< \brief LES SGS model definition. */
  unsigned short Kind_Trans_Model,			/*!< \brief Transition model definition. */
  Kind_ActDisk, Kind_Engine_Inflow, Kind_Inlet, *Kind_Data_Riemann, *Kind_Data_Giles;           /*!< \brief Kind of inlet boundary treatment. */
  su2double Linear_Solver_Error;		/*!< \brief Min error of the linear solver for the implicit formulation. */
  su2double Linear_Solver_Error_FSI_Struc;		/*!< \brief Min error of the linear solver for the implicit formulation in the structural side for FSI problems . */
  unsigned long Linear_Solver_Iter;		/*!< \brief Max iterations of the linear solver for the implicit formulation. */
  unsigned long Linear_Solver_Iter_FSI_Struc;		/*!< \brief Max iterations of the linear solver for FSI applications and structural solver. */
  unsigned long Linear_Solver_Restart_Frequency;   /*!< \brief Restart frequency of the linear solver for the implicit formulation. */
  su2double SemiSpan;		/*!< \brief Wing Semi span. */
  su2double Roe_Kappa;		/*!< \brief Relaxation of the Roe scheme. */
  su2double Relaxation_Factor_Flow;		/*!< \brief Relaxation coefficient of the linear solver mean flow. */
  su2double Relaxation_Factor_Turb;		/*!< \brief Relaxation coefficient of the linear solver turbulence. */
  su2double Relaxation_Factor_AdjFlow;		/*!< \brief Relaxation coefficient of the linear solver adjoint mean flow. */
  su2double AdjTurb_Linear_Error;		/*!< \brief Min error of the turbulent adjoint linear solver for the implicit formulation. */
  su2double EntropyFix_Coeff;              /*!< \brief Entropy fix coefficient. */
  unsigned short AdjTurb_Linear_Iter;		/*!< \brief Min error of the turbulent adjoint linear solver for the implicit formulation. */
  su2double *Stations_Bounds;                  /*!< \brief Airfoil section limit. */
  unsigned short nLocationStations,      /*!< \brief Number of section cuts to make when outputting mesh and cp . */
  nWingStations;               /*!< \brief Number of section cuts to make when calculating internal volume. */
  su2double* Kappa_Flow,           /*!< \brief Numerical dissipation coefficients for the flow equations. */
  *Kappa_AdjFlow;                  /*!< \brief Numerical dissipation coefficients for the linearized equations. */
  su2double* FFD_Axis;       /*!< \brief Numerical dissipation coefficients for the adjoint equations. */
  su2double Kappa_1st_AdjFlow,	/*!< \brief JST 1st order dissipation coefficient for adjoint flow equations (coarse multigrid levels). */
  Kappa_2nd_AdjFlow,			/*!< \brief JST 2nd order dissipation coefficient for adjoint flow equations. */
  Kappa_4th_AdjFlow,			/*!< \brief JST 4th order dissipation coefficient for adjoint flow equations. */
  Kappa_1st_Flow,			/*!< \brief JST 1st order dissipation coefficient for flow equations (coarse multigrid levels). */
  Kappa_2nd_Flow,			/*!< \brief JST 2nd order dissipation coefficient for flow equations. */
  Kappa_4th_Flow;			/*!< \brief JST 4th order dissipation coefficient for flow equations. */
  su2double Geo_Waterline_Location; /*!< \brief Location of the waterline. */
  
  su2double Min_Beta_RoeTurkel,		/*!< \brief Minimum value of Beta for the Roe-Turkel low Mach preconditioner. */
  Max_Beta_RoeTurkel;		/*!< \brief Maximum value of Beta for the Roe-Turkel low Mach preconditioner. */
  unsigned long GridDef_Nonlinear_Iter, /*!< \brief Number of nonlinear increments for grid deformation. */
  GridDef_Linear_Iter; /*!< \brief Number of linear smoothing iterations for grid deformation. */
  unsigned short Deform_Stiffness_Type; /*!< \brief Type of element stiffness imposed for FEA mesh deformation. */
  bool Deform_Output;  /*!< \brief Print the residuals during mesh deformation to the console. */
  su2double Deform_Tol_Factor; /*!< Factor to multiply smallest volume for deform tolerance (0.001 default) */
  su2double Deform_Coeff; /*!< Deform coeffienct */
  unsigned short FFD_Continuity; /*!< Surface continuity at the intersection with the FFD */
  unsigned short FFD_CoordSystem; /*!< Define the coordinates system */
  su2double Deform_ElasticityMod, Deform_PoissonRatio; /*!< young's modulus and poisson ratio for volume deformation stiffness model */
  bool Visualize_Deformation;	/*!< \brief Flag to visualize the deformation in MDC. */
  bool FFD_Symmetry_Plane;	/*!< \brief FFD symmetry plane. */
  su2double Mach;		/*!< \brief Mach number. */
  su2double Reynolds;	/*!< \brief Reynolds number. */
  su2double Froude;	/*!< \brief Froude number. */
  su2double Length_Reynolds;	/*!< \brief Reynolds length (dimensional). */
  su2double AoA,			/*!< \brief Angle of attack (just external flow). */
  iH, AoS, AoA_Offset, AoS_Offset, AoA_Sens;		/*!< \brief Angle of sideSlip (just external flow). */
  bool Fixed_CL_Mode;			/*!< \brief Activate fixed CL mode (external flow only). */
  bool Fixed_CM_Mode;			/*!< \brief Activate fixed CL mode (external flow only). */
  bool Eval_dOF_dCX;			/*!< \brief Activate fixed CL mode (external flow only). */
  bool Discard_InFiles; /*!< \brief Discard angle of attack in solution and geometry files. */
  su2double Target_CL;			/*!< \brief Specify a target CL instead of AoA (external flow only). */
  su2double Target_CM;			/*!< \brief Specify a target CL instead of AoA (external flow only). */
  su2double Total_CM;			/*!< \brief Specify a target CL instead of AoA (external flow only). */
  su2double Total_CD;			/*!< \brief Specify a target CL instead of AoA (external flow only). */
  su2double dCL_dAlpha;        /*!< \brief value of dCl/dAlpha. */
  su2double dCM_diH;        /*!< \brief value of dCM/dHi. */
  unsigned long Iter_Fixed_CL;			/*!< \brief Iterations to re-evaluate the angle of attack (external flow only). */
  unsigned long Iter_Fixed_CM;			/*!< \brief Iterations to re-evaluate the angle of attack (external flow only). */
  unsigned long Iter_Fixed_NetThrust;			/*!< \brief Iterations to re-evaluate the angle of attack (external flow only). */
  unsigned long Iter_dCL_dAlpha;   /*!< \brief Number of iterations to evaluate dCL_dAlpha. */
  unsigned long Update_Alpha;			/*!< \brief Iterations to re-evaluate the angle of attack (external flow only). */
  unsigned long Update_iH;			/*!< \brief Iterations to re-evaluate the angle of attack (external flow only). */
  unsigned long Update_BCThrust;			/*!< \brief Iterations to re-evaluate the angle of attack (external flow only). */
  su2double dNetThrust_dBCThrust;        /*!< \brief value of dCl/dAlpha. */
  bool Update_BCThrust_Bool;			/*!< \brief Boolean flag for whether to update the AoA for fixed lift mode on a given iteration. */
  bool Update_AoA;			/*!< \brief Boolean flag for whether to update the AoA for fixed lift mode on a given iteration. */
  bool Update_HTPIncidence;			/*!< \brief Boolean flag for whether to update the AoA for fixed lift mode on a given iteration. */
  su2double ChargeCoeff;		/*!< \brief Charge coefficient (just for poisson problems). */
  unsigned short Cauchy_Func_Flow,	/*!< \brief Function where to apply the convergence criteria in the flow problem. */
  Cauchy_Func_AdjFlow,				/*!< \brief Function where to apply the convergence criteria in the adjoint problem. */
  Cauchy_Elems;						/*!< \brief Number of elements to evaluate. */
  unsigned short Residual_Func_Flow;	/*!< \brief Equation to apply residual convergence to. */
  unsigned long StartConv_Iter;	/*!< \brief Start convergence criteria at iteration. */
  su2double Cauchy_Eps;	/*!< \brief Epsilon used for the convergence. */
  unsigned long Wrt_Sol_Freq,	/*!< \brief Writing solution frequency. */
  Wrt_Sol_Freq_DualTime,	/*!< \brief Writing solution frequency for Dual Time. */
  Wrt_Con_Freq,				/*!< \brief Writing convergence history frequency. */
  Wrt_Con_Freq_DualTime;				/*!< \brief Writing convergence history frequency. */
  bool Wrt_Unsteady;  /*!< \brief Write unsteady data adding header and prefix. */
  bool Wrt_Dynamic;  		/*!< \brief Write dynamic data adding header and prefix. */
  bool Restart,	/*!< \brief Restart solution (for direct, adjoint, and linearized problems).*/
  Update_Restart_Params,
  Wrt_Binary_Restart,	/*!< \brief Write binary SU2 native restart files.*/
  Read_Binary_Restart,	/*!< \brief Read binary SU2 native restart files.*/
  Restart_Flow;	/*!< \brief Restart flow solution for adjoint and linearized problems. */
  unsigned short nMarker_Monitoring,	/*!< \brief Number of markers to monitor. */
  nMarker_Designing,					/*!< \brief Number of markers for the objective function. */
  nMarker_GeoEval,					/*!< \brief Number of markers for the objective function. */
  nMarker_ZoneInterface, /*!< \brief Number of markers in the zone interface. */
  nMarker_Plotting,					/*!< \brief Number of markers to plot. */
  nMarker_Analyze,					/*!< \brief Number of markers to plot. */
  nMarker_Moving,               /*!< \brief Number of markers in motion (DEFORMING, MOVING_WALL, or FLUID_STRUCTURE). */
  nMarker_DV;               /*!< \brief Number of markers affected by the design variables. */
  string *Marker_Monitoring,     /*!< \brief Markers to monitor. */
  *Marker_Designing,         /*!< \brief Markers to plot. */
  *Marker_GeoEval,         /*!< \brief Markers to plot. */
  *Marker_Plotting,          /*!< \brief Markers to plot. */
  *Marker_Analyze,          /*!< \brief Markers to plot. */
  *Marker_ZoneInterface,          /*!< \brief Markers in the FSI interface. */
  *Marker_Moving,            /*!< \brief Markers in motion (DEFORMING, MOVING_WALL, or FLUID_STRUCTURE). */
  *Marker_DV;            /*!< \brief Markers affected by the design variables. */
  unsigned short  *Marker_All_Monitoring,        /*!< \brief Global index for monitoring using the grid information. */
  *Marker_All_GeoEval,       /*!< \brief Global index for geometrical evaluation. */
  *Marker_All_Plotting,        /*!< \brief Global index for plotting using the grid information. */
  *Marker_All_Analyze,        /*!< \brief Global index for plotting using the grid information. */
  *Marker_All_ZoneInterface,        /*!< \brief Global index for FSI interface markers using the grid information. */
  *Marker_All_Turbomachinery,        /*!< \brief Global index for Turbomachinery markers using the grid information. */
  *Marker_All_TurbomachineryFlag,        /*!< \brief Global index for Turbomachinery markers flag using the grid information. */
  *Marker_All_MixingPlaneInterface,        /*!< \brief Global index for MixingPlane interface markers using the grid information. */    
  *Marker_All_DV,          /*!< \brief Global index for design variable markers using the grid information. */
  *Marker_All_Moving,          /*!< \brief Global index for moving surfaces using the grid information. */
  *Marker_All_Designing,         /*!< \brief Global index for moving using the grid information. */
  *Marker_All_Out_1D,      /*!< \brief Global index for moving using 1D integrated output. */
  *Marker_CfgFile_Monitoring,     /*!< \brief Global index for monitoring using the config information. */
  *Marker_CfgFile_Designing,      /*!< \brief Global index for monitoring using the config information. */
  *Marker_CfgFile_GeoEval,      /*!< \brief Global index for monitoring using the config information. */
  *Marker_CfgFile_Plotting,     /*!< \brief Global index for plotting using the config information. */
  *Marker_CfgFile_Analyze,     /*!< \brief Global index for plotting using the config information. */
  *Marker_CfgFile_ZoneInterface,     /*!< \brief Global index for FSI interface using the config information. */
  *Marker_CfgFile_Turbomachinery,     /*!< \brief Global index for Turbomachinery  using the config information. */
  *Marker_CfgFile_TurbomachineryFlag,     /*!< \brief Global index for Turbomachinery flag using the config information. */
  *Marker_CfgFile_MixingPlaneInterface,     /*!< \brief Global index for MixingPlane interface using the config information. */
  *Marker_CfgFile_Out_1D,      /*!< \brief Global index for plotting using the config information. */
  *Marker_CfgFile_Moving,       /*!< \brief Global index for moving surfaces using the config information. */
  *Marker_CfgFile_DV,       /*!< \brief Global index for design variable markers using the config information. */
  *Marker_CfgFile_PerBound;     /*!< \brief Global index for periodic boundaries using the config information. */
  string *PlaneTag;      /*!< \brief Global index for the plane adaptation (upper, lower). */
  su2double DualVol_Power;			/*!< \brief Power for the dual volume in the grid adaptation sensor. */
  su2double *nBlades;						/*!< \brief number of blades for turbomachinery computation. */
  unsigned short Analytical_Surface;	/*!< \brief Information about the analytical definition of the surface for grid adaptation. */
  unsigned short Geo_Description;	/*!< \brief Description of the geometry. */
  unsigned short Mesh_FileFormat;	/*!< \brief Mesh input format. */
  unsigned short Output_FileFormat;	/*!< \brief Format of the output files. */
  unsigned short ActDisk_Jump;	/*!< \brief Format of the output files. */
  bool CFL_Adapt;      /*!< \brief Adaptive CFL number. */
  su2double RefArea,		/*!< \brief Reference area for coefficient computation. */
  RefElemLength,				/*!< \brief Reference element length for computing the slope limiting epsilon. */
  RefSharpEdges,				/*!< \brief Reference coefficient for detecting sharp edges. */
  RefLength,			/*!< \brief Reference length for moment computation. */
  *RefOriginMoment,           /*!< \brief Origin for moment computation. */
  *RefOriginMoment_X,      /*!< \brief X Origin for moment computation. */
  *RefOriginMoment_Y,      /*!< \brief Y Origin for moment computation. */
  *RefOriginMoment_Z,      /*!< \brief Z Origin for moment computation. */
  *CFL_AdaptParam,      /*!< \brief Information about the CFL ramp. */
  *RelaxFactor_Giles,      /*!< \brief Information about the under relaxation factor for Giles BC. */
  *CFL,
  *HTP_Axis,      /*!< \brief Location of the HTP axis. */
  DomainVolume;		/*!< \brief Volume of the computational grid. */
  unsigned short nRefOriginMoment_X,    /*!< \brief Number of X-coordinate moment computation origins. */
  nRefOriginMoment_Y,           /*!< \brief Number of Y-coordinate moment computation origins. */
  nRefOriginMoment_Z;           /*!< \brief Number of Z-coordinate moment computation origins. */
  string Mesh_FileName,			/*!< \brief Mesh input file. */
  Mesh_Out_FileName,				/*!< \brief Mesh output file. */
  Solution_FlowFileName,			/*!< \brief Flow solution input file. */
  Solution_LinFileName,			/*!< \brief Linearized flow solution input file. */
  Solution_AdjFileName,			/*!< \brief Adjoint solution input file for drag functional. */
  Solution_FEMFileName,			/*!< \brief Adjoint solution input file for drag functional. */
  Flow_FileName,					/*!< \brief Flow variables output file. */
  Structure_FileName,					/*!< \brief Structure variables output file. */
  SurfStructure_FileName,					/*!< \brief Surface structure variables output file. */
  SurfWave_FileName,					/*!< \brief Surface structure variables output file. */
  SurfHeat_FileName,					/*!< \brief Surface structure variables output file. */
  Wave_FileName,					/*!< \brief Wave variables output file. */
  Heat_FileName,					/*!< \brief Heat variables output file. */
  AdjWave_FileName,					/*!< \brief Adjoint wave variables output file. */
  Residual_FileName,				/*!< \brief Residual variables output file. */
  Conv_FileName,					/*!< \brief Convergence history output file. */
  Breakdown_FileName,			    /*!< \brief Breakdown output file. */
  Conv_FileName_FSI,					/*!< \brief Convergence history output file. */
  Restart_FlowFileName,			/*!< \brief Restart file for flow variables. */
  Restart_WaveFileName,			/*!< \brief Restart file for wave variables. */
  Restart_HeatFileName,			/*!< \brief Restart file for heat variables. */
  Restart_AdjFileName,			/*!< \brief Restart file for adjoint variables, drag functional. */
  Restart_FEMFileName,			/*!< \brief Restart file for FEM elasticity. */
  Adj_FileName,					/*!< \brief Output file with the adjoint variables. */
  ObjFunc_Grad_FileName,			/*!< \brief Gradient of the objective function. */
  ObjFunc_Value_FileName,			/*!< \brief Objective function. */
  SurfFlowCoeff_FileName,			/*!< \brief Output file with the flow variables on the surface. */
  SurfAdjCoeff_FileName,			/*!< \brief Output file with the adjoint variables on the surface. */
  New_SU2_FileName,       		/*!< \brief Output SU2 mesh file converted from CGNS format. */
  SurfSens_FileName,			/*!< \brief Output file for the sensitivity on the surface (discrete adjoint). */
  VolSens_FileName;			/*!< \brief Output file for the sensitivity in the volume (discrete adjoint). */
	bool Low_MemoryOutput,      /*!< \brief Write a volume solution file */
  Wrt_Output,                /*!< \brief Write any output files */
  Wrt_Vol_Sol,                /*!< \brief Write a volume solution file */
  Wrt_Srf_Sol,                /*!< \brief Write a surface solution file */
  Wrt_Csv_Sol,                /*!< \brief Write a surface comma-separated values solution file */
  Wrt_Residuals,              /*!< \brief Write residuals to solution file */
  Wrt_Surface,                /*!< \brief Write solution at each surface */
  Wrt_Limiters,              /*!< \brief Write residuals to solution file */
  Wrt_SharpEdges,              /*!< \brief Write residuals to solution file */
  Wrt_Halo,                   /*!< \brief Write rind layers in solution files */
  Plot_Section_Forces;       /*!< \brief Write sectional forces for specified markers. */
  unsigned short Console_Output_Verb,  /*!< \brief Level of verbosity for console output */
  Kind_OneD;        /*!< \brief Write one-dimensionalized output on specified markers. */
  su2double Gamma,			/*!< \brief Ratio of specific heats of the gas. */
  Bulk_Modulus,			/*!< \brief Value of the bulk modulus for incompressible flows. */
  ArtComp_Factor,			/*!< \brief Value of the artificial compresibility factor for incompressible flows. */
  Gas_Constant,     /*!< \brief Specific gas constant. */
  Gas_ConstantND,     /*!< \brief Non-dimensional specific gas constant. */
  Gas_Constant_Ref, /*!< \brief Reference specific gas constant. */
  Temperature_Critical,   /*!< \brief Critical Temperature for real fluid model.  */
  Pressure_Critical,   /*!< \brief Critical Pressure for real fluid model.  */
  Density_Critical,   /*!< \brief Critical Density for real fluid model.  */
  Acentric_Factor,   /*!< \brief Acentric Factor for real fluid model.  */
  Mu_ConstantND,   /*!< \brief Constant Viscosity for ConstantViscosity model.  */
  Kt_ConstantND,   /*!< \brief Constant Thermal Conductivity for ConstantConductivity model.  */
  Mu_RefND,   /*!< \brief reference viscosity for Sutherland model.  */
  Mu_Temperature_RefND,   /*!< \brief reference Temperature for Sutherland model.  */
  Mu_SND,   /*!< \brief reference S for Sutherland model.  */
  *Velocity_FreeStream,     /*!< \brief Total velocity of the fluid.  */
  Energy_FreeStream,     /*!< \brief Total energy of the fluid.  */
  ModVel_FreeStream,     /*!< \brief Total density of the fluid.  */
  ModVel_FreeStreamND,     /*!< \brief Total density of the fluid.  */
  Density_FreeStream,     /*!< \brief Total density of the fluid. */
  Viscosity_FreeStream,     /*!< \brief Total density of the fluid.  */
  Tke_FreeStream,     /*!< \brief Total turbulent kinetic energy of the fluid.  */
  Intermittency_FreeStream,     /*!< \brief Freestream intermittency (for sagt transition model) of the fluid.  */
  TurbulenceIntensity_FreeStream,     /*!< \brief Freestream turbulent intensity (for sagt transition model) of the fluid.  */
  Turb2LamViscRatio_FreeStream,          /*!< \brief Ratio of turbulent to laminar viscosity. */
  NuFactor_FreeStream,  /*!< \brief Ratio of turbulent to laminar viscosity. */
  NuFactor_Engine,  /*!< \brief Ratio of turbulent to laminar viscosity at the engine. */
  SecondaryFlow_ActDisk,  /*!< \brief Ratio of turbulent to laminar viscosity at the actuator disk. */
  Initial_BCThrust,  /*!< \brief Ratio of turbulent to laminar viscosity at the actuator disk. */
  Pressure_FreeStream,     /*!< \brief Total pressure of the fluid. */
  Temperature_FreeStream,  /*!< \brief Total temperature of the fluid.  */
  Temperature_ve_FreeStream,  /*!< \brief Total vibrational-electronic temperature of the fluid.  */
  *MassFrac_FreeStream, /*!< \brief Mixture mass fractions of the fluid. */
  Prandtl_Lam,      /*!< \brief Laminar Prandtl number for the gas.  */
  Prandtl_Turb,     /*!< \brief Turbulent Prandtl number for the gas.  */
  Length_Ref,       /*!< \brief Reference length for non-dimensionalization. */
  Pressure_Ref,     /*!< \brief Reference pressure for non-dimensionalization.  */
  Temperature_Ref,  /*!< \brief Reference temperature for non-dimensionalization.*/
  Density_Ref,      /*!< \brief Reference density for non-dimensionalization.*/
  Velocity_Ref,     /*!< \brief Reference velocity for non-dimensionalization.*/
  Time_Ref,                  /*!< \brief Reference time for non-dimensionalization. */
  Viscosity_Ref,              /*!< \brief Reference viscosity for non-dimensionalization. */
  Conductivity_Ref,           /*!< \brief Reference conductivity for non-dimensionalization. */
  Energy_Ref,                 /*!< \brief Reference viscosity for non-dimensionalization. */
  Wall_Temperature,           /*!< \brief Temperature at an isotropic wall in Kelvin. */
  Omega_Ref,                  /*!< \brief Reference angular velocity for non-dimensionalization. */
  Force_Ref,                  /*!< \brief Reference body force for non-dimensionalization. */
  Pressure_FreeStreamND,      /*!< \brief Farfield pressure value (external flow). */
  Temperature_FreeStreamND,   /*!< \brief Farfield temperature value (external flow). */
  Density_FreeStreamND,       /*!< \brief Farfield density value (external flow). */
  Velocity_FreeStreamND[3],   /*!< \brief Farfield velocity values (external flow). */
  Energy_FreeStreamND,        /*!< \brief Farfield energy value (external flow). */
  Viscosity_FreeStreamND,     /*!< \brief Farfield viscosity value (external flow). */
  Tke_FreeStreamND,           /*!< \brief Farfield kinetic energy (external flow). */
  Omega_FreeStreamND,         /*!< \brief Specific dissipation (external flow). */
  Omega_FreeStream;           /*!< \brief Specific dissipation (external flow). */
  su2double ElasticyMod,			/*!< \brief Young's modulus of elasticity. */
  PoissonRatio,						    /*!< \brief Poisson's ratio. */
  MaterialDensity,					  /*!< \brief Material density. */
  Bulk_Modulus_Struct;				/*!< \brief Bulk modulus (on the structural side). */
  unsigned short Kind_2DElasForm;			/*!< \brief Kind of bidimensional elasticity solver. */
  unsigned short nIterFSI;	  /*!< \brief Number of maximum number of subiterations in a FSI problem. */
  su2double AitkenStatRelax;	/*!< \brief Aitken's relaxation factor (if set as static) */
  su2double AitkenDynMaxInit;	/*!< \brief Aitken's maximum dynamic relaxation factor for the first iteration */
  su2double AitkenDynMinInit;	/*!< \brief Aitken's minimum dynamic relaxation factor for the first iteration */
  su2double Wave_Speed;			  /*!< \brief Wave speed used in the wave solver. */
  su2double Thermal_Diffusivity;			/*!< \brief Thermal diffusivity used in the heat solver. */
  su2double Cyclic_Pitch,     /*!< \brief Cyclic pitch for rotorcraft simulations. */
  Collective_Pitch;           /*!< \brief Collective pitch for rotorcraft simulations. */
  string Motion_Filename;			/*!< \brief Arbitrary mesh motion input base filename. */
  su2double Mach_Motion;			/*!< \brief Mach number based on mesh velocity and freestream quantities. */
  su2double *Motion_Origin_X, /*!< \brief X-coordinate of the mesh motion origin. */
  *Motion_Origin_Y,           /*!< \brief Y-coordinate of the mesh motion origin. */
  *Motion_Origin_Z,           /*!< \brief Z-coordinate of the mesh motion origin. */
  *Translation_Rate_X,        /*!< \brief Translational velocity of the mesh in the x-direction. */
  *Translation_Rate_Y,        /*!< \brief Translational velocity of the mesh in the y-direction. */
  *Translation_Rate_Z,        /*!< \brief Translational velocity of the mesh in the z-direction. */
  *Rotation_Rate_X,           /*!< \brief Angular velocity of the mesh about the x-axis. */
  *Rotation_Rate_Y,           /*!< \brief Angular velocity of the mesh about the y-axis. */
  *Rotation_Rate_Z,           /*!< \brief Angular velocity of the mesh about the z-axis. */
  *Pitching_Omega_X,          /*!< \brief Angular frequency of the mesh pitching about the x-axis. */
  *Pitching_Omega_Y,          /*!< \brief Angular frequency of the mesh pitching about the y-axis. */
  *Pitching_Omega_Z,          /*!< \brief Angular frequency of the mesh pitching about the z-axis. */
  *Pitching_Ampl_X,           /*!< \brief Pitching amplitude about the x-axis. */
  *Pitching_Ampl_Y,           /*!< \brief Pitching amplitude about the y-axis. */
  *Pitching_Ampl_Z,           /*!< \brief Pitching amplitude about the z-axis. */
  *Pitching_Phase_X,          /*!< \brief Pitching phase offset about the x-axis. */
  *Pitching_Phase_Y,          /*!< \brief Pitching phase offset about the y-axis. */
  *Pitching_Phase_Z,          /*!< \brief Pitching phase offset about the z-axis. */
  *Plunging_Omega_X,          /*!< \brief Angular frequency of the mesh plunging in the x-direction. */
  *Plunging_Omega_Y,          /*!< \brief Angular frequency of the mesh plunging in the y-direction. */
  *Plunging_Omega_Z,          /*!< \brief Angular frequency of the mesh plunging in the z-direction. */
  *Plunging_Ampl_X,           /*!< \brief Plunging amplitude in the x-direction. */
  *Plunging_Ampl_Y,           /*!< \brief Plunging amplitude in the y-direction. */
  *Plunging_Ampl_Z,           /*!< \brief Plunging amplitude in the z-direction. */
  *Omega_HB;                  /*!< \brief Frequency for Harmonic Balance Operator (in rad/s). */
  unsigned short nMotion_Origin_X,    /*!< \brief Number of X-coordinate mesh motion origins. */
  nMotion_Origin_Y,           /*!< \brief Number of Y-coordinate mesh motion origins. */
  nMotion_Origin_Z,           /*!< \brief Number of Z-coordinate mesh motion origins. */
  nTranslation_Rate_X,        /*!< \brief Number of Translational x-velocities for mesh motion. */
  nTranslation_Rate_Y,        /*!< \brief Number of Translational y-velocities for mesh motion. */
  nTranslation_Rate_Z,        /*!< \brief Number of Translational z-velocities for mesh motion. */
  nRotation_Rate_X,           /*!< \brief Number of Angular velocities about the x-axis for mesh motion. */
  nRotation_Rate_Y,           /*!< \brief Number of Angular velocities about the y-axis for mesh motion. */
  nRotation_Rate_Z,           /*!< \brief Number of Angular velocities about the z-axis for mesh motion. */
  nPitching_Omega_X,          /*!< \brief Number of Angular frequencies about the x-axis for pitching. */
  nPitching_Omega_Y,          /*!< \brief Number of Angular frequencies about the y-axis for pitching. */
  nPitching_Omega_Z,          /*!< \brief Number of Angular frequencies about the z-axis for pitching. */
  nPitching_Ampl_X,           /*!< \brief Number of Pitching amplitudes about the x-axis. */
  nPitching_Ampl_Y,           /*!< \brief Number of Pitching amplitudes about the y-axis. */
  nPitching_Ampl_Z,           /*!< \brief Number of Pitching amplitudes about the z-axis. */
  nPitching_Phase_X,          /*!< \brief Number of Pitching phase offsets about the x-axis. */
  nPitching_Phase_Y,          /*!< \brief Number of Pitching phase offsets about the y-axis. */
  nPitching_Phase_Z,          /*!< \brief Number of Pitching phase offsets about the z-axis. */
  nPlunging_Omega_X,          /*!< \brief Number of Angular frequencies in the x-direction for plunging. */
  nPlunging_Omega_Y,          /*!< \brief Number of Angular frequencies in the y-direction for plunging. */
  nPlunging_Omega_Z,          /*!< \brief Number of Angular frequencies in the z-direction for plunging. */
  nPlunging_Ampl_X,           /*!< \brief Number of Plunging amplitudes in the x-direction. */
  nPlunging_Ampl_Y,           /*!< \brief Number of Plunging amplitudes in the y-direction. */
  nPlunging_Ampl_Z,           /*!< \brief Number of Plunging amplitudes in the z-direction. */
  nOmega_HB,                /*!< \brief Number of frequencies in Harmonic Balance Operator. */
  nMoveMotion_Origin,         /*!< \brief Number of motion origins. */
  *MoveMotion_Origin;         /*!< \brief Keeps track if we should move moment origin. */
  vector<vector<vector<su2double> > > Aeroelastic_np1, /*!< \brief Aeroelastic solution at time level n+1. */
  Aeroelastic_n,              /*!< \brief Aeroelastic solution at time level n. */
  Aeroelastic_n1;             /*!< \brief Aeroelastic solution at time level n-1. */
  su2double FlutterSpeedIndex,/*!< \brief The flutter speed index. */
  PlungeNaturalFrequency,     /*!< \brief Plunging natural frequency for Aeroelastic. */
  PitchNaturalFrequency,      /*!< \brief Pitch natural frequency for Aeroelastic. */
  AirfoilMassRatio,           /*!< \brief The airfoil mass ratio for Aeroelastic. */
  CG_Location,                /*!< \brief Center of gravity location for Aeroelastic. */
  RadiusGyrationSquared;      /*!< \brief The radius of gyration squared for Aeroelastic. */
  su2double *Aeroelastic_plunge, /*!< \brief Value of plunging coordinate at the end of an external iteration. */
  *Aeroelastic_pitch;         /*!< \brief Value of pitching coordinate at the end of an external iteration. */
  unsigned short AeroelasticIter; /*!< \brief Solve the aeroelastic equations every given number of internal iterations. */
  unsigned short Gust_Type,	  /*!< \brief Type of Gust. */
  Gust_Dir;                   /*!< \brief Direction of the gust */
  su2double Gust_WaveLength,  /*!< \brief The gust wavelength. */
  Gust_Periods,               /*!< \brief Number of gust periods. */
  Gust_Ampl,                  /*!< \brief Gust amplitude. */
  Gust_Begin_Time,            /*!< \brief Time at which to begin the gust. */
  Gust_Begin_Loc;             /*!< \brief Location at which the gust begins. */
  long Visualize_CV;          /*!< \brief Node number for the CV to be visualized */
  bool ExtraOutput;
  bool DeadLoad; 	          	/*!< Application of dead loads to the FE analysis */
  bool MatchingMesh; 	        /*!< Matching mesh (while implementing interpolation procedures). */
  bool SteadyRestart; 	      /*!< Restart from a steady state for FSI problems. */
  su2double Newmark_alpha,		/*!< \brief Parameter alpha for Newmark method. */
  Newmark_delta;				      /*!< \brief Parameter delta for Newmark method. */
  unsigned short nIntCoeffs;	/*!< \brief Number of integration coeffs for structural calculations. */
  su2double *Int_Coeffs;		  /*!< \brief Time integration coefficients for structural method. */
  bool Sigmoid_Load,		      /*!< \brief Apply the load using a sigmoid. */
  Ramp_Load;				          /*!< \brief Apply the load with linear increases. */
  bool IncrementalLoad;		    /*!< \brief Apply the load in increments (for nonlinear structural analysis). */
  unsigned long IncLoad_Nincrements; /*!< \brief Number of increments. */
  su2double *IncLoad_Criteria;/*!< \brief Criteria for the application of incremental loading. */
  su2double Ramp_Time;			  /*!< \brief Time until the maximum load is applied. */
  su2double Sigmoid_Time;			/*!< \brief Time until the maximum load is applied, using a sigmoid. */
  su2double Sigmoid_K;			  /*!< \brief Sigmoid parameter determining its steepness. */
  su2double Static_Time;			/*!< \brief Time while the structure is not loaded in FSI applications. */
  unsigned short Pred_Order;  /*!< \brief Order of the predictor for FSI applications. */
  unsigned short Kind_Interpolation; /*!\brief type of interpolation to use for FSI applications. */
  bool Prestretch;            /*!< Read a reference geometry for optimization purposes. */
  string Prestretch_FEMFileName;         /*!< \brief File name for reference geometry. */
  unsigned long Nonphys_Points, /*!< \brief Current number of non-physical points in the solution. */
  Nonphys_Reconstr;           /*!< \brief Current number of non-physical reconstructions for 2nd-order upwinding. */
  bool ParMETIS;              /*!< \brief Boolean for activating ParMETIS mode (while testing). */
  unsigned short DirectDiff;  /*!< \brief Direct Differentation mode. */
  bool DiscreteAdjoint;       /*!< \brief AD-based discrete adjoint mode. */
  su2double *default_vel_inf, /*!< \brief Default freestream velocity array for the COption class. */
  *default_eng_cyl,           /*!< \brief Default engine box array for the COption class. */
  *default_eng_val,           /*!< \brief Default engine box array values for the COption class. */
  *default_cfl_adapt,         /*!< \brief Default CFL adapt param array for the COption class. */
  *default_ad_coeff_flow,     /*!< \brief Default artificial dissipation (flow) array for the COption class. */
  *default_mixedout_coeff,    /*!< \brief Default default mixedout algorithm coefficients for the COption class. */
  *default_rampRotFrame_coeff,/*!< \brief Default ramp rotating frame coefficients for the COption class. */
  *default_rampOutPres_coeff, /*!< \brief Default ramp outlet pressure coefficients for the COption class. */
  *default_ad_coeff_adj,      /*!< \brief Default artificial dissipation (adjoint) array for the COption class. */
  *default_obj_coeff,         /*!< \brief Default objective array for the COption class. */
  *default_geo_loc,           /*!< \brief Default SU2_GEO section locations array for the COption class. */
  *default_distortion,        /*!< \brief Default SU2_GEO section locations array for the COption class. */
  *default_ea_lim,            /*!< \brief Default equivalent area limit array for the COption class. */
  *default_grid_fix,          /*!< \brief Default fixed grid (non-deforming region) array for the COption class. */
  *default_htp_axis,          /*!< \brief Default HTP axis for the COption class. */
  *default_ffd_axis,          /*!< \brief Default FFD axis for the COption class. */
  *default_inc_crit,          /*!< \brief Default incremental criteria array for the COption class. */
  *default_extrarelfac;       /*!< \brief Default extra relaxation factor for Giles BC in the COption class. */
  unsigned short nSpanWiseSections; /*!< \brief number of span-wise sections */
  unsigned short nSpanMaxAllZones; /*!< \brief number of maximum span-wise sections for all zones */
  unsigned short *nSpan_iZones;  /*!< \brief number of span-wise sections for each zones */
  bool turbMixingPlane;   /*!< \brief option for turbulent mixingplane */
  bool SpatialFourier; /*!< \brief option for computing the fourier transforms for subsonic non-reflecting BC. */
  bool RampRotatingFrame;   /*!< \brief option for ramping up or down the Rotating Frame values */
  bool RampOutletPressure;  /*!< \brief option for ramping up or down the outlet pressure */
  su2double *Mixedout_Coeff; /*!< \brief coefficient for the  */
  su2double *RampRotatingFrame_Coeff; /*!< \brief coefficient for Rotating frame ramp */
  su2double *RampOutletPressure_Coeff; /*!< \brief coefficient for outlet pressure ramp */
  su2double AverageMachLimit;       /*!< \brief option for turbulent mixingplane */
  su2double *FinalRotation_Rate_Z; /*!< \brief Final rotation rate Z if Ramp rotating frame is activated. */
  su2double FinalOutletPressure; /*!< \brief Final outlet pressure if Ramp outlet pressure is activated. */
  su2double MonitorOutletPressure; /*!< \brief Monitor outlet pressure if Ramp outlet pressure is activated. */
  su2double *default_body_force;        /*!< \brief Default body force vector for the COption class. */
  su2double *ExtraRelFacGiles; /*!< \brief coefficient for extra relaxation factor for Giles BC*/
  bool Body_Force;            /*!< \brief Flag to know if a body force is included in the formulation. */
  su2double *Body_Force_Vector;  /*!< \brief Values of the prescribed body force vector. */
  su2double *FreeStreamTurboNormal; /*!< \brief Direction to initialize the flow in turbomachinery computation */
  unsigned short Riemann_Solver_FEM;         /*!< \brief Riemann solver chosen for the DG method. */
  su2double Quadrature_Factor_Straight;      /*!< \brief Factor applied during quadrature of elements with a constant Jacobian. */
  su2double Quadrature_Factor_Curved;        /*!< \brief Factor applied during quadrature of elements with a non-constant Jacobian. */
  su2double Quadrature_Factor_Time_ADER_DG;  /*!< \brief Factor applied during quadrature in time for ADER-DG. */
  su2double Theta_Interior_Penalty_DGFEM;    /*!< \brief Factor for the symmetrizing terms in the DG discretization of the viscous fluxes. */
  bool Compute_Entropy;                      /*!< \brief Whether or not to compute the entropy in the fluid model. */
<<<<<<< HEAD
=======
  bool Store_Cart_Grad_BasisFunctions_DGFEM; /*!< \brief Flag to know if the Cartesian gradients of the DGFEM basis functions are stored. */
>>>>>>> c4cccffd
  bool Use_Lumped_MassMatrix_DGFEM;          /*!< \brief Whether or not to use the lumped mass matrix for DGFEM. */
  bool Jacobian_Spatial_Discretization_Only; /*!< \brief Flag to know if only the exact Jacobian of the spatial discretization must be computed. */

  /*--- all_options is a map containing all of the options. This is used during config file parsing
   to track the options which have not been set (so the default values can be used). Without this map
   there would be no list of all the config file options. ---*/

  map<string, bool> all_options;

  /*--- brief param is a map from the option name (config file string) to its decoder (the specific child
   class of COptionBase that turns the string into a value) ---*/

  map<string, COptionBase*> option_map;


  // All of the addXxxOptions take in the name of the option, and a refernce to the field of that option
  // in the option structure. Depending on the specific type, it may take in a default value, and may
  // take in extra options. The addXxxOptions mostly follow the same pattern, so please see addDoubleOption
  // for detailed comments.
  //
  // List options are those that can be an unknown number of elements, and also take in a reference to
  // an integer. This integer will be populated with the number of elements of that type unmarshaled.
  //
  // Array options are those with a fixed number of elements.
  //
  // List and Array options should also be able to be specified with the string "NONE" indicating that there
  // are no elements. This allows the option to be present in a config file but left blank.

  /*!<\brief addDoubleOption creates a config file parser for an option with the given name whose
   value can be represented by a su2double.*/

  void addDoubleOption(const string name, su2double & option_field, su2double default_value) {
    // Check if the key is already in the map. If this fails, it is coder error
    // and not user error, so throw.
    assert(option_map.find(name) == option_map.end());

    // Add this option to the list of all the options
    all_options.insert(pair<string, bool>(name, true));

    // Create the parser for a su2double option with a reference to the option_field and the desired
    // default value. This will take the string in the config file, convert it to a su2double, and
    // place that su2double in the memory location specified by the reference.
    COptionBase* val = new COptionDouble(name, option_field, default_value);

    // Create an association between the option name ("CFL") and the parser generated above.
    // During configuration, the parsing script will get the option name, and use this map
    // to find how to parse that option.
    option_map.insert(pair<string, COptionBase *>(name, val));
  }

  void addStringOption(const string name, string & option_field, string default_value) {
    assert(option_map.find(name) == option_map.end());
    all_options.insert(pair<string, bool>(name, true));
    COptionBase* val = new COptionString(name, option_field, default_value);
    option_map.insert(pair<string, COptionBase *>(name, val));
  }

  void addIntegerOption(const string name, int & option_field, int default_value) {
    assert(option_map.find(name) == option_map.end());
    all_options.insert(pair<string, bool>(name, true));
    COptionBase* val = new COptionInt(name, option_field, default_value);
    option_map.insert(pair<string, COptionBase *>(name, val));
  }

  void addUnsignedLongOption(const string name, unsigned long & option_field, unsigned long default_value) {
    assert(option_map.find(name) == option_map.end());
    all_options.insert(pair<string, bool>(name, true));
    COptionBase* val = new COptionULong(name, option_field, default_value);
    option_map.insert(pair<string, COptionBase *>(name, val));
  }

  void addUnsignedShortOption(const string name, unsigned short & option_field, unsigned short default_value) {
    assert(option_map.find(name) == option_map.end());
    all_options.insert(pair<string, bool>(name, true));
    COptionBase* val = new COptionUShort(name, option_field, default_value);
    option_map.insert(pair<string, COptionBase *>(name, val));
  }

  void addLongOption(const string name, long & option_field, long default_value) {
    assert(option_map.find(name) == option_map.end());
    all_options.insert(pair<string, bool>(name, true));
    COptionBase* val = new COptionLong(name, option_field, default_value);
    option_map.insert(pair<string, COptionBase *>(name, val));
  }

  void addBoolOption(const string name, bool & option_field, bool default_value) {
    assert(option_map.find(name) == option_map.end());
    all_options.insert(pair<string, bool>(name, true));
    COptionBase* val = new COptionBool(name, option_field, default_value);
    option_map.insert(pair<string, COptionBase *>(name, val));
  }

  // enum types work differently than all of the others because there are a small number of valid
  // string entries for the type. One must also provide a list of all the valid strings of that type.
  template <class Tenum>
  void addEnumOption(const string name, unsigned short & option_field, const map<string, Tenum> & enum_map, Tenum default_value) {
    assert(option_map.find(name) == option_map.end());
    all_options.insert(pair<string, bool>(name, true));
    COptionBase* val = new COptionEnum<Tenum>(name, enum_map, option_field, default_value);
    option_map.insert(pair<string, COptionBase *>(name, val));
    return;
  }


  // input_size is the number of options read in from the config file
  template <class Tenum>
  void addEnumListOption(const string name, unsigned short & input_size, unsigned short * & option_field, const map<string, Tenum> & enum_map) {
    input_size = 0;
    assert(option_map.find(name) == option_map.end());
    all_options.insert(pair<string, bool>(name, true));
    COptionBase* val = new COptionEnumList<Tenum>(name, enum_map, option_field, input_size);
    option_map.insert( pair<string, COptionBase*>(name, val) );
  }

  void addDoubleArrayOption(const string name, const int size, su2double * & option_field, su2double * default_value) {

    //  su2double * def = new su2double [size];
    //  for (int i = 0; i < size; i++) {
    //    def[i] = default_value[i];
    //  }

    assert(option_map.find(name) == option_map.end());
    all_options.insert(pair<string, bool>(name, true));
    COptionBase* val = new COptionDoubleArray(name, size, option_field, default_value);
    option_map.insert(pair<string, COptionBase *>(name, val));
  }

  void addDoubleListOption(const string name, unsigned short & size, su2double * & option_field) {
    assert(option_map.find(name) == option_map.end());
    all_options.insert(pair<string, bool>(name, true));
    COptionBase* val = new COptionDoubleList(name, size, option_field);
    option_map.insert(pair<string, COptionBase *>(name, val));
  }

  void addShortListOption(const string name, unsigned short & size, short * & option_field) {
    assert(option_map.find(name) == option_map.end());
    all_options.insert(pair<string, bool>(name, true));
    COptionBase* val = new COptionShortList(name, size, option_field);
    option_map.insert(pair<string, COptionBase *>(name, val));
  }

  void addUShortListOption(const string name, unsigned short & size, unsigned short * & option_field) {
    assert(option_map.find(name) == option_map.end());
    all_options.insert(pair<string, bool>(name, true));
    COptionBase* val = new COptionUShortList(name, size, option_field);
    option_map.insert(pair<string, COptionBase *>(name, val));
  }

  void addStringListOption(const string name, unsigned short & num_marker, string* & option_field) {
    assert(option_map.find(name) == option_map.end());
    all_options.insert(pair<string, bool>(name, true));
    COptionBase* val = new COptionStringList(name, num_marker, option_field);
    option_map.insert(pair<string, COptionBase *>(name, val));
  }

  void addConvectOption(const string name, unsigned short & space_field, unsigned short & centered_field, unsigned short & upwind_field) {
    assert(option_map.find(name) == option_map.end());
    all_options.insert(pair<string, bool>(name, true));
    COptionBase* val = new COptionConvect(name, space_field, centered_field, upwind_field);
    option_map.insert(pair<string, COptionBase *>(name, val));
  }

  void addConvectFEMOption(const string name, unsigned short & space_field, unsigned short & fem_field) {
    assert(option_map.find(name) == option_map.end());
    all_options.insert(pair<string, bool>(name, true));
    COptionBase* val = new COptionFEMConvect(name, space_field, fem_field);
    option_map.insert(pair<string, COptionBase *>(name, val));
  }

  void addMathProblemOption(const string name, bool & ContinuousAdjoint, const bool & ContinuousAdjoint_default,
                            bool & DiscreteAdjoint, const bool & DiscreteAdjoint_default,
                            bool & Restart_Flow, const bool & Restart_Flow_default) {
    assert(option_map.find(name) == option_map.end());
    all_options.insert(pair<string, bool>(name, true));
    COptionBase* val = new COptionMathProblem(name, ContinuousAdjoint, ContinuousAdjoint_default, DiscreteAdjoint, DiscreteAdjoint_default, Restart_Flow, Restart_Flow_default);
    option_map.insert(pair<string, COptionBase *>(name, val));
  }

  void addDVParamOption(const string name, unsigned short & nDV_field, su2double** & paramDV, string* & FFDTag,
                        unsigned short* & design_variable) {
    assert(option_map.find(name) == option_map.end());
    all_options.insert(pair<string, bool>(name, true));
    COptionBase* val = new COptionDVParam(name, nDV_field, paramDV, FFDTag, design_variable);
    option_map.insert(pair<string, COptionBase *>(name, val));
  }

  void addDVValueOption(const string name, unsigned short* & nDVValue_field, su2double** & valueDV, unsigned short & nDV_field,  su2double** & paramDV,
                        unsigned short* & design_variable) {
    assert(option_map.find(name) == option_map.end());
    all_options.insert(pair<string, bool>(name, true));
    COptionBase* val = new COptionDVValue(name, nDVValue_field, valueDV, nDV_field, paramDV, design_variable);
    option_map.insert(pair<string, COptionBase *>(name, val));
  }

  void addFFDDefOption(const string name, unsigned short & nFFD_field, su2double** & coordFFD, string* & FFDTag) {
    assert(option_map.find(name) == option_map.end());
    all_options.insert(pair<string, bool>(name, true));
    COptionBase* val = new COptionFFDDef(name, nFFD_field, coordFFD, FFDTag);
    option_map.insert(pair<string, COptionBase *>(name, val));
  }

  void addFFDDegreeOption(const string name, unsigned short & nFFD_field, unsigned short** & degreeFFD) {
    assert(option_map.find(name) == option_map.end());
    all_options.insert(pair<string, bool>(name, true));
    COptionBase* val = new COptionFFDDegree(name, nFFD_field, degreeFFD);
    option_map.insert(pair<string, COptionBase *>(name, val));
  }

  void addStringDoubleListOption(const string name, unsigned short & list_size, string * & string_field,
                                 su2double* & double_field) {
    assert(option_map.find(name) == option_map.end());
    all_options.insert(pair<string, bool>(name, true));
    COptionBase* val = new COptionStringDoubleList(name, list_size, string_field, double_field);
    option_map.insert(pair<string, COptionBase *>(name, val));
  }

  void addInletOption(const string name, unsigned short & nMarker_Inlet, string * & Marker_Inlet,
                      su2double* & Ttotal, su2double* & Ptotal, su2double** & FlowDir) {
    assert(option_map.find(name) == option_map.end());
    all_options.insert(pair<string, bool>(name, true));
    COptionBase* val = new COptionInlet(name, nMarker_Inlet, Marker_Inlet, Ttotal, Ptotal, FlowDir);
    option_map.insert(pair<string, COptionBase *>(name, val));
  }
  
  template <class Tenum>
  void addRiemannOption(const string name, unsigned short & nMarker_Riemann, string * & Marker_Riemann, unsigned short* & option_field, const map<string, Tenum> & enum_map,
                        su2double* & var1, su2double* & var2, su2double** & FlowDir) {
    assert(option_map.find(name) == option_map.end());
    all_options.insert(pair<string, bool>(name, true));
    COptionBase* val = new COptionRiemann<Tenum>(name, nMarker_Riemann, Marker_Riemann, option_field, enum_map, var1, var2, FlowDir);
    option_map.insert(pair<string, COptionBase *>(name, val));
  }
  
  template <class Tenum>
  void addGilesOption(const string name, unsigned short & nMarker_Giles, string * & Marker_Giles, unsigned short* & option_field, const map<string, Tenum> & enum_map,
                     su2double* & var1, su2double* & var2, su2double** & FlowDir, su2double* & relaxfactor1, su2double* & relaxfactor2) {
    assert(option_map.find(name) == option_map.end());
    all_options.insert(pair<string, bool>(name, true));
    COptionBase* val = new COptionGiles<Tenum>(name, nMarker_Giles, Marker_Giles, option_field, enum_map, var1, var2, FlowDir, relaxfactor1, relaxfactor2);
    option_map.insert(pair<string, COptionBase *>(name, val));
  }

  void addExhaustOption(const string name, unsigned short & nMarker_Exhaust, string * & Marker_Exhaust,
                        su2double* & Ttotal, su2double* & Ptotal) {
    assert(option_map.find(name) == option_map.end());
    all_options.insert(pair<string, bool>(name, true));
    COptionBase* val = new COptionExhaust(name, nMarker_Exhaust, Marker_Exhaust, Ttotal, Ptotal);
    option_map.insert(pair<string, COptionBase *>(name, val));
  }

  void addPeriodicOption(const string & name, unsigned short & nMarker_PerBound,
                         string* & Marker_PerBound, string* & Marker_PerDonor,
                         su2double** & RotCenter, su2double** & RotAngles, su2double** & Translation) {
    assert(option_map.find(name) == option_map.end());
    all_options.insert(pair<string, bool>(name, true));
    COptionBase* val = new COptionPeriodic(name, nMarker_PerBound, Marker_PerBound, Marker_PerDonor, RotCenter, RotAngles, Translation);
    option_map.insert(pair<string, COptionBase *>(name, val));
  }
 
  void addTurboPerfOption(const string & name, unsigned short & nMarker_TurboPerf,
                    string* & Marker_TurboBoundIn, string* & Marker_TurboBoundOut) {
    assert(option_map.find(name) == option_map.end());
    all_options.insert(pair<string, bool>(name, true));
    COptionBase* val = new COptionTurboPerformance(name, nMarker_TurboPerf, Marker_TurboBoundIn, Marker_TurboBoundOut);
    option_map.insert(pair<string, COptionBase *>(name, val));
  }

  void addActDiskOption(const string & name,
                        unsigned short & nMarker_ActDiskInlet, unsigned short & nMarker_ActDiskOutlet, string* & Marker_ActDiskInlet, string* & Marker_ActDiskOutlet,
                        su2double** & ActDisk_PressJump, su2double** & ActDisk_TempJump, su2double** & ActDisk_Omega) {
    assert(option_map.find(name) == option_map.end());
    all_options.insert(pair<string, bool>(name, true));
    COptionBase* val = new COptionActDisk(name,
                                          nMarker_ActDiskInlet, nMarker_ActDiskOutlet, Marker_ActDiskInlet, Marker_ActDiskOutlet,
                                          ActDisk_PressJump, ActDisk_TempJump, ActDisk_Omega);
    option_map.insert(pair<string, COptionBase *>(name, val));
  }

  void addPythonOption(const string name) {
    assert(option_map.find(name) == option_map.end());
    all_options.insert(pair<string, bool>(name, true));
    COptionBase* val = new COptionPython(name);
    option_map.insert(pair<string, COptionBase *>(name, val));
  }

public:

  vector<string> fields; /*!< \brief Tags for the different fields in a restart file. */

  /*!
   * \brief Constructor of the class which reads the input file.
   */
  CConfig(char case_filename[MAX_STRING_SIZE], unsigned short val_software, unsigned short val_iZone, unsigned short val_nZone, unsigned short val_nDim, unsigned short verb_level);

  /*!
   * \brief Constructor of the class which reads the input file.
   */
  CConfig(char case_filename[MAX_STRING_SIZE], unsigned short val_software);

  /*!
   * \brief Constructor of the class which reads the input file.
   */
  CConfig(char case_filename[MAX_STRING_SIZE], CConfig *config);
  
  /*!
   * \brief Destructor of the class.
   */
  ~CConfig(void);
  
  /*!
   * \brief Get the MPI communicator of SU2.
   * \return MPI communicator of SU2.
   */
  SU2_Comm GetMPICommunicator();
  
  /*!
   * \brief Set the MPI communicator for SU2.
   * \param[in] Communicator - MPI communicator for SU2.
   */
  void SetMPICommunicator(SU2_Comm Communicator);
  
  /*!
   * \brief Gets the number of zones in the mesh file.
   * \param[in] val_mesh_filename - Name of the file with the grid information.
   * \param[in] val_format - Format of the file with the grid information.
   * \param[in] config - Definition of the particular problem.
   * \return Total number of zones in the grid file.
   */
  static unsigned short GetnZone(string val_mesh_filename, unsigned short val_format, CConfig *config);

  /*!
   * \brief Gets the number of dimensions in the mesh file
   * \param[in] val_mesh_filename - Name of the file with the grid information.
   * \param[in] val_format - Format of the file with the grid information.
   * \return Total number of domains in the grid file.
   */
  static unsigned short GetnDim(string val_mesh_filename, unsigned short val_format);

  /*!
   * \brief Initializes pointers to null
   */
  void SetPointersNull(void);

  /*!
   * \brief breaks an input line from the config file into a set of tokens
   * \param[in] str - the input line string
   * \param[out] option_name - the name of the option found at the beginning of the line
   * \param[out] option_value - the tokens found after the "=" sign on the line
   * \returns false if the line is empty or a commment, true otherwise
   */
  bool TokenizeString(string & str, string & option_name,
                      vector<string> & option_value);

  /*!
   * \brief Get reference origin for moment computation.
   * \param[in] val_marker - the marker we are monitoring.
   * \return Reference origin (in cartesians coordinates) for moment computation.
   */
  su2double *GetRefOriginMoment(unsigned short val_marker);

  /*!
   * \brief Get reference origin x-coordinate for moment computation.
   * \param[in] val_marker - the marker we are monitoring.
   * \return Reference origin x-coordinate (in cartesians coordinates) for moment computation.
   */
  su2double GetRefOriginMoment_X(unsigned short val_marker);

  /*!
   * \brief Get reference origin y-coordinate for moment computation.
   * \param[in] val_marker - the marker we are monitoring.
   * \return Reference origin y-coordinate (in cartesians coordinates) for moment computation.
   */
  su2double GetRefOriginMoment_Y(unsigned short val_marker);

  /*!
   * \brief Get reference origin z-coordinate for moment computation.
   * \param[in] val_marker - the marker we are monitoring.
   * \return Reference origin z-coordinate (in cartesians coordinates) for moment computation.
   */
  su2double GetRefOriginMoment_Z(unsigned short val_marker);

  /*!
   * \brief Set reference origin x-coordinate for moment computation.
   * \param[in] val_marker - the marker we are monitoring.
   * \param[in] val_origin - New x-coordinate of the mesh motion origin.
   */
  void SetRefOriginMoment_X(unsigned short val_marker, su2double val_origin);

  /*!
   * \brief Set reference origin y-coordinate for moment computation.
   * \param[in] val_marker - the marker we are monitoring.
   * \param[in] val_origin - New y-coordinate of the mesh motion origin.
   */
  void SetRefOriginMoment_Y(unsigned short val_marker, su2double val_origin);

  /*!
   * \brief Set reference origin z-coordinate for moment computation.
   * \param[in] val_marker - the marker we are monitoring.
   * \param[in] val_origin - New z-coordinate of the mesh motion origin.
   */
  void SetRefOriginMoment_Z(unsigned short val_marker, su2double val_origin);

  /*!
   * \brief Get index of the upper and lower horizontal plane.
   * \param[in] index - 0 means upper surface, and 1 means lower surface.
   * \return Index of the upper and lower surface.
   */
  string GetPlaneTag(unsigned short index);

  /*!
   * \brief Get the integration limits for the equivalent area computation.
   * \param[in] index - 0 means x_min, and 1 means x_max.
   * \return Integration limits for the equivalent area computation.
   */
  su2double GetEA_IntLimit(unsigned short index);

  /*!
   * \brief Get the integration limits for the equivalent area computation.
   * \param[in] index - 0 means x_min, and 1 means x_max.
   * \return Integration limits for the equivalent area computation.
   */
  su2double GetEA_ScaleFactor(void);

  /*!
   * \brief Get the limit value for the adjoint variables.
   * \return Limit value for the adjoint variables.
   */
  su2double GetAdjointLimit(void);

  /*!
   * \brief Get the the coordinates where of the box where the grid is going to be deformed.
   * \return Coordinates where of the box where the grid is going to be deformed.
   */
  su2double *GetHold_GridFixed_Coord(void);

  /*!
   * \brief Get the the coordinates where of the box where a subsonic region is imposed.
   * \return Coordinates where of the box where the grid is going to be a subsonic region.
   */
  su2double *GetSubsonicEngine_Values(void);

  /*!
   * \brief Get the the coordinates where of the box where a subsonic region is imposed.
   * \return Coordinates where of the box where the grid is going to be a subsonic region.
   */
  su2double *GetSubsonicEngine_Cyl(void);

  /*!
   * \brief Get the the coordinates where of the box where a subsonic region is imposed.
   * \return Coordinates where of the box where the grid is going to be a subsonic region.
   */
  su2double *GetDistortionRack(void);

  /*!
   * \brief Get the power of the dual volume in the grid adaptation sensor.
   * \return Power of the dual volume in the grid adaptation sensor.
   */
  su2double GetDualVol_Power(void);

  /*!
   * \brief Get Information about if there is an analytical definition of the surface for doing the
   *        grid adaptation.
   * \return Definition of the surfaces. NONE implies that there isn't any analytical definition
   *         and it will use and interpolation.
   */
  unsigned short GetAnalytical_Surface(void);

  /*!
   * \brief Get Description of the geometry to be analyzed
   */
  unsigned short GetGeo_Description(void);
  
  /*!
   * \brief Creates a tecplot file to visualize the partition made by the DDC software.
   * \return <code>TRUE</code> if the partition is going to be plotted; otherwise <code>FALSE</code>.
   */
  bool GetExtraOutput(void);

  /*!
   * \brief Get the value of the Mach number (velocity divided by speed of sound).
   * \return Value of the Mach number.
   */
  su2double GetMach(void);

  /*!
   * \brief Get the value of the Gamma of fluid (ratio of specific heats).
   * \return Value of the constant: Gamma
   */
  su2double GetGamma(void);

  /*!
   * \brief Get the values of the CFL adapation.
   * \return Value of CFL adapation
   */
  su2double GetCFL_AdaptParam(unsigned short val_index);

  /*!
   * \brief Get the values of the CFL adapation.
   * \return Value of CFL adapation
   */
  bool GetCFL_Adapt(void);

  /*!
   * \brief Get the values of the CFL adapation.
   * \return Value of CFL adapation
   */
  su2double GetHTP_Axis(unsigned short val_index);

  /*!
   * \brief Get the value of the limits for the sections.
   * \return Value of the limits for the sections.
   */
  su2double GetStations_Bounds(unsigned short val_var);
  
  /*!
   * \brief Get the value of the vector that connects the cartesian axis with a sherical or cylindrical one.
   * \return Coordinate of the Axis.
   */
  su2double GetFFD_Axis(unsigned short val_var);

  /*!
   * \brief Get the value of the bulk modulus.
   * \return Value of the bulk modulus.
   */
  su2double GetBulk_Modulus(void);

  /*!
   * \brief Get the artificial compresibility factor.
   * \return Value of the artificial compresibility factor.
   */
  su2double GetArtComp_Factor(void);

  /*!
   * \brief Get the value of specific gas constant.
   * \return Value of the constant: Gamma
   */
  su2double GetGas_Constant(void);

  /*!
   * \brief Get the value of specific gas constant.
   * \return Value of the constant: Gamma
   */
  su2double GetGas_ConstantND(void);

  /*!
   * \brief Get the coefficients of the Blottner viscosity model
   * \param[in] val_Species - Index of the species
   * \param[in] val_Coeff - Index of the coefficient (As, Bs, Cs)
   * \return Value of the Blottner coefficient
   */
  su2double GetBlottnerCoeff(unsigned short val_Species, unsigned short val_Coeff);

  /*!
   * \brief Get the p-norm for heat-flux objective functions (adjoint problem).
   * \return Value of the heat flux p-norm
   */
  su2double GetPnormHeat(void);

  /*!
   * \brief Get the value of wall temperature.
   * \return Value of the constant: Temperature
   */
  su2double GetWallTemperature(void);

  /*!
   * \brief Get the reference value for the specific gas constant.
   * \return Reference value for the specific gas constant.
   */
  su2double GetGas_Constant_Ref(void);

  /*!
   * \brief Get the value of the frestream temperature.
   * \return Freestream temperature.
   */
  su2double GetTemperature_FreeStream(void);

  /*!
   * \brief Get the value of the frestream temperature.
   * \return Freestream temperature.
   */
  su2double GetEnergy_FreeStream(void);

  /*!
   * \brief Get the value of the frestream temperature.
   * \return Freestream temperature.
   */
  su2double GetViscosity_FreeStream(void);

  /*!
   * \brief Get the value of the frestream temperature.
   * \return Freestream temperature.
   */
  su2double GetDensity_FreeStream(void);

  /*!
   * \brief Get the value of the frestream temperature.
   * \return Freestream temperature.
   */
  su2double GetModVel_FreeStream(void);

  /*!
   * \brief Get the value of the frestream temperature.
   * \return Freestream temperature.
   */
  su2double GetModVel_FreeStreamND(void);

  /*!
   * \brief Get the value of the frestream vibrational-electronic temperature.
   * \return Freestream temperature.
   */
  su2double GetTemperature_ve_FreeStream(void);

  /*!
   * \brief Get the value of the laminar Prandtl number.
   * \return Laminar Prandtl number.
   */
  su2double GetPrandtl_Lam(void);

  /*!
   * \brief Get the value of the turbulent Prandtl number.
   * \return Turbulent Prandtl number.
   */
  su2double GetPrandtl_Turb(void);

  /*!
   * \brief Get the value of the reference length for non-dimensionalization.
   *        This value should always be 1 internally, and is not user-specified.
   * \return Reference length for non-dimensionalization.
   */
  su2double GetLength_Ref(void);

  /*!
   * \brief Get the value of the reference pressure for non-dimensionalization.
   * \return Reference pressure for non-dimensionalization.
   */
  su2double GetPressure_Ref(void);

  /*!
   * \brief Get the value of the reference pressure for non-dimensionalization.
   * \return Reference pressure for non-dimensionalization.
   */
  su2double GetEnergy_Ref(void);

  /*!
   * \brief Get the value of the reference temperature for non-dimensionalization.
   * \return Reference temperature for non-dimensionalization.
   */
  su2double GetTemperature_Ref(void);

  /*!
   * \brief Get the value of the reference density for non-dimensionalization.
   * \return Reference density for non-dimensionalization.
   */
  su2double GetDensity_Ref(void);

  /*!
   * \brief Get the value of the reference velocity for non-dimensionalization.
   * \return Reference velocity for non-dimensionalization.
   */
  su2double GetVelocity_Ref(void);

  /*!
   * \brief Get the value of the reference time for non-dimensionalization.
   * \return Reference time for non-dimensionalization.
   */
  su2double GetTime_Ref(void);

  /*!
   * \brief Get the value of the reference viscosity for non-dimensionalization.
   * \return Reference viscosity for non-dimensionalization.
   */
  su2double GetViscosity_Ref(void);

  /*!
   * \brief Get the value of the reference viscosity for non-dimensionalization.
   * \return Reference viscosity for non-dimensionalization.
   */
  su2double GetHighlite_Area(void);

  /*!
   * \brief Get the value of the reference viscosity for non-dimensionalization.
   * \return Reference viscosity for non-dimensionalization.
   */
  su2double GetFan_Poly_Eff(void);

  /*!
   * \brief Get the value of the reference conductivity for non-dimensionalization.
   * \return Reference conductivity for non-dimensionalization.
   */
  su2double GetConductivity_Ref(void);

  /*!
   * \brief Get the value of the reference angular velocity for non-dimensionalization.
   * \return Reference angular velocity for non-dimensionalization.
   */
  su2double GetOmega_Ref(void);

  /*!
   * \brief Get the value of the reference force for non-dimensionalization.
   * \return Reference force for non-dimensionalization.
   */
  su2double GetForce_Ref(void);

  /*!
   * \brief Get the value of the non-dimensionalized freestream pressure.
   * \return Non-dimensionalized freestream pressure.
   */
  su2double GetPressure_FreeStream(void);

  /*!
   * \brief Get the value of the non-dimensionalized freestream pressure.
   * \return Non-dimensionalized freestream pressure.
   */
  su2double GetPressure_FreeStreamND(void);

  /*!
   * \brief Get the vector of the dimensionalized freestream velocity.
   * \return Dimensionalized freestream velocity vector.
   */
  su2double* GetVelocity_FreeStream(void);

  /*!
   * \brief Get the value of the non-dimensionalized freestream temperature.
   * \return Non-dimensionalized freestream temperature.
   */
  su2double GetTemperature_FreeStreamND(void);

  /*!
   * \brief Get the value of the non-dimensionalized freestream density.
   * \return Non-dimensionalized freestream density.
   */
  su2double GetDensity_FreeStreamND(void);

  /*!
   * \brief Get the vector of the non-dimensionalized freestream velocity.
   * \return Non-dimensionalized freestream velocity vector.
   */
  su2double* GetVelocity_FreeStreamND(void);

  /*!
   * \brief Get the value of the non-dimensionalized freestream energy.
   * \return Non-dimensionalized freestream energy.
   */
  su2double GetEnergy_FreeStreamND(void);

  /*!
   * \brief Get the value of the non-dimensionalized freestream viscosity.
   * \return Non-dimensionalized freestream viscosity.
   */
  su2double GetViscosity_FreeStreamND(void);

  /*!
   * \brief Get the value of the non-dimensionalized freestream viscosity.
   * \return Non-dimensionalized freestream viscosity.
   */
  su2double GetTke_FreeStreamND(void);

  /*!
   * \brief Get the value of the non-dimensionalized freestream viscosity.
   * \return Non-dimensionalized freestream viscosity.
   */
  su2double GetOmega_FreeStreamND(void);

  /*!
   * \brief Get the value of the non-dimensionalized freestream viscosity.
   * \return Non-dimensionalized freestream viscosity.
   */
  su2double GetTke_FreeStream(void);

  /*!
   * \brief Get the value of the non-dimensionalized freestream viscosity.
   * \return Non-dimensionalized freestream viscosity.
   */
  su2double GetOmega_FreeStream(void);

  /*!
   * \brief Get the value of the non-dimensionalized freestream intermittency.
   * \return Non-dimensionalized freestream intermittency.
   */
  su2double GetIntermittency_FreeStream(void);

  /*!
   * \brief Get the value of the non-dimensionalized freestream turbulence intensity.
   * \return Non-dimensionalized freestream intensity.
   */
  su2double GetTurbulenceIntensity_FreeStream(void);

  /*!
   * \brief Get the value of the non-dimensionalized freestream turbulence intensity.
   * \return Non-dimensionalized freestream intensity.
   */
  su2double GetNuFactor_FreeStream(void);

  /*!
   * \brief Get the value of the non-dimensionalized engine turbulence intensity.
   * \return Non-dimensionalized engine intensity.
   */
  su2double GetNuFactor_Engine(void);

  /*!
   * \brief Get the value of the non-dimensionalized actuator disk turbulence intensity.
   * \return Non-dimensionalized actuator disk intensity.
   */
  su2double GetSecondaryFlow_ActDisk(void);

  /*!
   * \brief Get the value of the non-dimensionalized actuator disk turbulence intensity.
   * \return Non-dimensionalized actuator disk intensity.
   */
  su2double GetInitial_BCThrust(void);

  /*!
   * \brief Get the value of the non-dimensionalized actuator disk turbulence intensity.
   * \return Non-dimensionalized actuator disk intensity.
   */
  void SetInitial_BCThrust(su2double val_bcthrust);

  /*!
   * \brief Get the value of the turbulent to laminar viscosity ratio.
   * \return Ratio of turbulent to laminar viscosity ratio.
   */
  su2double GetTurb2LamViscRatio_FreeStream(void);

  /*!
   * \brief Get the vector of free stream mass fraction values.
   * \return Ratio of species mass to mixture mass.
   */
  su2double* GetMassFrac_FreeStream(void);

  /*!
   * \brief Get the value of the Reynolds length.
   * \return Reynolds length.
   */
  su2double GetLength_Reynolds(void);

  /*!
   * \brief Get the start up iterations using the fine grid, this works only for multigrid problems.
   * \return Start up iterations using the fine grid.
   */
  unsigned short GetnStartUpIter(void);

  /*!
   * \brief Get the reference area for non dimensional coefficient computation. If the value from the
   *        is 0 then, the code will compute the reference area using the projection of the shape into
   *        the z plane (3D) or the x plane (2D).
   * \return Value of the reference area for coefficient computation.
   */
  su2double GetRefArea(void);
  
  /*!
   * \brief Get the wave speed.
   * \return Value of the wave speed.
   */
  su2double GetWaveSpeed(void);

  /*!
   * \brief Get the wave speed.
   * \return Value of the wave speed.
   */
  su2double GetThermalDiffusivity(void);

  /*!
   * \brief Get the Young's modulus of elasticity.
   * \return Value of the Young's modulus of elasticity.
   */
  su2double GetElasticyMod(void);

  /*!
   * \brief Get the value of the bulk modulus on the structural side.
   * \return Value of the bulk modulus on the structural side.
   */
  su2double GetBulk_Modulus_Struct(void);

  /*!
   * \brief Formulation for 2D elasticity (plane stress - strain)
   * \return Flag to 2D elasticity model.
   */
  unsigned short GetElas2D_Formulation(void);

  /*!
   * \brief Decide whether it's necessary to read a reference geometry.
   * \return <code>TRUE</code> if it's necessary to read a reference geometry, <code>FALSE</code> otherwise.
   */

  bool GetPrestretch(void);

  /*!
   * \brief Get the name of the file with the reference geometry of the structural problem.
   * \return Name of the file with the reference geometry of the structural problem.
   */
  string GetPrestretch_FEMFileName(void);

  /*!
   * \brief Get the Poisson's ratio.
   * \return Value of the Poisson's ratio.
   */
  su2double GetPoissonRatio(void);

  /*!
   * \brief Get the Material Density.
   * \return Value of the Material Density.
   */
  su2double GetMaterialDensity(void);

  /*!
   * \brief Compressibility/incompressibility of the solids analysed using the structural solver.
   * \return Compressible or incompressible.
   */
  unsigned short GetMaterialCompressibility(void);

  /*!
   * \brief Compressibility/incompressibility of the solids analysed using the structural solver.
   * \return Compressible or incompressible.
   */
  unsigned short GetMaterialModel(void);

  /*!
   * \brief Geometric conditions for the structural solver.
   * \return Small or large deformation structural analysis.
   */
  unsigned short GetGeometricConditions(void);

  /*!
   * \brief Get the reference length for computing moment (the default value is 1).
   * \return Reference length for moment computation.
   */
  su2double GetRefLength(void);
  
  /*!
   * \brief Get the reference element length for computing the slope limiting epsilon.
   * \return Reference element length for slope limiting epsilon.
   */
  su2double GetRefElemLength(void);

  /*!
   * \brief Get the reference coefficient for detecting sharp edges.
   * \return Reference coefficient for detecting sharp edges.
   */
  su2double GetRefSharpEdges(void);

  /*!
   * \brief Get the volume of the whole domain using the fine grid, this value is common for all the grids
   *        in the multigrid method.
   * \return Volume of the whole domain.
   */
  su2double GetDomainVolume(void);

  /*!
   * \brief In case the <i>RefArea</i> is equal to 0 then, it is necessary to compute a reference area,
   *        with this function we set the value of the reference area.
   * \param[in] val_area - Value of the reference area for non dimensional coefficient computation.
   */
  void SetRefArea(su2double val_area);
  
  /*!
   * \brief Set the value of the domain volume computed on the finest grid.
   * \note This volume do not include the volume of the body that is being simulated.
   * \param[in] val_volume - Value of the domain volume computed on the finest grid.
   */
  void SetDomainVolume(su2double val_volume);

  /*!
   * \brief Set the finest mesh in a multigrid strategy.
   * \note If we are using a Full Multigrid Strategy or a start up with finest grid, it is necessary
   *       to change several times the finest grid.
   * \param[in] val_finestmesh - Index of the finest grid.
   */
  void SetFinestMesh(unsigned short val_finestmesh);

  /*!
   * \brief Set the kind of time integration scheme.
   * \note If we are solving different equations it will be necessary to change several
   *       times the kind of time integration, to choose the right scheme.
   * \param[in] val_kind_timeintscheme - Kind of time integration scheme.
   */
  void SetKind_TimeIntScheme(unsigned short val_kind_timeintscheme);

  /*!
   * \brief Set the parameters of the convective numerical scheme.
   * \note The parameters will change because we are solving different kind of equations.
   * \param[in] val_kind_convnumscheme - Center or upwind scheme.
   * \param[in] val_kind_centered - If centered scheme, kind of centered scheme (JST, etc.).
   * \param[in] val_kind_upwind - If upwind scheme, kind of upwind scheme (Roe, etc.).
   * \param[in] val_kind_slopelimit - If upwind scheme, kind of slope limit.
   * \param[in] val_kind_fem - If FEM, what kind of FEM discretization.
   */
  void SetKind_ConvNumScheme(unsigned short val_kind_convnumscheme, unsigned short val_kind_centered,
                             unsigned short val_kind_upwind,        unsigned short val_kind_slopelimit,
                             unsigned short val_order_spatial_inti, unsigned short val_kind_fem);

  /*!
   * \brief Get the value of limiter coefficient.
   * \return Value of the limiter coefficient.
   */
  su2double GetLimiterCoeff(void);

  /*!
   * \brief Freeze the value of the limiter after a number of iterations.
   * \return Number of iterations.
   */
  unsigned long GetLimiterIter(void);

  /*!
   * \brief Get the value of sharp edge limiter.
   * \return Value of the sharp edge limiter coefficient.
   */
  su2double GetSharpEdgesCoeff(void);

  /*!
   * \brief Get the Reynolds number. Dimensionless number that gives a measure of the ratio of inertial forces
   *        to viscous forces and consequently quantifies the relative importance of these two types of forces
   *        for given flow condition.
   * \return Value of the Reynolds number.
   */
  su2double GetReynolds(void);

  /*!
   * \brief Get the Froude number for free surface problems.
   * \return Value of the Froude number.
   */
  su2double GetFroude(void);

  /*!
   * \brief Set the Froude number for free surface problems.
   * \return Value of the Froude number.
   */
  void SetFroude(su2double val_froude);

  /*!
   * \brief Set the Froude number for free surface problems.
   * \return Value of the Froude number.
   */
  void SetMach(su2double val_mach);

  /*!
   * \brief Set the Froude number for free surface problems.
   * \return Value of the Froude number.
   */
  void SetReynolds(su2double val_reynolds);

  /*!
   * \brief Set the Froude number for free surface problems.
   * \return Value of the Froude number.
   */
  void SetLength_Ref(su2double val_length_ref);

  /*!
   * \brief Set the Froude number for free surface problems.
   * \return Value of the Froude number.
   */
  void SetVelocity_Ref(su2double val_velocity_ref);

  /*!
   * \brief Set the Froude number for free surface problems.
   * \return Value of the Froude number.
   */
  void SetPressure_Ref(su2double val_pressure_ref);

  /*!
   * \brief Set the Froude number for free surface problems.
   * \return Value of the Froude number.
   */
  void SetDensity_Ref(su2double val_density_ref);

  /*!
   * \brief Set the reference temperature.
   * \return Value of the Froude number.
   */
  void SetTemperature_Ref(su2double val_temperature_ref);

  /*!
   * \brief Set the Froude number for free surface problems.
   * \return Value of the Froude number.
   */
  void SetTime_Ref(su2double val_time_ref);

  /*!
   * \brief Set the Froude number for free surface problems.
   * \return Value of the Froude number.
   */
  void SetEnergy_Ref(su2double val_energy_ref);

  /*!
   * \brief Set the Froude number for free surface problems.
   * \return Value of the Froude number.
   */
  void SetOmega_Ref(su2double val_omega_ref);

  /*!
   * \brief Set the Froude number for free surface problems.
   * \return Value of the Froude number.
   */
  void SetForce_Ref(su2double val_force_ref);

  /*!
   * \brief Set the Froude number for free surface problems.
   * \return Value of the Froude number.
   */
  void SetGas_Constant_Ref(su2double val_gas_constant_ref);

  /*!
   * \brief Set the Froude number for free surface problems.
   * \return Value of the Froude number.
   */
  void SetGas_Constant(su2double val_gas_constant);

  /*!
   * \brief Set the Froude number for free surface problems.
   * \return Value of the Froude number.
   */
  void SetViscosity_Ref(su2double val_viscosity_ref);

  /*!
   * \brief Set the Froude number for free surface problems.
   * \return Value of the Froude number.
   */
  void SetConductivity_Ref(su2double val_conductivity_ref);

  /*!
   * \brief Set the Froude number for free surface problems.
   * \return Value of the Froude number.
   */
  void SetPressure_FreeStreamND(su2double val_pressure_freestreamnd);

  /*!
   * \brief Set the Froude number for free surface problems.
   * \return Value of the Froude number.
   */
  void SetPressure_FreeStream(su2double val_pressure_freestream);

  /*!
   * \brief Set the Froude number for free surface problems.
   * \return Value of the Froude number.
   */
  void SetDensity_FreeStreamND(su2double val_density_freestreamnd);

  /*!
   * \brief Set the Froude number for free surface problems.
   * \return Value of the Froude number.
   */
  void SetDensity_FreeStream(su2double val_density_freestream);

  /*!
   * \brief Set the Froude number for free surface problems.
   * \return Value of the Froude number.
   */
  void SetViscosity_FreeStream(su2double val_viscosity_freestream);

  /*!
   * \brief Set the Froude number for free surface problems.
   * \return Value of the Froude number.
   */
  void SetModVel_FreeStream(su2double val_modvel_freestream);

  /*!
   * \brief Set the Froude number for free surface problems.
   * \return Value of the Froude number.
   */
  void SetModVel_FreeStreamND(su2double val_modvel_freestreamnd);

  /*!
   * \brief Set the Froude number for free surface problems.
   * \return Value of the Froude number.
   */
  void SetTemperature_FreeStream(su2double val_temperature_freestream);

  /*!
   * \brief Set the Froude number for free surface problems.
   * \return Value of the Froude number.
   */
  void SetTemperature_FreeStreamND(su2double val_temperature_freestreamnd);

  /*!
   * \brief Set the Froude number for free surface problems.
   * \return Value of the Froude number.
   */
  void SetGas_ConstantND(su2double val_gas_constantnd);

  /*!
   * \brief Set the Froude number for free surface problems.
   * \return Value of the Froude number.
   */
  void SetVelocity_FreeStreamND(su2double val_velocity_freestreamnd, unsigned short val_dim);

  /*!
   * \brief Set the Froude number for free surface problems.
   * \return Value of the Froude number.
   */
  void SetViscosity_FreeStreamND(su2double val_viscosity_freestreamnd);

  /*!
   * \brief Set the Froude number for free surface problems.
   * \return Value of the Froude number.
   */
  void SetTke_FreeStreamND(su2double val_tke_freestreamnd);

  /*!
   * \brief Set the Froude number for free surface problems.
   * \return Value of the Froude number.
   */
  void SetOmega_FreeStreamND(su2double val_omega_freestreamnd);

  /*!
   * \brief Set the Froude number for free surface problems.
   * \return Value of the Froude number.
   */
  void SetTke_FreeStream(su2double val_tke_freestream);

  /*!
   * \brief Set the Froude number for free surface problems.
   * \return Value of the Froude number.
   */
  void SetOmega_FreeStream(su2double val_omega_freestream);

  /*!
   * \brief Set the Froude number for free surface problems.
   * \return Value of the Froude number.
   */
  void SetEnergy_FreeStreamND(su2double val_energy_freestreamnd);

  /*!
   * \brief Set the Froude number for free surface problems.
   * \return Value of the Froude number.
   */
  void SetEnergy_FreeStream(su2double val_energy_freestream);

  /*!
   * \brief Set the Froude number for free surface problems.
   * \return Value of the Froude number.
   */
  void SetTotal_UnstTimeND(su2double val_total_unsttimend);

  /*!
   * \brief Get the angle of attack of the body. This is the angle between a reference line on a lifting body
   *        (often the chord line of an airfoil) and the vector representing the relative motion between the
   *        lifting body and the fluid through which it is moving.
   * \return Value of the angle of attack.
   */
  su2double GetAoA(void);

  /*!
   * \brief Get the off set angle of attack of the body. The solution and the geometry
   *        file are able to modifity the angle of attack in the config file
   * \return Value of the off set angle of attack.
   */
  su2double GetAoA_Offset(void);

  /*!
   * \brief Get the off set sideslip angle of the body. The solution and the geometry
   *        file are able to modifity the angle of attack in the config file
   * \return Value of the off set sideslip angle.
   */
  su2double GetAoS_Offset(void);

  /*!
   * \brief Get the functional sensitivity with respect to changes in the angle of attack.
   * \return Value of the angle of attack.
   */
  su2double GetAoA_Sens(void);

  /*!
   * \brief Set the angle of attack.
   * \param[in] val_AoA - Value of the angle of attack.
   */
  void SetAoA(su2double val_AoA);

  /*!
   * \brief Set the off set angle of attack.
   * \param[in] val_AoA - Value of the angle of attack.
   */
  void SetAoA_Offset(su2double val_AoA_offset);

  /*!
   * \brief Set the off set sideslip angle.
   * \param[in] val_AoA - Value of the off set sideslip angle.
   */
  void SetAoS_Offset(su2double val_AoS_offset);

  /*!
   * \brief Set the angle of attack.
   * \param[in] val_AoA - Value of the angle of attack.
   */
  void SetAoA_Sens(su2double val_AoA_sens);

  /*!
   * \brief Set the angle of attack.
   * \param[in] val_AoA - Value of the angle of attack.
   */
  void SetAoS(su2double val_AoS);

  /*!
   * \brief Get the angle of sideslip of the body. It relates to the rotation of the aircraft centerline from
   *        the relative wind.
   * \return Value of the angle of sideslip.
   */
  su2double GetAoS(void);

  /*!
   * \brief Get the charge coefficient that is used in the poissonal potential simulation.
   * \return Value of the charge coefficient.
   */
  su2double GetChargeCoeff(void);

  /*!
   * \brief Get the number of multigrid levels.
   * \return Number of multigrid levels (without including the original grid).
   */
  unsigned short GetnMGLevels(void);

  /*!
   * \brief Set the number of multigrid levels.
   * \param[in] val_nMGLevels - Index of the mesh were the CFL is applied
   */
  void SetMGLevels(unsigned short val_nMGLevels);

  /*!
   * \brief Get the index of the finest grid.
   * \return Index of the finest grid in a multigrid strategy, this is 0 unless we are
   performing a Full multigrid.
   */
  unsigned short GetFinestMesh(void);

  /*!
   * \brief Get the kind of multigrid (V or W).
   * \note This variable is used in a recursive way to perform the different kind of cycles
   * \return 0 or 1 depending of we are dealing with a V or W cycle.
   */
  unsigned short GetMGCycle(void);

	/*!
   * \brief Get the king of evaluation in the geometrical module.
   * \return 0 or 1 depending of we are dealing with a V or W cycle.
   */
  unsigned short GetGeometryMode(void);

  /*!
   * \brief Get the Courant Friedrich Levi number for each grid.
   * \param[in] val_mesh - Index of the mesh were the CFL is applied.
   * \return CFL number for each grid.
   */
  su2double GetCFL(unsigned short val_mesh);

  /*!
   * \brief Get the Courant Friedrich Levi number for each grid.
   * \param[in] val_mesh - Index of the mesh were the CFL is applied.
   * \return CFL number for each grid.
   */
  void SetCFL(unsigned short val_mesh, su2double val_cfl);

  /*!
   * \brief Get the Courant Friedrich Levi number for unsteady simulations.
   * \return CFL number for unsteady simulations.
   */
  su2double GetUnst_CFL(void);

  /*!
   * \brief Get the Courant Friedrich Levi number for unsteady simulations.
   * \return CFL number for unsteady simulations.
   */
  su2double GetMax_DeltaTime(void);

  /*!
   * \brief Get a parameter of the particular design variable.
   * \param[in] val_dv - Number of the design variable that we want to read.
   * \param[in] val_param - Index of the parameter that we want to read.
   * \return Design variable parameter.
   */
  su2double GetParamDV(unsigned short val_dv, unsigned short val_param);

  /*!
   * \brief Get the coordinates of the FFD corner points.
   * \param[in] val_ffd - Index of the FFD box.
   * \param[in] val_coord - Index of the coordinate that we want to read.
   * \return Value of the coordinate.
   */
  su2double GetCoordFFDBox(unsigned short val_ffd, unsigned short val_index);

  /*!
   * \brief Get the degree of the FFD corner points.
   * \param[in] val_ffd - Index of the FFD box.
   * \param[in] val_degree - Index (I,J,K) to obtain the degree.
   * \return Value of the degree in a particular direction.
   */
  unsigned short GetDegreeFFDBox(unsigned short val_ffd, unsigned short val_index);

  /*!
   * \brief Get the FFD Tag of a particular design variable.
   * \param[in] val_dv - Number of the design variable that we want to read.
   * \return Name of the FFD box.
   */
  string GetFFDTag(unsigned short val_dv);

  /*!
   * \brief Get the FFD Tag of a particular FFD box.
   * \param[in] val_ffd - Number of the FFD box that we want to read.
   * \return Name of the FFD box.
   */
  string GetTagFFDBox(unsigned short val_ffd);

  /*!
   * \brief Get the number of design variables.
   * \return Number of the design variables.
   */
  unsigned short GetnDV(void);

  /*!
   * \brief Get the number of design variables.
   * \return Number of the design variables.
   */
  unsigned short GetnDV_Value(unsigned short iDV);

  /*!
   * \brief Get the number of FFD boxes.
   * \return Number of FFD boxes.
   */
  unsigned short GetnFFDBox(void);

  /*!
   * \brief Get the required continuity level at the surface intersection with the FFD
   * \return Continuity level at the surface intersection.
   */
  unsigned short GetFFD_Continuity(void);

  /*!
   * \brief Get the coordinate system that we are going to use to define the FFD
   * \return Coordinate system (cartesian, spherical, etc).
   */
  unsigned short GetFFD_CoordSystem(void);
  
  /*!
   * \brief Get the kind of FFD Blending function.
   * \return Kind of FFD Blending function.
   */
  unsigned short GetFFD_Blending(void);
  
  /*!
   * \brief Get the kind BSpline Order in i,j,k direction.
   * \return The kind BSpline Order in i,j,k direction.
   */
  su2double* GetFFD_BSplineOrder();

  /*!
   * \brief Get the number of Runge-Kutta steps.
   * \return Number of Runge-Kutta steps.
   */
  unsigned short GetnRKStep(void);

  /*!
   * \brief Get the number of time levels for time accurate local time stepping.
   * \return Number of time levels.
   */
  unsigned short GetnLevels_TimeAccurateLTS(void);

  /*!
   * \brief Set the number of time levels for time accurate local time stepping.
   * \param[in] val_nLevels - The number of time levels to be set.
   */
  void SetnLevels_TimeAccurateLTS(unsigned short val_nLevels);

  /*!
   * \brief Get the number time DOFs for ADER-DG.
   * \return Number of time DOFs used in ADER-DG.
   */
  unsigned short GetnTimeDOFsADER_DG(void);

  /*!
   * \brief Get the location of the time DOFs for ADER-DG on the interval [-1..1].
   * \return The location of the time DOFs used in ADER-DG.
   */
  su2double *GetTimeDOFsADER_DG(void);

  /*!
   * \brief Get the number time integration points for ADER-DG.
   * \return Number of time integration points used in ADER-DG.
   */
  unsigned short GetnTimeIntegrationADER_DG(void);

  /*!
   * \brief Get the location of the time integration points for ADER-DG on the interval [-1..1].
   * \return The location of the time integration points used in ADER-DG.
   */
  su2double *GetTimeIntegrationADER_DG(void);

  /*!
   * \brief Get the weights of the time integration points for ADER-DG.
   * \return The weights of the time integration points used in ADER-DG.
   */
  su2double *GetWeightsIntegrationADER_DG(void);

  /*!
   * \brief Get the total number of boundary markers.
   * \return Total number of boundary markers.
   */
  unsigned short GetnMarker_All(void);

  /*!
   * \brief Get the total number of boundary markers.
   * \return Total number of boundary markers.
   */
  unsigned short GetnMarker_Max(void);

  /*!
   * \brief Get the total number of boundary markers.
   * \return Total number of boundary markers.
   */
  unsigned short GetnMarker_EngineInflow(void);

  /*!
   * \brief Get the total number of boundary markers.
   * \return Total number of boundary markers.
   */
  unsigned short GetnMarker_EngineExhaust(void);

  /*!
   * \brief Get the total number of boundary markers.
   * \return Total number of boundary markers.
   */
  unsigned short GetnMarker_NearFieldBound(void);

  /*!
   * \brief Get the total number of boundary markers.
   * \return Total number of boundary markers.
   */
  unsigned short GetnMarker_InterfaceBound(void);

  /*!
   * \brief Get the total number of boundary markers.
   * \return Total number of boundary markers.
   */
  unsigned short GetnMarker_Fluid_InterfaceBound(void);

  /*!
   * \brief Get the total number of boundary markers.
   * \return Total number of boundary markers.
   */
  unsigned short GetnMarker_ActDiskInlet(void);

  /*!
   * \brief Get the total number of boundary markers.
   * \return Total number of boundary markers.
   */
  unsigned short GetnMarker_ActDiskOutlet(void);

  /*!
   * \brief Get the total number of 1D output markers.
   * \return Total number of monitoring markers.
   */
  unsigned short GetnMarker_Out_1D(void);


  /*!
   * \brief Get the total number of monitoring markers.
   * \return Total number of monitoring markers.
   */
  unsigned short GetnMarker_Monitoring(void);

  /*!
   * \brief Get the total number of moving markers.
   * \return Total number of moving markers.
   */
  unsigned short GetnMarker_Moving(void);

  /*!
   * \brief Get the total number of moving markers.
   * \return Total number of moving markers.
   */
  unsigned short GetnMarker_Analyze(void);

  /*!
   * \brief Get the total number of objectives in kind_objective list
   * \return Total number of objectives in kind_objective list
   */
  unsigned short GetnObj(void);

  /*!
   * \brief Stores the number of marker in the simulation.
   * \param[in] val_nmarker - Number of markers of the problem.
   */
  void SetnMarker_All(unsigned short val_nmarker);

  /*!
   * \brief Get the number of external iterations.
   * \return Number of external iterations.
   */
  unsigned long GetnExtIter(void);

  /*!
   * \brief Get the number of internal iterations.
   * \return Number of internal iterations.
   */
  unsigned long GetUnst_nIntIter(void);

  /*!
   * \brief Get the number of internal iterations for the Newton-Raphson Method in nonlinear structural applications.
   * \return Number of internal iterations.
   */
  unsigned long GetDyn_nIntIter(void);

  /*!
   * \brief Get the restart iteration number for unsteady simulations.
   * \return Restart iteration number for unsteady simulations.
   */
  long GetUnst_RestartIter(void);

  /*!
   * \brief Get the starting direct iteration number for the unsteady adjoint (reverse time integration).
   * \return Starting direct iteration number for the unsteady adjoint.
   */
  long GetUnst_AdjointIter(void);

  /*!
   * \brief Number of iterations to average (reverse time integration).
   * \return Starting direct iteration number for the unsteady adjoint.
   */
  unsigned long GetIter_Avg_Objective(void);

  /*!
   * \brief Get the restart iteration number for dynamic structural simulations.
   * \return Restart iteration number for dynamic structural simulations.
   */
  long GetDyn_RestartIter(void);

  /*!
   * \brief Retrieves the number of periodic time instances for Harmonic Balance.
   * \return: Number of periodic time instances for Harmonic Balance.
   */
  unsigned short GetnTimeInstances(void);

  /*!
   * \brief Retrieves the period of oscillations to be used with Harmonic Balance.
   * \return: Period for Harmonic Balance.
   */
  su2double GetHarmonicBalance_Period(void);

  /*!
   * \brief Set the number of external iterations.
   * \note This is important in no time depending methods, where only
   *       one external iteration is needed.
   * \param[in] val_niter - Set the number of external iterations.
   */
  void SetnExtIter(unsigned long val_niter);

  /*!
   * \brief Set the current external iteration number.
   * \param[in] val_iter - Current external iteration number.
   */
  void SetExtIter(unsigned long val_iter);

  /*!
   * \brief Set the current external iteration number.
   * \param[in] val_iter - Current external iteration number.
   */
  void SetExtIter_OffSet(unsigned long val_iter);

  /*!
   * \brief Set the current FSI iteration number.
   * \param[in] val_iter - Current FSI iteration number.
   */
  void SetFSIIter(unsigned long val_iter);

  /*!
   * \brief Set the current internal iteration number.
   * \param[in] val_iter - Current external iteration number.
   */
  void SetIntIter(unsigned long val_iter);

  /*!
   * \brief Get the current external iteration number.
   * \return Current external iteration.
   */
  unsigned long GetExtIter(void);

  /*!
   * \brief Get the current internal iteration number.
   * \return Current external iteration.
   */
  unsigned long GetExtIter_OffSet(void);

  /*!
   * \brief Get the current FSI iteration number.
   * \return Current FSI iteration.
   */
  unsigned long GetFSIIter(void);

  /*!
   * \brief Get the current internal iteration number.
   * \return Current internal iteration.
   */
  unsigned long GetIntIter(void);

  /*!
   * \brief Get the frequency for writing the solution file.
   * \return It writes the solution file with this frequency.
   */
  unsigned long GetWrt_Sol_Freq(void);

  /*!
   * \brief Get the frequency for writing the solution file in Dual Time.
   * \return It writes the solution file with this frequency.
   */
  unsigned long GetWrt_Sol_Freq_DualTime(void);

  /*!
   * \brief Get the frequency for writing the convergence file.
   * \return It writes the convergence file with this frequency.
   */
  unsigned long GetWrt_Con_Freq(void);

  /*!
   * \brief Get the frequency for writing the convergence file in Dual Time.
   * \return It writes the convergence file with this frequency.
   */
  unsigned long GetWrt_Con_Freq_DualTime(void);

  /*!
   * \brief Get information about writing unsteady headers and file extensions.
   * \return 	<code>TRUE</code> means that unsteady solution files will be written.
   */
  bool GetWrt_Unsteady(void);

  /*!
   * \brief Get information about writing output files.
   * \return <code>TRUE</code> means that output files will be written.
   */
  bool GetWrt_Output(void);

  /*!
   * \brief Get information about writing a volume solution file.
   * \return <code>TRUE</code> means that a volume solution file will be written.
   */
  bool GetWrt_Vol_Sol(void);

  /*!
   * \brief Get information about writing a volume solution file.
   * \return <code>TRUE</code> means that a volume solution file will be written.
   */
  bool GetLow_MemoryOutput(void);

  /*!
   * \brief Get information about writing a surface solution file.
   * \return <code>TRUE</code> means that a surface solution file will be written.
   */
  bool GetWrt_Srf_Sol(void);

  /*!
   * \brief Get information about writing a surface comma-separated values (CSV) solution file.
   * \return <code>TRUE</code> means that a surface comma-separated values (CSV) solution file will be written.
   */
  bool GetWrt_Csv_Sol(void);

  /*!
   * \brief Get information about writing residuals to volume solution file.
   * \return <code>TRUE</code> means that residuals will be written to the solution file.
   */
  bool GetWrt_Residuals(void);

  /*!
   * \brief Get information about writing residuals to volume solution file.
   * \return <code>TRUE</code> means that residuals will be written to the solution file.
   */
  bool GetWrt_Limiters(void);

  /*!
   * \brief Write solution at each surface.
   * \return <code>TRUE</code> means that the solution at each surface will be written.
   */
  bool GetWrt_Surface(void);
  
  /*!
   * \brief Get information about writing residuals to volume solution file.
   * \return <code>TRUE</code> means that residuals will be written to the solution file.
   */
  bool GetWrt_SharpEdges(void);

  /*!
   * \brief Get information about writing rind layers to the solution files.
   * \return <code>TRUE</code> means that rind layers will be written to the solution file.
   */
  bool GetWrt_Halo(void);

  /*!
   * \brief Get information about writing sectional force files.
   * \return <code>TRUE</code> means that sectional force files will be written for specified markers.
   */
  bool GetPlot_Section_Forces(void);

  /*!
   * \brief Get information about writing average stagnation pressure
   * \return <code>TRUE</code> means that the average stagnation pressure will be output for specified markers.
   */
  bool GetWrt_1D_Output(void);

  /*!
   * \brief Get the alpha (convective) coefficients for the Runge-Kutta integration scheme.
   * \param[in] val_step - Index of the step.
   * \return Alpha coefficient for the Runge-Kutta integration scheme.
   */
  su2double Get_Alpha_RKStep(unsigned short val_step);

  /*!
   * \brief Get the index of the surface defined in the geometry file.
   * \param[in] val_marker - Value of the marker in which we are interested.
   * \return Value of the index that is in the geometry file for the surface that
   *         has the marker <i>val_marker</i>.
   */
  string GetMarker_All_TagBound(unsigned short val_marker);

  /*!
   * \brief Get the index of the surface defined in the geometry file.
   * \param[in] val_marker - Value of the marker in which we are interested.
   * \return Value of the index that is in the geometry file for the surface that
   *         has the marker <i>val_marker</i>.
   */
  string GetMarker_ActDiskInlet_TagBound(unsigned short val_marker);

  /*!
   * \brief Get the index of the surface defined in the geometry file.
   * \param[in] val_marker - Value of the marker in which we are interested.
   * \return Value of the index that is in the geometry file for the surface that
   *         has the marker <i>val_marker</i>.
   */
  string GetMarker_ActDiskOutlet_TagBound(unsigned short val_marker);

  /*!
   * \brief Get the index of the surface defined in the geometry file.
   * \param[in] val_marker - Value of the marker in which we are interested.
   * \return Value of the index that is in the geometry file for the surface that
   *         has the marker <i>val_marker</i>.
   */
  string GetMarker_EngineInflow_TagBound(unsigned short val_marker);

  /*!
   * \brief Get the index of the surface defined in the geometry file.
   * \param[in] val_marker - Value of the marker in which we are interested.
   * \return Value of the index that is in the geometry file for the surface that
   *         has the marker <i>val_marker</i>.
   */
  string GetMarker_EngineExhaust_TagBound(unsigned short val_marker);

  /*!
   * \brief Get the name of the surface defined in the geometry file.
   * \param[in] val_marker - Value of the marker in which we are interested.
   * \return Name that is in the geometry file for the surface that
   *         has the marker <i>val_marker</i>.
   */
  string GetMarker_Monitoring_TagBound(unsigned short val_marker);

  /*!
   * \brief Get the tag if the iMarker defined in the geometry file.
   * \param[in] val_tag - Value of the tag in which we are interested.
   * \return Value of the marker <i>val_marker</i> that is in the geometry file
   *         for the surface that has the tag.
   */
  short GetMarker_All_TagBound(string val_tag);

  /*!
   * \brief Get the kind of boundary for each marker.
   * \param[in] val_marker - Index of the marker in which we are interested.
   * \return Kind of boundary for the marker <i>val_marker</i>.
   */
  unsigned short GetMarker_All_KindBC(unsigned short val_marker);

  /*!
   * \brief Get the kind of boundary for each marker.
   * \param[in] val_marker - Index of the marker in which we are interested.
   * \return Kind of boundary for the marker <i>val_marker</i>.
   */
  unsigned short GetMarker_All_Out_1D(unsigned short val_marker);

  /*!
   * \brief Set the value of the boundary <i>val_boundary</i> (read from the config file)
   *        for the marker <i>val_marker</i>.
   * \param[in] val_marker - Index of the marker in which we are interested.
   * \param[in] val_boundary - Kind of boundary read from config file.
   */
  void SetMarker_All_Out_1D(unsigned short val_marker, unsigned short val_boundary);


  /*!
   * \brief Set the value of the boundary <i>val_boundary</i> (read from the config file)
   *        for the marker <i>val_marker</i>.
   * \param[in] val_marker - Index of the marker in which we are interested.
   * \param[in] val_boundary - Kind of boundary read from config file.
   */
  void SetMarker_All_KindBC(unsigned short val_marker, unsigned short val_boundary);

  /*!
   * \brief Set the value of the index <i>val_index</i> (read from the geometry file) for
   *        the marker <i>val_marker</i>.
   * \param[in] val_marker - Index of the marker in which we are interested.
   * \param[in] val_index - Index of the surface read from geometry file.
   */
  void SetMarker_All_TagBound(unsigned short val_marker, string val_index);

  /*!
   * \brief Set if a marker <i>val_marker</i> is going to be monitored <i>val_monitoring</i>
   *        (read from the config file).
   * \note This is important for non dimensional coefficient computation.
   * \param[in] val_marker - Index of the marker in which we are interested.
   * \param[in] val_monitoring - 0 or 1 depending if the the marker is going to be monitored.
   */
  void SetMarker_All_Monitoring(unsigned short val_marker, unsigned short val_monitoring);

  /*!
   * \brief Set if a marker <i>val_marker</i> is going to be monitored <i>val_monitoring</i>
   *        (read from the config file).
   * \note This is important for non dimensional coefficient computation.
   * \param[in] val_marker - Index of the marker in which we are interested.
   * \param[in] val_monitoring - 0 or 1 depending if the the marker is going to be monitored.
   */
  void SetMarker_All_GeoEval(unsigned short val_marker, unsigned short val_geoeval);

  /*!
   * \brief Set if a marker <i>val_marker</i> is going to be designed <i>val_designing</i>
   *        (read from the config file).
   * \note This is important for non dimensional coefficient computation.
   * \param[in] val_marker - Index of the marker in which we are interested.
   * \param[in] val_monitoring - 0 or 1 depending if the the marker is going to be designed.
   */
  void SetMarker_All_Designing(unsigned short val_marker, unsigned short val_designing);

  /*!
   * \brief Set if a marker <i>val_marker</i> is going to be plot <i>val_plotting</i>
   *        (read from the config file).
   * \param[in] val_marker - Index of the marker in which we are interested.
   * \param[in] val_plotting - 0 or 1 depending if the the marker is going to be plot.
   */
  void SetMarker_All_Plotting(unsigned short val_marker, unsigned short val_plotting);

  /*!
   * \brief Set if a marker <i>val_marker</i> is going to be plot <i>val_plotting</i>
   *        (read from the config file).
   * \param[in] val_marker - Index of the marker in which we are interested.
   * \param[in] val_plotting - 0 or 1 depending if the the marker is going to be plot.
   */
  void SetMarker_All_Analyze(unsigned short val_marker, unsigned short val_analyze);

  /*!
   * \brief Set if a marker <i>val_marker</i> is part of the FSI interface <i>val_plotting</i>
   *        (read from the config file).
   * \param[in] val_marker - Index of the marker in which we are interested.
   * \param[in] val_plotting - 0 or 1 depending if the the marker is part of the FSI interface.
   */
  void SetMarker_All_ZoneInterface(unsigned short val_marker, unsigned short val_fsiinterface);
 
  /*!
   * \brief Set if a marker <i>val_marker</i> is part of the Turbomachinery (read from the config file).
   * \param[in] val_marker - Index of the marker in which we are interested.
   * \param[in] val_turboperf - 0 if not part of Turbomachinery or greater than 1 if it is part.
   */
  void SetMarker_All_Turbomachinery(unsigned short val_marker, unsigned short val_turbo);

  /*!
   * \brief Set a flag to the marker <i>val_marker</i> part of the Turbomachinery (read from the config file).
   * \param[in] val_marker - Index of the marker in which we are interested.
   * \param[in] val_turboperflag - 0 if is not part of the Turbomachinery, flag INFLOW or OUTFLOW if it is part.
   */
  void SetMarker_All_TurbomachineryFlag(unsigned short val_marker, unsigned short val_turboflag);

  /*!
   * \brief Set if a marker <i>val_marker</i> is part of the MixingPlane interface (read from the config file).
   * \param[in] val_marker - Index of the marker in which we are interested.
   * \param[in] val_turboperf - 0 if not part of the MixingPlane interface or greater than 1 if it is part.
   */
  void SetMarker_All_MixingPlaneInterface(unsigned short val_marker, unsigned short val_mixplan_interface);
   
  /*!
   * \brief Set if a marker <i>val_marker</i> is going to be affected by design variables <i>val_moving</i>
   *        (read from the config file).
   * \param[in] val_marker - Index of the marker in which we are interested.
   * \param[in] val_DV - 0 or 1 depending if the the marker is affected by design variables.
   */
  void SetMarker_All_DV(unsigned short val_marker, unsigned short val_DV);

  /*!
   * \brief Set if a marker <i>val_marker</i> is going to be moved <i>val_moving</i>
   *        (read from the config file).
   * \param[in] val_marker - Index of the marker in which we are interested.
   * \param[in] val_moving - 0 or 1 depending if the the marker is going to be moved.
   */
  void SetMarker_All_Moving(unsigned short val_marker, unsigned short val_moving);

  /*!
   * \brief Set if a marker <i>val_marker</i> is going to be periodic <i>val_perbound</i>
   *        (read from the config file).
   * \param[in] val_marker - Index of the marker in which we are interested.
   * \param[in] val_perbound - Index of the surface with the periodic boundary.
   */
  void SetMarker_All_PerBound(unsigned short val_marker, short val_perbound);

  /*!
   * \brief Set if a marker <i>val_marker</i> is going to be sent or receive <i>val_index</i>
   *        from another domain.
   * \param[in] val_marker - 0 or 1 depending if the the marker is going to be moved.
   * \param[in] val_index - Index of the surface read from geometry file.
   */
  void SetMarker_All_SendRecv(unsigned short val_marker, short val_index);

  /*!
   * \brief Get the send-receive information for a marker <i>val_marker</i>.
   * \param[in] val_marker - 0 or 1 depending if the the marker is going to be moved.
   * \return If positive, the information is sended to that domain, in case negative
   *         the information is receive from that domain.
   */
  short GetMarker_All_SendRecv(unsigned short val_marker);

  /*!
   * \brief Get an internal index that identify the periodic boundary conditions.
   * \param[in] val_marker - Value of the marker that correspond with the periodic boundary.
   * \return The internal index of the periodic boundary condition.
   */
  short GetMarker_All_PerBound(unsigned short val_marker);

  /*!
   * \brief Get the monitoring information for a marker <i>val_marker</i>.
   * \param[in] val_marker - 0 or 1 depending if the the marker is going to be monitored.
   * \return 0 or 1 depending if the marker is going to be monitored.
   */
  unsigned short GetMarker_All_Monitoring(unsigned short val_marker);

  /*!
   * \brief Get the monitoring information for a marker <i>val_marker</i>.
   * \param[in] val_marker - 0 or 1 depending if the the marker is going to be monitored.
   * \return 0 or 1 depending if the marker is going to be monitored.
   */
  unsigned short GetMarker_All_GeoEval(unsigned short val_marker);

  /*!
   * \brief Get the design information for a marker <i>val_marker</i>.
   * \param[in] val_marker - 0 or 1 depending if the the marker is going to be monitored.
   * \return 0 or 1 depending if the marker is going to be monitored.
   */
  unsigned short GetMarker_All_Designing(unsigned short val_marker);

  /*!
   * \brief Get the plotting information for a marker <i>val_marker</i>.
   * \param[in] val_marker - 0 or 1 depending if the the marker is going to be moved.
   * \return 0 or 1 depending if the marker is going to be plotted.
   */
  unsigned short GetMarker_All_Plotting(unsigned short val_marker);

  /*!
   * \brief Get the plotting information for a marker <i>val_marker</i>.
   * \param[in] val_marker - 0 or 1 depending if the the marker is going to be moved.
   * \return 0 or 1 depending if the marker is going to be plotted.
   */
  unsigned short GetMarker_All_Analyze(unsigned short val_marker);

  /*!
   * \brief Get the FSI interface information for a marker <i>val_marker</i>.
   * \param[in] val_marker - 0 or 1 depending if the the marker is going to be moved.
   * \return 0 or 1 depending if the marker is part of the FSI interface.
   */
  unsigned short GetMarker_All_ZoneInterface(unsigned short val_marker);

  /*!
	 * \brief Get the MixingPlane interface information for a marker <i>val_marker</i>.
	 * \param[in] val_marker value of the marker on the grid.
	 * \return 0 if is not part of the MixingPlane Interface and greater than 1 if it is part.
	 */
	unsigned short GetMarker_All_MixingPlaneInterface(unsigned short val_marker);

	/*!
	 * \brief Get the Turbomachinery information for a marker <i>val_marker</i>.
	 * \param[in] val_marker value of the marker on the grid.
	 * \return 0 if is not part of the Turbomachinery and greater than 1 if it is part.
	 */
	unsigned short GetMarker_All_Turbomachinery(unsigned short val_marker);

	/*!
	 * \brief Get the Turbomachinery flag information for a marker <i>val_marker</i>.
	 * \param[in] val_marker value of the marker on the grid.
	 * \return 0 if is not part of the Turbomachinery, flag INFLOW or OUTFLOW if it is part.
	 */
	unsigned short GetMarker_All_TurbomachineryFlag(unsigned short val_marker);

	/*!
   * \brief Get the number of FSI interface markers <i>val_marker</i>.
   * \param[in] void.
   * \return Number of markers belonging to the FSI interface.
   */
  unsigned short GetMarker_n_ZoneInterface(void);

  /*!
   * \brief Get the DV information for a marker <i>val_marker</i>.
   * \param[in] val_marker - 0 or 1 depending if the the marker is going to be affected by design variables.
   * \return 0 or 1 depending if the marker is going to be affected by design variables.
   */
  unsigned short GetMarker_All_DV(unsigned short val_marker);

  /*!
   * \brief Get the motion information for a marker <i>val_marker</i>.
   * \param[in] val_marker - 0 or 1 depending if the the marker is going to be moved.
   * \return 0 or 1 depending if the marker is going to be moved.
   */
  unsigned short GetMarker_All_Moving(unsigned short val_marker);

  /*!
   * \brief Get the airfoil sections in the slicing process.
   * \param[in] val_section - Index of the section.
   * \return Coordinate of the airfoil to slice.
   */
  su2double GetLocationStations(unsigned short val_section);
  
  /*!
   * \brief Get the number of pre-smoothings in a multigrid strategy.
   * \param[in] val_mesh - Index of the grid.
   * \return Number of smoothing iterations.
   */
  unsigned short GetMG_PreSmooth(unsigned short val_mesh);

  /*!
   * \brief Get the number of post-smoothings in a multigrid strategy.
   * \param[in] val_mesh - Index of the grid.
   * \return Number of smoothing iterations.
   */
  unsigned short GetMG_PostSmooth(unsigned short val_mesh);

  /*!
   * \brief Get the number of implicit Jacobi smoothings of the correction in a multigrid strategy.
   * \param[in] val_mesh - Index of the grid.
   * \return Number of implicit smoothing iterations.
   */
  unsigned short GetMG_CorrecSmooth(unsigned short val_mesh);

  /*!
   * \brief plane of the FFD (I axis) that should be fixed.
   * \param[in] val_index - Index of the arrray with all the planes in the I direction that should be fixed.
   * \return Index of the plane that is going to be freeze.
   */
  short GetFFD_Fix_IDir(unsigned short val_index);

  /*!
   * \brief plane of the FFD (J axis) that should be fixed.
   * \param[in] val_index - Index of the arrray with all the planes in the J direction that should be fixed.
   * \return Index of the plane that is going to be freeze.
   */
  short GetFFD_Fix_JDir(unsigned short val_index);

  /*!
   * \brief plane of the FFD (K axis) that should be fixed.
   * \param[in] val_index - Index of the arrray with all the planes in the K direction that should be fixed.
   * \return Index of the plane that is going to be freeze.
   */
  short GetFFD_Fix_KDir(unsigned short val_index);

  /*!
   * \brief Get the number of planes to fix in the I direction.
   * \return Number of planes to fix in the I direction.
   */
  unsigned short GetnFFD_Fix_IDir(void);

  /*!
   * \brief Get the number of planes to fix in the J direction.
   * \return Number of planes to fix in the J direction.
   */
  unsigned short GetnFFD_Fix_JDir(void);

  /*!
   * \brief Get the number of planes to fix in the K direction.
   * \return Number of planes to fix in the K direction.
   */
  unsigned short GetnFFD_Fix_KDir(void);

  /*!
   * \brief Governing equations of the flow (it can be different from the run time equation).
   * \param[in] val_zone - Zone where the soler is applied.
   * \return Governing equation that we are solving.
   */
  unsigned short GetKind_Solver(void);

  /*!
   * \brief Governing equations of the flow (it can be different from the run time equation).
   * \param[in] val_zone - Zone where the soler is applied.
   * \return Governing equation that we are solving.
   */
  void SetKind_Solver(unsigned short val_solver);


  /*!
   * \brief Governing equations of the flow (it can be different from the run time equation).
   * \param[in] val_zone - Zone where the soler is applied.
   * \return Governing equation that we are solving.
   */
  unsigned short GetKind_Regime(void);

  /*!
   * \brief Governing equations of the flow (it can be different from the run time equation).
   * \param[in] val_zone - Zone where the soler is applied.
   * \return Governing equation that we are solving.
   */
  unsigned short GetSystemMeasurements(void);

  /*!
   * \brief Gas model that we are using.
   * \return Gas model that we are using.
   */
  unsigned short GetKind_GasModel(void);

  /*!
   * \brief Fluid model that we are using.
   * \return Fluid model that we are using.
   */
  unsigned short GetKind_FluidModel(void);

  /*!
   * \brief free stream option to initialize the solution
   * \return free stream option
   */
  unsigned short GetKind_FreeStreamOption(void);

  /*!
   * \brief free stream option to initialize the solution
   * \return free stream option
   */
  unsigned short GetKind_InitOption(void);
  /*!
   * \brief Get the value of the critical pressure.
   * \return Critical pressure.
   */
  su2double GetPressure_Critical(void);

  /*!
   * \brief Get the value of the critical temperature.
   * \return Critical temperature.
   */
  su2double GetTemperature_Critical(void);

  /*!
   * \brief Get the value of the critical pressure.
   * \return Critical pressure.
   */
  su2double GetAcentric_Factor(void);

  /*!
   * \brief Get the value of the critical temperature.
   * \return Critical temperature.
   */
  unsigned short GetKind_ViscosityModel(void);

  /*!
   * \brief Get the value of the thermal conductivity .
   * \return Critical temperature.
   */
  unsigned short GetKind_ConductivityModel(void);

  /*!
   * \brief Get the value of the critical temperature.
   * \return Critical temperature.
   */
  su2double GetMu_ConstantND(void);

  /*!
   * \brief Get the value of the non-dimensional thermal conductivity.
   * \return Critical temperature.
   */
  su2double GetKt_ConstantND(void);

  /*!
   * \brief Get the value of the critical temperature.
   * \return Critical temperature.
   */
  su2double GetMu_RefND(void);

  /*!
   * \brief Get the value of the critical temperature.
   * \return Critical temperature.
   */
  su2double GetMu_Temperature_RefND(void);

  /*!
   * \brief Get the value of the critical temperature.
   * \return Critical temperature.
   */
  su2double GetMu_SND(void);

  /*!
   * \brief Get the value of the critical temperature.
   * \return Critical temperature.
   */
  void SetMu_ConstantND(su2double mu_const);

  /*!
   * \brief Get the value of the critical temperature.
   * \return Critical temperature.
   */
  void SetKt_ConstantND(su2double kt_const);

  /*!
   * \brief Get the value of the critical temperature.
   * \return Critical temperature.
   */
  void SetMu_RefND(su2double mu_ref);

  /*!
   * \brief Get the value of the critical temperature.
   * \return Critical temperature.
   */
  void SetMu_Temperature_RefND(su2double mu_Tref);

  /*!
   * \brief Get the value of the critical temperature.
   * \return Critical temperature.
   */
  void SetMu_SND(su2double mu_s);

  /*!
   * \brief Get the kind of method for computation of spatial gradients.
   * \return Numerical method for computation of spatial gradients.
   */
  unsigned short GetKind_Gradient_Method(void);

  /*!
   * \brief Get the kind of solver for the implicit solver.
   * \return Numerical solver for implicit formulation (solving the linear system).
   */
  unsigned short GetKind_Linear_Solver(void);

  /*!
   * \brief Get the kind of solver for the implicit solver.
   * \return Numerical solver for implicit formulation (solving the linear system).
   */
  unsigned short GetKind_Deform_Linear_Solver(void);

  /*!
   * \brief Set the kind of preconditioner for the implicit solver.
   * \return Numerical preconditioner for implicit formulation (solving the linear system).
   */
  void SetKind_Deform_Linear_Solver_Prec(unsigned short val_kind_prec);

  /*!
   * \brief Get the kind of preconditioner for the implicit solver.
   * \return Numerical preconditioner for implicit formulation (solving the linear system).
   */
  unsigned short GetKind_Linear_Solver_Prec(void);

  /*!
   * \brief Set the kind of preconditioner for the implicit solver.
   * \return Numerical preconditioner for implicit formulation (solving the linear system).
   */
  void SetKind_Linear_Solver_Prec(unsigned short val_kind_prec);

  /*!
   * \brief Get min error of the linear solver for the implicit formulation.
   * \return Min error of the linear solver for the implicit formulation.
   */
  su2double GetLinear_Solver_Error(void);

  /*!
   * \brief Get max number of iterations of the linear solver for the implicit formulation.
   * \return Max number of iterations of the linear solver for the implicit formulation.
   */
  unsigned long GetLinear_Solver_Iter(void);

  /*!
   * \brief Get restart frequency of the linear solver for the implicit formulation.
   * \return Restart frequency of the linear solver for the implicit formulation.
   */
  unsigned long GetLinear_Solver_Restart_Frequency(void);

  /*!
   * \brief Get the relaxation coefficient of the linear solver for the implicit formulation.
   * \return relaxation coefficient of the linear solver for the implicit formulation.
   */
  su2double GetRelaxation_Factor_Flow(void);

  /*!
   * \brief Get the relaxation coefficient of the linear solver for the implicit formulation.
   * \return relaxation coefficient of the linear solver for the implicit formulation.
   */
  su2double GetRelaxation_Factor_AdjFlow(void);

  /*!
   * \brief Get the relaxation coefficient of the linear solver for the implicit formulation.
   * \return relaxation coefficient of the linear solver for the implicit formulation.
   */
  su2double GetRelaxation_Factor_Turb(void);

  /*!
   * \brief Get the relaxation coefficient of the linear solver for the implicit formulation.
   * \return relaxation coefficient of the linear solver for the implicit formulation.
   */
  su2double GetRoe_Kappa(void);

  /*!
   * \brief Get the wing semi span.
   * \return value of the wing semi span.
   */
  su2double GetSemiSpan(void);
  
  /*!
   * \brief Get the kind of solver for the implicit solver.
   * \return Numerical solver for implicit formulation (solving the linear system).
   */
  unsigned short GetKind_AdjTurb_Linear_Solver(void);

  /*!
   * \brief Get the kind of preconditioner for the implicit solver.
   * \return Numerical preconditioner for implicit formulation (solving the linear system).
   */
  unsigned short GetKind_AdjTurb_Linear_Prec(void);

  /*!
   * \brief Get the kind of solver for the implicit solver.
   * \return Numerical solver for implicit formulation (solving the linear system).
   */
  unsigned short GetKind_DiscAdj_Linear_Solver(void);

  /*!
   * \brief Get the kind of preconditioner for the implicit solver.
   * \return Numerical preconditioner for implicit formulation (solving the linear system).
   */
  unsigned short GetKind_DiscAdj_Linear_Prec(void);

  /*!
   * \brief Get the kind of preconditioner for the implicit solver.
   * \return Numerical preconditioner for implicit formulation (solving the linear system).
   */
  unsigned short GetKind_Deform_Linear_Solver_Prec(void);

  /*!
   * \brief Set the kind of preconditioner for the implicit solver.
   * \return Numerical preconditioner for implicit formulation (solving the linear system).
   */
  void SetKind_AdjTurb_Linear_Prec(unsigned short val_kind_prec);

  /*!
   * \brief Get min error of the linear solver for the implicit formulation.
   * \return Min error of the linear solver for the implicit formulation.
   */
  su2double GetAdjTurb_Linear_Error(void);

  /*!
   * \brief Get the entropy fix.
   * \return Vaule of the entropy fix.
   */
  su2double GetEntropyFix_Coeff(void);

  /*!
   * \brief Get max number of iterations of the linear solver for the implicit formulation.
   * \return Max number of iterations of the linear solver for the implicit formulation.
   */
  unsigned short GetAdjTurb_Linear_Iter(void);

  /*!
   * \brief Get CFL reduction factor for adjoint turbulence model.
   * \return CFL reduction factor.
   */
  su2double GetCFLRedCoeff_AdjTurb(void);

  /*!
   * \brief Get the number of linear smoothing iterations for mesh deformation.
   * \return Number of linear smoothing iterations for mesh deformation.
   */
  unsigned long GetGridDef_Linear_Iter(void);

  /*!
   * \brief Get the number of nonlinear increments for mesh deformation.
   * \return Number of nonlinear increments for mesh deformation.
   */
  unsigned long GetGridDef_Nonlinear_Iter(void);

  /*!
   * \brief Get information about writing grid deformation residuals to the console.
   * \return <code>TRUE</code> means that grid deformation residuals will be written to the console.
   */
  bool GetDeform_Output(void);

  /*!
   * \brief Get factor to multiply smallest volume for deform tolerance.
   * \return Factor to multiply smallest volume for deform tolerance.
   */
  su2double GetDeform_Tol_Factor(void);

  /*!
   * \brief Get factor to multiply smallest volume for deform tolerance.
   * \return Factor to multiply smallest volume for deform tolerance.
   */
  su2double GetDeform_Coeff(void);

  /*!
   * \brief Get Young's modulus for deformation (constant stiffness deformation)
   */
  su2double GetDeform_ElasticityMod(void);

  /*!
   * \brief Get Poisson's ratio for deformation (constant stiffness deformation)
   * \
   */
  su2double GetDeform_PoissonRatio(void);

  /*!
   * \brief Get the type of stiffness to impose for FEA mesh deformation.
   * \return type of stiffness to impose for FEA mesh deformation.
   */
  unsigned short GetDeform_Stiffness_Type(void);

  /*!
   * \brief Creates a teot file to visualize the deformation made by the MDC software.
   * \return <code>TRUE</code> if the deformation is going to be plotted; otherwise <code>FALSE</code>.
   */
  bool GetVisualize_Deformation(void);

  /*!
   * \brief Define the FFD box with a symetry plane.
   * \return <code>TRUE</code> if there is a symmetry plane in the FFD; otherwise <code>FALSE</code>.
   */
  bool GetFFD_Symmetry_Plane(void);

  /*!
   * \brief Get the kind of SU2 software component.
   * \return Kind of the SU2 software component.
   */
  unsigned short GetKind_SU2(void);

  /*!
   * \brief Get the kind of non-dimensionalization.
   * \return Kind of non-dimensionalization.
   */
  unsigned short GetRef_NonDim(void);

  /*!
   * \brief Get the kind of SU2 software component.
   * \return Kind of the SU2 software component.
   */
  void SetKind_SU2(unsigned short val_kind_su2);

  /*!
   * \brief Get the kind of the turbulence model.
   * \return Kind of the turbulence model.
   */
  unsigned short GetKind_Turb_Model(void);

  /*!
   * \brief Get the kind of the transition model.
   * \return Kind of the transion model.
   */
  unsigned short GetKind_Trans_Model(void);

  /*!
   * \brief Get the kind of the subgrid scale model.
   * \return Kind of the subgrid scale model.
   */
  unsigned short GetKind_SGS_Model(void);

  /*!
   * \brief Get the kind of adaptation technique.
   * \return Kind of adaptation technique.
   */
  unsigned short GetKind_Adaptation(void);

  /*!
   * \brief Get the number of new elements added in the adaptation process.
   * \return percentage of new elements that are going to be added in the adaptation.
   */
  su2double GetNew_Elem_Adapt(void);

  /*!
   * \brief Get the kind of time integration method.
   * \note This is the information that the code will use, the method will
   *       change in runtime depending of the specific equation (direct, adjoint,
   *       linearized) that is being solved.
   * \return Kind of time integration method.
   */
  unsigned short GetKind_TimeIntScheme(void);

  /*!
   * \brief Get the kind of convective numerical scheme.
   * \note This is the information that the code will use, the method will
   *       change in runtime depending of the specific equation (direct, adjoint,
   *       linearized) that is being solved.
   * \return Kind of the convective scheme.
   */
  unsigned short GetKind_ConvNumScheme(void);

  /*!
   * \brief Get kind of center scheme for the convective terms.
   * \note This is the information that the code will use, the method will
   *       change in runtime depending of the specific equation (direct, adjoint,
   *       linearized) that is being solved.
   * \return Kind of center scheme for the convective terms.
   */
  unsigned short GetKind_Centered(void);

  /*!
   * \brief Get kind of upwind scheme for the convective terms.
   * \note This is the information that the code will use, the method will
   *       change in runtime depending of the specific equation (direct, adjoint,
   *       linearized) that is being solved.
   * \return Kind of upwind scheme for the convective terms.
   */
  unsigned short GetKind_Upwind(void);

  /*!
   * \brief Get the order of the spatial integration.
   * \note This is the information that the code will use, the method will
   *       change in runtime depending of the specific equation (direct, adjoint,
   *       linearized) that is being solved.
   * \return Kind of upwind scheme for the convective terms.
   */
  unsigned short GetSpatialOrder(void);

  /*!
   * \brief Get the order of the spatial integration.
   * \note This is the information that the code will use, the method will
   *       change in runtime depending of the specific equation (direct, adjoint,
   *       linearized) that is being solved.
   * \return Kind of upwind scheme for the convective terms.
   */
  unsigned short GetSpatialOrder_Flow(void);

  /*!
   * \brief Get the order of the spatial integration.
   * \note This is the information that the code will use, the method will
   *       change in runtime depending of the specific equation (direct, adjoint,
   *       linearized) that is being solved.
   * \return Kind of upwind scheme for the convective terms.
   */
  unsigned short GetSpatialOrder_Turb(void);

  /*!
   * \brief Get the order of the spatial integration.
   * \note This is the information that the code will use, the method will
   *       change in runtime depending of the specific equation (direct, adjoint,
   *       linearized) that is being solved.
   * \return Kind of upwind scheme for the convective terms.
   */
  unsigned short GetSpatialOrder_AdjFlow(void);

  /*!
   * \brief Get the kind of integration scheme (explicit or implicit)
   *        for the flow equations.
   * \note This value is obtained from the config file, and it is constant
   *       during the computation.
   * \return Kind of integration scheme for the flow equations.
   */
  unsigned short GetKind_TimeIntScheme_Flow(void);

  /*!
   * \brief Get the kind of scheme (aliased or non-aliased) to be used in the
   *        predictor step of ADER-DG.
   * \return Kind of scheme used in the predictor step of ADER-DG.
   */
  unsigned short GetKind_ADER_Predictor(void);

  /*!
   * \brief Get the kind of integration scheme (explicit or implicit)
   *        for the flow equations.
   * \note This value is obtained from the config file, and it is constant
   *       during the computation.
   * \return Kind of integration scheme for the plasma equations.
   */
  unsigned short GetKind_TimeIntScheme_Wave(void);

  /*!
   * \brief Get the kind of integration scheme (explicit or implicit)
   *        for the flow equations.
   * \note This value is obtained from the config file, and it is constant
   *       during the computation.
   * \return Kind of integration scheme for the plasma equations.
   */
  unsigned short GetKind_TimeIntScheme_Heat(void);

  /*!
   * \brief Get the kind of integration scheme (explicit or implicit)
   *        for the flow equations.
   * \note This value is obtained from the config file, and it is constant
   *       during the computation.
   * \return Kind of integration scheme for the plasma equations.
   */
  unsigned short GetKind_TimeIntScheme_Poisson(void);

  /*!
   * \brief Get the kind of integration scheme (explicit or implicit)
   *        for the flow equations.
   * \note This value is obtained from the config file, and it is constant
   *       during the computation.
   * \return Kind of integration scheme for the plasma equations.
   */
  unsigned short GetKind_TimeIntScheme_FEA(void);

  /*!
   * \brief Get the kind of integration scheme (explicit or implicit)
   *        for the template equations.
   * \note This value is obtained from the config file, and it is constant
   *       during the computation.
   * \return Kind of integration scheme for the plasma equations.
   */
  unsigned short GetKind_TimeIntScheme_Template(void);

  /*!
   * \brief Get the kind of integration scheme (explicit or implicit)
   *        for the flow equations.
   * \note This value is obtained from the config file, and it is constant
   *       during the computation.
   * \return Kind of integration scheme for the plasma equations.
   */
  unsigned short GetKind_SpaceIteScheme_FEA(void);

  /*!
   * \brief Get the kind of transfer method we want to use for multiphysics problems
   * \note This value is obtained from the config file, and it is constant
   *       during the computation.
   * \return Kind of transfer method for multiphysics problems
   */
  unsigned short GetKind_TransferMethod(void);

  /*!
   * \brief Get the kind of convective numerical scheme for the flow
   *        equations (centered or upwind).
   * \note This value is obtained from the config file, and it is constant
   *       during the computation.
   * \return Kind of convective numerical scheme for the flow equations.
   */
  unsigned short GetKind_ConvNumScheme_Flow(void);

  /*!
   * \brief Get the kind of convective numerical scheme for the flow
   *        equations (finite element).
   * \note This value is obtained from the config file, and it is constant
   *       during the computation.
   * \return Kind of convective numerical scheme for the flow equations.
   */
  unsigned short GetKind_ConvNumScheme_FEM_Flow(void);

  /*!
   * \brief Get the kind of convective numerical scheme for the template
   *        equations (centered or upwind).
   * \note This value is obtained from the config file, and it is constant
   *       during the computation.
   * \return Kind of convective numerical scheme for the flow equations.
   */
  unsigned short GetKind_ConvNumScheme_Template(void);

  /*!
   * \brief Get the kind of center convective numerical scheme for the flow equations.
   * \note This value is obtained from the config file, and it is constant
   *       during the computation.
   * \return Kind of center convective numerical scheme for the flow equations.
   */
  unsigned short GetKind_Centered_Flow(void);

  /*!
   * \brief Get the kind of center convective numerical scheme for the plasma equations.
   * \note This value is obtained from the config file, and it is constant
   *       during the computation.
   * \return Kind of center convective numerical scheme for the flow equations.
   */
  unsigned short GetKind_Centered_Template(void);

  /*!
   * \brief Get the kind of upwind convective numerical scheme for the flow equations.
   * \note This value is obtained from the config file, and it is constant
   *       during the computation.
   * \return Kind of upwind convective numerical scheme for the flow equations.
   */
  unsigned short GetKind_Upwind_Flow(void);

  /*!
   * \brief Get the kind of finite element convective numerical scheme for the flow equations.
   * \note This value is obtained from the config file, and it is constant
   *       during the computation.
   * \return Kind of finite element convective numerical scheme for the flow equations.
   */
  unsigned short GetKind_FEM_Flow(void);

  /*!
   * \brief Get the kind of shock capturing method in FEM DG solver.
   * \note This value is obtained from the config file, and it is constant
   *       during the computation.
   * \return Kind of shock capturing method in FEM DG solver.
   */
  unsigned short GetKind_FEM_DG_Shock(void);

  /*!
   * \brief Get the kind of matrix coloring used for the sparse Jacobian computation.
   * \note This value is obtained from the config file, and it is constant
   *       during the computation.
   * \return Kind of matrix coloring used.
   */
  unsigned short GetKind_Matrix_Coloring(void);

  /*!
   * \brief Get the method for limiting the spatial gradients.
   * \return Method for limiting the spatial gradients.
   */
  unsigned short GetKind_SlopeLimit(void);

  /*!
   * \brief Get the method for limiting the spatial gradients.
   * \return Method for limiting the spatial gradients solving the flow equations.
   */
  unsigned short GetKind_SlopeLimit_Flow(void);

  /*!
   * \brief Get the method for limiting the spatial gradients.
   * \return Method for limiting the spatial gradients solving the turbulent equation.
   */
  unsigned short GetKind_SlopeLimit_Turb(void);

  /*!
   * \brief Get the method for limiting the spatial gradients.
   * \return Method for limiting the spatial gradients solving the adjoint turbulent equation.
   */
  unsigned short GetKind_SlopeLimit_AdjTurb(void);

  /*!
   * \brief Get the method for limiting the spatial gradients.
   * \return Method for limiting the spatial gradients solving the adjoint flow equation.
   */
  unsigned short GetKind_SlopeLimit_AdjFlow(void);

  /*!
   * \brief Value of the calibrated constant for the Lax method (center scheme).
   * \note This constant is used in coarse levels and with first order methods.
   * \return Calibrated constant for the Lax method.
   */
  su2double GetKappa_1st_Flow(void);

  /*!
   * \brief Value of the calibrated constant for the JST method (center scheme).
   * \return Calibrated constant for the JST method for the flow equations.
   */
  su2double GetKappa_2nd_Flow(void);

  /*!
   * \brief Value of the calibrated constant for the JST method (center scheme).
   * \return Calibrated constant for the JST method for the flow equations.
   */
  su2double GetKappa_4th_Flow(void);

  /*!
   * \brief Get the kind of integration scheme (explicit or implicit)
   *        for the adjoint flow equations.
   * \note This value is obtained from the config file, and it is constant
   *       during the computation.
   * \return Kind of integration scheme for the adjoint flow equations.
   */
  unsigned short GetKind_TimeIntScheme_AdjFlow(void);

  /*!
   * \brief Get the kind of convective numerical scheme for the adjoint flow
   *        equations (centered or upwind).
   * \note This value is obtained from the config file, and it is constant
   *       during the computation.
   * \return Kind of convective numerical scheme for the adjoint flow equations.
   */
  unsigned short GetKind_ConvNumScheme_AdjFlow(void);

  /*!
   * \brief Get the kind of center convective numerical scheme for the adjoint flow equations.
   * \note This value is obtained from the config file, and it is constant
   *       during the computation.
   * \return Kind of center convective numerical scheme for the adjoint flow equations.
   */
  unsigned short GetKind_Centered_AdjFlow(void);

  /*!
   * \brief Get the kind of upwind convective numerical scheme for the adjoint flow equations.
   * \note This value is obtained from the config file, and it is constant
   *       during the computation.
   * \return Kind of upwind convective numerical scheme for the adjoint flow equations.
   */
  unsigned short GetKind_Upwind_AdjFlow(void);

  /*!
   * \brief Value of the calibrated constant for the high order method (center scheme).
   * \return Calibrated constant for the high order center method for the adjoint flow equations.
   */
  su2double GetKappa_2nd_AdjFlow(void);

  /*!
   * \brief Value of the calibrated constant for the high order method (center scheme).
   * \return Calibrated constant for the high order center method for the adjoint flow equations.
   */
  su2double GetKappa_4th_AdjFlow(void);

  /*!
   * \brief Value of the calibrated constant for the low order method (center scheme).
   * \return Calibrated constant for the low order center method for the adjoint flow equations.
   */
  su2double GetKappa_1st_AdjFlow(void);

  /*!
   * \brief Get the kind of integration scheme (implicit)
   *        for the turbulence equations.
   * \note This value is obtained from the config file, and it is constant
   *       during the computation.
   * \return Kind of integration scheme for the turbulence equations.
   */
  unsigned short GetKind_TimeIntScheme_Turb(void);

  /*!
   * \brief Get the kind of convective numerical scheme for the turbulence
   *        equations (upwind).
   * \note This value is obtained from the config file, and it is constant
   *       during the computation.
   * \return Kind of convective numerical scheme for the turbulence equations.
   */
  unsigned short GetKind_ConvNumScheme_Turb(void);

  /*!
   * \brief Get the kind of center convective numerical scheme for the turbulence equations.
   * \note This value is obtained from the config file, and it is constant
   *       during the computation.
   * \return Kind of center convective numerical scheme for the turbulence equations.
   */
  unsigned short GetKind_Centered_Turb(void);

  /*!
   * \brief Get the kind of upwind convective numerical scheme for the turbulence equations.
   * \note This value is obtained from the config file, and it is constant
   *       during the computation.
   * \return Kind of upwind convective numerical scheme for the turbulence equations.
   */
  unsigned short GetKind_Upwind_Turb(void);

  /*!
   * \brief Get the kind of integration scheme (explicit or implicit)
   *        for the adjoint turbulence equations.
   * \note This value is obtained from the config file, and it is constant
   *       during the computation.
   * \return Kind of integration scheme for the adjoint turbulence equations.
   */
  unsigned short GetKind_TimeIntScheme_AdjTurb(void);

  /*!
   * \brief Get the kind of convective numerical scheme for the adjoint turbulence
   *        equations (centered or upwind).
   * \note This value is obtained from the config file, and it is constant
   *       during the computation.
   * \return Kind of convective numerical scheme for the adjoint turbulence equations.
   */
  unsigned short GetKind_ConvNumScheme_AdjTurb(void);

  /*!
   * \brief Get the kind of center convective numerical scheme for the adjoint turbulence equations.
   * \note This value is obtained from the config file, and it is constant
   *       during the computation.
   * \return Kind of center convective numerical scheme for the adjoint turbulence equations.
   */
  unsigned short GetKind_Centered_AdjTurb(void);

  /*!
   * \brief Get the kind of upwind convective numerical scheme for the adjoint turbulence equations.
   * \note This value is obtained from the config file, and it is constant
   *       during the computation.
   * \return Kind of upwind convective numerical scheme for the adjoint turbulence equations.
   */
  unsigned short GetKind_Upwind_AdjTurb(void);

  /*!
   * \brief Provides information about the way in which the turbulence will be treated by the
   *        cont. adjoint method.
   * \return <code>FALSE</code> means that the adjoint turbulence equations will be used.
   */
  bool GetFrozen_Visc_Cont(void);
  
  /*!
   * \brief Provides information about the way in which the turbulence will be treated by the
   *        disc. adjoint method.
   * \return <code>FALSE</code> means that the adjoint turbulence equations will be used.
   */
  bool GetFrozen_Visc_Disc(void);

  /*!
   * \brief Provides information about the way in which the limiter will be treated by the
   *        disc. adjoint method.
   * \return <code>FALSE</code> means that the limiter computation is included.
   */
  bool GetFrozen_Limiter_Disc(void);

  /*!
   * \brief Viscous limiter mean flow.
   * \return <code>FALSE</code> means no viscous limiter turb equations.
   */
  bool GetViscous_Limiter_Flow(void);

  /*!
   * \brief Viscous limiter turb equations.
   * \return <code>FALSE</code> means no viscous limiter turb equations.
   */
  bool GetViscous_Limiter_Turb(void);

  /*!
   * \brief Write convergence file for FSI problems
   * \return <code>FALSE</code> means no file is written.
   */
  bool GetWrite_Conv_FSI(void);

  /*!
   * \brief Provides information about if the sharp edges are going to be removed from the sensitivity.
   * \return <code>FALSE</code> means that the sharp edges will be removed from the sensitivity.
   */
  bool GetSens_Remove_Sharp(void);

  /*!
   * \brief Get the kind of inlet boundary condition treatment (total conditions or mass flow).
   * \return Kind of inlet boundary condition.
   */
  unsigned short GetKind_Inlet(void);


  /*!
   * \brief Get the kind of mixing process for averaging quantities at the boundaries.
   * \return Kind of mixing process.
   */
  unsigned short GetKind_AverageProcess(void);

  /*!
   * \brief Get the kind of mixing process for averaging quantities at the boundaries.
   * \return Kind of mixing process.
   */
  unsigned short GetKind_PerformanceAverageProcess(void);

  /*!
   * \brief Set the kind of mixing process for averaging quantities at the boundaries.
   * \return Kind of mixing process.
   */
  void SetKind_AverageProcess(unsigned short new_AverageProcess);

  /*!
   * \brief Set the kind of mixing process for averaging quantities at the boundaries.
   * \return Kind of mixing process.
   */
  void SetKind_PerformanceAverageProcess(unsigned short new_AverageProcess);

  /*!
   * \brief Get coeff for Rotating Frame Ramp.
   * \return coeff Ramp Rotating Frame.
   */
  su2double GetRampRotatingFrame_Coeff(unsigned short iCoeff);

  /*!
   * \brief Get Rotating Frame Ramp option.
   * \return Ramp Rotating Frame option.
   */
  bool GetRampRotatingFrame(void);

  /*!
   * \brief Get coeff for Outlet Pressure Ramp.
   * \return coeff Ramp Outlet Pressure.
   */
  su2double GetRampOutletPressure_Coeff(unsigned short iCoeff);

  /*!
   * \brief Get final Outlet Pressure value for the ramp.
   * \return final Outlet Pressure value.
   */
  su2double GetFinalOutletPressure(void);

  /*!
   * \brief Get final Outlet Pressure value for the ramp.
   * \return Monitor Outlet Pressure value.
   */
  su2double GetMonitorOutletPressure(void);

  /*!
   * \brief Set Monitor Outlet Pressure value for the ramp.
   */
  void SetMonitotOutletPressure(su2double newMonPres);

  /*!
   * \brief Get Outlet Pressure Ramp option.
   * \return Ramp Outlet pressure option.
   */
  bool GetRampOutletPressure(void);

  /*!
   * \brief Get mixedout coefficients.
   * \return mixedout coefficient.
   */
  su2double GetMixedout_Coeff(unsigned short iCoeff);

  /*!
   * \brief Get extra relaxation factor coefficients for the Giels BC.
   * \return mixedout coefficient.
   */
  su2double GetExtraRelFacGiles(unsigned short iCoeff);

  /*!
   * \brief Get mach limit for average massflow-based procedure .
   * \return mach limit.
   */
  su2double GetAverageMachLimit(void);

  /*!
   * \brief Get the kind of mixing process for averaging quantities at the boundaries.
   * \return Kind of mixing process.
   */
  unsigned short GetKind_MixingPlaneInterface(void);

  /*!
   * \brief Get the kind of turbomachinery architecture.
   * \return Kind of turbomachinery architecture.
   */
  unsigned short GetKind_TurboMachinery(unsigned short val_iZone);

  /*!
   * \brief Get the kind of turbomachinery architecture.
   * \return Kind of turbomachinery architecture.
   */
  unsigned short GetKind_SpanWise(void);
  
  /*!
   * \brief Verify if there is mixing plane interface specified from config file.
   * \return boolean.
   */
  bool GetBoolMixingPlaneInterface(void);

  /*!
   * \brief Verify if there is mixing plane interface specified from config file.
   * \return boolean.
   */
  bool GetBoolTurbMixingPlane(void);

  /*!
   * \brief Verify if there is mixing plane interface specified from config file.
   * \return boolean.
   */
  bool GetSpatialFourier(void);

  /*!
   * \brief number mixing plane interface specified from config file.
   * \return number of bound.
   */
  unsigned short GetnMarker_MixingPlaneInterface(void);
  
  /*!
   * \brief Verify if there is Turbomachinery performance option specified from config file.
   * \return boolean.
   */
  bool GetBoolTurbomachinery(void);
  
  /*!
   * \brief number Turbomachinery blades computed using the pitch information.
   * \return nBlades.
   */
  su2double GetnBlades(unsigned short val_iZone);

  /*!
   * \brief number Turbomachinery blades computed using the pitch information.
   * \return nBlades.
   */
  void SetnBlades(unsigned short val_iZone, su2double nblades);

  /*!
   * \brief Verify if there is any Giles Boundary Condition option specified from config file.
   * \return boolean.
   */
  bool GetBoolGiles(void);
  
  /*!
   * \brief Verify if there is any Riemann Boundary Condition option specified from config file.
   * \return boolean.
   */
  bool GetBoolRiemann(void);

  /*!
   * \brief number Turbomachinery performance option specified from config file.
   * \return number of bound.
   */
  unsigned short GetnMarker_Turbomachinery(void);

  /*!
   * \brief Get number of shroud markers.
   * \return number of marker shroud.
   */
  unsigned short GetnMarker_Shroud(void);

  /*!
   * \brief Get the marker shroud.
   * \return marker shroud.
   */
  string GetMarker_Shroud(unsigned short val_marker);

  /*!
   * \brief number Turbomachinery performance option specified from config file.
   * \return number of bound.
   */
  unsigned short GetnMarker_TurboPerformance(void);

  /*!
   * \brief number span-wise sections to compute 3D BC and performance for turbomachinery specified by the user.
   * \return number of span-wise sections.
   */
  unsigned short Get_nSpanWiseSections_User(void);

  /*!
   * \brief number span-wise sections to compute 3D BC and performance for turbomachinery.
   * \return number of span-wise sections.
   */
  unsigned short GetnSpanWiseSections(void);

  /*!
   * \brief set number of maximum span-wise sections among all zones .
   */
  void SetnSpanMaxAllZones(unsigned short val_nSpna_max);

  /*!
   * \brief number span-wise sections to compute performance for turbomachinery.
   * \return number of max span-wise sections.
   */
  unsigned short GetnSpanMaxAllZones(void);
	
  /*!
   * \brief set number span-wise sections to compute 3D BC and performance for turbomachinery.
   */
  void SetnSpanWiseSections(unsigned short nSpan);

  /*!
   * \brief set number span-wise sections to compute 3D BC and performance for turbomachinery.
   */
  unsigned short GetnSpan_iZones(unsigned short iZone);

  /*!
   * \brief set number span-wise sections to compute 3D BC and performance for turbomachinery.
   */
  void SetnSpan_iZones(unsigned short nSpan, unsigned short iZone);

  /*!
   * \brief get inlet bounds name for Turbomachinery performance calculation.
   * \return name of the bound.
   */
  string GetMarker_TurboPerf_BoundIn(unsigned short index);

  /*!
   * \brief get outlet bounds name for Turbomachinery performance calculation.
   * \return name of the bound.
   */
  string GetMarker_TurboPerf_BoundOut(unsigned short index);

  /*!
   * \brief get marker kind for Turbomachinery performance calculation.
   * \return kind index.
   */
  unsigned short GetKind_TurboPerf(unsigned short index);

  /*!
   * \brief get outlet bounds name for Turbomachinery performance calculation.
   * \return name of the bound.
   */
  string GetMarker_PerBound(unsigned short val_marker);
  
  /*!
   * \brief Get the kind of inlet boundary condition treatment (total conditions or mass flow).
   * \return Kind of inlet boundary condition.
   */
  unsigned short GetKind_Engine_Inflow(void);

  /*!
   * \brief Get the kind of inlet boundary condition treatment (total conditions or mass flow).
   * \return Kind of inlet boundary condition.
   */
  unsigned short GetKind_ActDisk(void);

  /*!
   * \brief Get the number of sections.
   * \return Number of sections
   */
  unsigned short GetnLocationStations(void);

  /*!
   * \brief Get the number of sections for computing internal volume.
   * \return Number of sections for computing internal volume.
   */
  unsigned short GetnWingStations(void);

  /*!
   * \brief Get the location of the waterline.
   * \return Z location of the waterline.
   */
  su2double GetGeo_Waterline_Location(void);
  
  /*!
   * \brief Provides information about the the nodes that are going to be moved on a deformation
   *        volumetric grid deformation.
   * \return <code>TRUE</code> means that only the points on the FFD box will be moved.
   */
  bool GetHold_GridFixed(void);

  /*!
   * \brief Get the kind of objective function. There are several options: Drag coefficient,
   *        Lift coefficient, efficiency, etc.
   * \note The objective function will determine the boundary condition of the adjoint problem.
   * \return Kind of objective function.
   */
  unsigned short GetKind_ObjFunc(void);

  /*!
   * \author H. Kline
   * \brief Get the kind of objective function. There are several options: Drag coefficient,
   *        Lift coefficient, efficiency, etc.
   * \note The objective function will determine the boundary condition of the adjoint problem.
   * \return Kind of objective function.
   */
  unsigned short GetKind_ObjFunc(unsigned short val_obj);

  /*!
   * \author H. Kline
   * \brief Get the weight of objective function. There are several options: Drag coefficient,
   *        Lift coefficient, efficiency, etc.
   * \note The objective function will determine the boundary condition of the adjoint problem.
   * \return Weight of objective function.
   */
  su2double GetWeight_ObjFunc(unsigned short val_obj);

  /*!
   * \author H. Kline
   * \brief Set the weight of objective function. There are several options: Drag coefficient,
   *        Lift coefficient, efficiency, etc.
   * \note The objective function will determine the boundary condition of the adjoint problem.
   * \return Weight of objective function.
   */
  void SetWeight_ObjFunc(unsigned short val_obj, su2double val);

  /*!
   * \author H. Kline
   * \brief Get the coefficients of the objective defined by the chain rule with primitive variables.
   * \note This objective is only applicable to gradient calculations. Objective value must be
   * calculated using the area averaged outlet values of density, velocity, and pressure.
   * Gradients are w.r.t density, velocity[3], and pressure. when 2D gradient w.r.t. 3rd component of velocity set to 0.
   */
  su2double GetCoeff_ObjChainRule(unsigned short iVar);

  /*!
   * \author H. Kline
   * \brief Get the flag indicating whether to comput a combined objective.
   */
  bool GetComboObj(void);

  /*!
   * \brief Get the kind of sensitivity smoothing technique.
   * \return Kind of sensitivity smoothing technique.
   */
  unsigned short GetKind_SensSmooth(void);

  /*!
   * \brief Provides information about the time integration, and change the write in the output
   *        files information about the iteration.
   * \return The kind of time integration: Steady state, time stepping method (unsteady) or
   *         dual time stepping method (unsteady).
   */
  unsigned short GetUnsteady_Simulation(void);

  /*!
   * \brief Provides the number of chemical reactions in the chemistry model
   * \return: The number of chemical reactions, read from input file
   */
  unsigned short GetnReactions(void);

  /*!
   * \brief Provides the number of chemical reactions in the chemistry model
   * \return: The number of chemical reactions, read from input file
   */
  su2double GetArrheniusCoeff(unsigned short iReaction);

  /*!
   * \brief Provides the number of chemical reactions in the chemistry model
   * \return: The number of chemical reactions, read from input file
   */
  su2double GetArrheniusEta(unsigned short iReaction);

  /*!
   * \brief Provides the number of chemical reactions in the chemistry model
   * \return: The number of chemical reactions, read from input file
   */
  su2double GetArrheniusTheta(unsigned short iReaction);

  /*!
   * \brief Provides the rate controlling temperature exponents for chemistry.
   * \return: Rate controlling temperature exponents.
   */
  su2double* GetRxnTcf_a(void);

  /*!
   * \brief Provides the rate controlling temperature exponents for chemistry.
   * \return: Rate controlling temperature exponents.
   */
  su2double* GetRxnTcf_b(void);

  /*!
   * \brief Provides the rate controlling temperature exponents for chemistry.
   * \return: Rate controlling temperature exponents.
   */
  su2double* GetRxnTcb_a(void);

  /*!
   * \brief Provides the rate controlling temperature exponents for chemistry.
   * \return: Rate controlling temperature exponents.
   */
  su2double* GetRxnTcb_b(void);

  /*!
   * \brief Dissociation potential of species.
   * \return: Dissociation potential.
   */
  su2double* GetDissociationPot(void);

  /*!
   * \brief Provides the number of rotational modes of energy storage
   * \return: Vector of rotational mode count
   */
  su2double* GetRotationModes(void);

  /*!
   * \brief Provides the characteristic vibrational temperature for calculating e_vib
   * \return: Vector of characteristic vibrational temperatures [K]
   */
  su2double* GetCharVibTemp(void);

  /*!
   * \brief Provides the characteristic electronic temperature for calculating e_el
   * \return: Vector of characteristic vibrational temperatures [K]
   */
  su2double** GetCharElTemp(void);

  /*!
   * \brief Provides the degeneracy of electron states for calculating e_el
   * \return: Vector of characteristic vibrational temperatures [K]
   */
  su2double** GetElDegeneracy(void);

  /*!
   * \brief Provides number electron states for calculating e_el
   * \return: Vector of number of electron states for each species
   */
  unsigned short* GetnElStates(void);


  /*!
   * \brief Provides the thermodynamic reference temperatures from the JANAF tables
   * \return: Vector of reference temperatures [K]
   */
  su2double* GetRefTemperature(void);

  /*!
   * \brief Provides the characteristic vibrational temperature for calculating e_vib
   * \return: The number of chemical reactions, read from input file
   */
  su2double GetCharVibTemp(unsigned short iSpecies);

  /*!
   * \brief Provides the molar mass of each species present in multi species fluid
   * \return: Vector of molar mass of each species in kg/kmol
   */
  su2double* GetMolar_Mass(void);

  /*!
   * \brief Provides the molar mass of each species present in multi species fluid
   * \return: Mass of each species in Kg
   */
  su2double GetMolar_Mass(unsigned short iSpecies);

  /*!
   * \brief Retrieves the number of monatomic species in the multicomponent gas.
   * \return: Number of monatomic species.
   */
  unsigned short GetnMonatomics(void);

  /*!
   * \brief Retrieves the number of monatomic species in the multicomponent gas.
   * \return: Number of monatomic species.
   */
  unsigned short GetnDiatomics(void);

  /*!
   * \brief Provides the molar mass of each species present in multi species fluid
   * \return: Molar mass of the specified gas consituent [kg/kmol]
   */
  su2double GetInitial_Gas_Composition(unsigned short iSpecies);

  /*!
   * \brief Provides the formation enthalpy of the specified species at standard conditions
   * \return: Enthalpy of formation
   */
  su2double* GetEnthalpy_Formation(void);

  /*!
   * \brief Provides the formation enthalpy of the specified species at standard conditions
   * \return: Enthalpy of formation
   */
  su2double GetEnthalpy_Formation(unsigned short iSpecies);

  /*!
   * \brief Provides the restart information.
   * \return Restart information, if <code>TRUE</code> then the code will use the solution as restart.
   */
  bool GetRestart(void);

  /*!
   * \brief Flag for whether binary SU2 native restart files are written.
   * \return Flag for whether binary SU2 native restart files are written, if <code>TRUE</code> then the code will output binary restart files.
   */
  bool GetWrt_Binary_Restart(void);

  /*!
   * \brief Flag for whether binary SU2 native restart files are read.
   * \return Flag for whether binary SU2 native restart files are read, if <code>TRUE</code> then the code will load binary restart files.
   */
  bool GetRead_Binary_Restart(void);

  /*!
   * \brief Provides the number of varaibles.
   * \return Number of variables.
   */
  unsigned short GetnVar(void);

  /*!
   * \brief Provides the number of varaibles.
   * \return Number of variables.
   */
  unsigned short GetnZone(void);

  /*!
   * \brief Provides the number of varaibles.
   * \return Number of variables.
   */
  unsigned short GetiZone(void);

  /*!
   * \brief For some problems like adjoint or the linearized equations it
   *		  is necessary to restart the flow solution.
   * \return Flow restart information, if <code>TRUE</code> then the code will restart the flow solution.
   */

  bool GetRestart_Flow(void);

  /*!
   * \brief Indicates whether electron gas is present in the gas mixture.
   */
  bool GetIonization(void);

  /*!
   * \brief Information about computing and plotting the equivalent area distribution.
   * \return <code>TRUE</code> or <code>FALSE</code>  depending if we are computing the equivalent area.
   */
  bool GetEquivArea(void);

  /*!
   * \brief Information about computing and plotting the equivalent area distribution.
   * \return <code>TRUE</code> or <code>FALSE</code>  depending if we are computing the equivalent area.
   */
  bool GetInvDesign_Cp(void);

  /*!
   * \brief Information about computing and plotting the equivalent area distribution.
   * \return <code>TRUE</code> or <code>FALSE</code>  depending if we are computing the equivalent area.
   */
  bool GetInvDesign_HeatFlux(void);

  /*!
   * \brief Get name of the input grid.
   * \return File name of the input grid.
   */
  string GetMesh_FileName(void);

  /*!
   * \brief Get name of the output grid, this parameter is important for grid
   *        adaptation and deformation.
   * \return File name of the output grid.
   */
  string GetMesh_Out_FileName(void);

  /*!
   * \brief Get the name of the file with the solution of the flow problem.
   * \return Name of the file with the solution of the flow problem.
   */
  string GetSolution_FlowFileName(void);

  /*!
   * \brief Get the name of the file with the solution of the adjoint flow problem
   *		  with drag objective function.
   * \return Name of the file with the solution of the adjoint flow problem with
   *         drag objective function.
   */
  string GetSolution_AdjFileName(void);

  /*!
   * \brief Get the name of the file with the solution of the structural problem.
   * \return Name of the file with the solution of the structural problem.
   */
  string GetSolution_FEMFileName(void);

  /*!
   * \brief Get the name of the file with the residual of the problem.
   * \return Name of the file with the residual of the problem.
   */
  string GetResidual_FileName(void);

  /*!
   * \brief Get the format of the input/output grid.
   * \return Format of the input/output grid.
   */
  unsigned short GetMesh_FileFormat(void);

  /*!
   * \brief Get the format of the output solution.
   * \return Format of the output solution.
   */
  unsigned short GetOutput_FileFormat(void);

  /*!
   * \brief Get the format of the output solution.
   * \return Format of the output solution.
   */
  unsigned short GetActDisk_Jump(void);

  /*!
   * \brief Get the name of the file with the convergence history of the problem.
   * \return Name of the file with convergence history of the problem.
   */
  string GetConv_FileName(void);

  /*!
   * \brief Get the name of the file with the convergence history of the problem for FSI applications.
   * \return Name of the file with convergence history of the problem.
   */
  string GetConv_FileName_FSI(void);

  /*!
   * \brief Get the name of the file with the forces breakdown of the problem.
   * \return Name of the file with forces breakdown of the problem.
   */
  string GetBreakdown_FileName(void);

  /*!
   * \brief Get the name of the file with the flow variables.
   * \return Name of the file with the primitive variables.
   */
  string GetFlow_FileName(void);

  /*!
   * \brief Get the name of the file with the structure variables.
   * \return Name of the file with the structure variables.
   */
  string GetStructure_FileName(void);

  /*!
   * \brief Get the name of the file with the structure variables.
   * \return Name of the file with the structure variables.
   */
  string GetSurfStructure_FileName(void);

  /*!
   * \brief Get the name of the file with the structure variables.
   * \return Name of the file with the structure variables.
   */
  string GetSurfWave_FileName(void);

  /*!
   * \brief Get the name of the file with the structure variables.
   * \return Name of the file with the structure variables.
   */
  string GetSurfHeat_FileName(void);

  /*!
   * \brief Get the name of the file with the wave variables.
   * \return Name of the file with the wave variables.
   */
  string GetWave_FileName(void);

  /*!
   * \brief Get the name of the file with the wave variables.
   * \return Name of the file with the wave variables.
   */
  string GetHeat_FileName(void);

  /*!
   * \brief Get the name of the file with the adjoint wave variables.
   * \return Name of the file with the adjoint wave variables.
   */
  string GetAdjWave_FileName(void);

  /*!
   * \brief Get the name of the restart file for the wave variables.
   * \return Name of the restart file for the flow variables.
   */
  string GetRestart_WaveFileName(void);

  /*!
   * \brief Get the name of the restart file for the heat variables.
   * \return Name of the restart file for the flow variables.
   */
  string GetRestart_HeatFileName(void);

  /*!
   * \brief Append the zone index to the restart or the solution files.
   * \return Name of the restart file for the flow variables.
   */
  string GetMultizone_FileName(string val_filename, int val_iZone);

  /*!
   * \brief Append the zone index to the restart or the solution files.
   * \return Name of the restart file for the flow variables.
   */
  string GetMultizone_HistoryFileName(string val_filename, int val_iZone);
  
  /*!
   * \brief Get the name of the restart file for the flow variables.
   * \return Name of the restart file for the flow variables.
   */
  string GetRestart_FlowFileName(void);

  /*!
   * \brief Get the name of the restart file for the adjoint variables (drag objective function).
   * \return Name of the restart file for the adjoint variables (drag objective function).
   */
  string GetRestart_AdjFileName(void);

  /*!
   * \brief Get the name of the restart file for the flow variables.
   * \return Name of the restart file for the flow variables.
   */
  string GetRestart_FEMFileName(void);

  /*!
   * \brief Get the name of the file with the adjoint variables.
   * \return Name of the file with the adjoint variables.
   */
  string GetAdj_FileName(void);

  /*!
   * \brief Get the name of the file with the gradient of the objective function.
   * \return Name of the file with the gradient of the objective function.
   */
  string GetObjFunc_Grad_FileName(void);

  /*!
   * \brief Get the name of the file with the gradient of the objective function.
   * \return Name of the file with the gradient of the objective function.
   */
  string GetObjFunc_Value_FileName(void);

  /*!
   * \brief Get the name of the file with the surface information for the flow problem.
   * \return Name of the file with the surface information for the flow problem.
   */
  string GetSurfFlowCoeff_FileName(void);

  /*!
   * \brief Get the name of the file with the surface information for the adjoint problem.
   * \return Name of the file with the surface information for the adjoint problem.
   */
  string GetSurfAdjCoeff_FileName(void);

  /*!
   * \brief Get the name of the file with the surface sensitivity (discrete adjoint).
   * \return Name of the file with the surface sensitivity (discrete adjoint).
   */
  string GetSurfSens_FileName(void);

  /*!
   * \brief Get the name of the file with the volume sensitivity (discrete adjoint).
   * \return Name of the file with the volume sensitivity (discrete adjoint).
   */
  string GetVolSens_FileName(void);

  /*!
   * \brief Augment the input filename with the iteration number for an unsteady file.
   * \param[in] val_filename - String value of the base filename.
   * \param[in] val_iter - Unsteady iteration number or time instance.
   * \return Name of the file with the iteration number for an unsteady solution file.
   */
  string GetUnsteady_FileName(string val_filename, int val_iter);

  /*!
   * \brief Append the input filename string with the appropriate objective function extension.
   * \param[in] val_filename - String value of the base filename.
   * \return Name of the file with the appropriate objective function extension.
   */
  string GetObjFunc_Extension(string val_filename);

  /*!
   * \brief Get functional that is going to be used to evaluate the residual flow convergence.
   * \return Functional that is going to be used to evaluate the residual flow convergence.
   */
  unsigned short GetResidual_Func_Flow(void);

  /*!
   * \brief Get functional that is going to be used to evaluate the flow convergence.
   * \return Functional that is going to be used to evaluate the flow convergence.
   */
  unsigned short GetCauchy_Func_Flow(void);

  /*!
   * \brief Get functional that is going to be used to evaluate the adjoint flow convergence.
   * \return Functional that is going to be used to evaluate the adjoint flow convergence.
   */
  unsigned short GetCauchy_Func_AdjFlow(void);

  /*!
   * \brief Get the number of iterations that are considered in the Cauchy convergence criteria.
   * \return Number of elements in the Cauchy criteria.
   */
  unsigned short GetCauchy_Elems(void);

  /*!
   * \brief Get the number of iterations that are not considered in the convergence criteria.
   * \return Number of iterations before starting with the convergence criteria.
   */
  unsigned long GetStartConv_Iter(void);

  /*!
   * \brief Get the value of convergence criteria for the Cauchy method in the direct,
   *        adjoint or linearized problem.
   * \return Value of the convergence criteria.
   */
  su2double GetCauchy_Eps(void);

  /*!
   * \brief If we are prforming an unsteady simulation, there is only
   *        one value of the time step for the complete simulation.
   * \return Value of the time step in an unsteady simulation (non dimensional).
   */
  su2double GetDelta_UnstTimeND(void);

  /*!
   * \brief If we are prforming an unsteady simulation, there is only
   *        one value of the time step for the complete simulation.
   * \return Value of the time step in an unsteady simulation (non dimensional).
   */
  su2double GetTotal_UnstTimeND(void);

  /*!
   * \brief If we are prforming an unsteady simulation, there is only
   *        one value of the time step for the complete simulation.
   * \return Value of the time step in an unsteady simulation.
   */
  su2double GetDelta_UnstTime(void);

  /*!
   * \brief Set the value of the unsteadty time step using the CFL number.
   * \param[in] val_delta_unsttimend - Value of the unsteady time step using CFL number.
   */
  void SetDelta_UnstTimeND(su2double val_delta_unsttimend);

  /*!
   * \brief If we are performing an unsteady simulation, this is the
   * 	value of max physical time for which we run the simulation
   * \return Value of the physical time in an unsteady simulation.
   */
  su2double GetTotal_UnstTime(void);

  /*!
   * \brief If we are performing an unsteady simulation, this is the
   * 	value of current time.
   * \return Value of the physical time in an unsteady simulation.
   */
  su2double GetCurrent_UnstTime(void);

  /*!
   * \brief Divide the rectbles and hexahedron.
   * \return <code>TRUE</code> if the elements must be divided; otherwise <code>FALSE</code>.
   */
  bool GetSubsonicEngine(void);

  /*!
   * \brief Actuator disk defined with a double surface.
   * \return <code>TRUE</code> if the elements must be divided; otherwise <code>FALSE</code>.
   */
  bool GetActDisk_DoubleSurface(void);

  /*!
   * \brief Only halg of the engine is in the compputational grid.
   * \return <code>TRUE</code> if the engine is complete; otherwise <code>FALSE</code>.
   */
  bool GetEngine_HalfModel(void);

  /*!
   * \brief Actuator disk defined with a double surface.
   * \return <code>TRUE</code> if the elements must be divided; otherwise <code>FALSE</code>.
   */
  bool GetActDisk_SU2_DEF(void);

  /*!
   * \brief Value of the design variable step, we use this value in design problems.
   * \param[in] val_dv - Number of the design variable that we want to read.
   * \param[in] val_value - Value of the design variable that we want to read.
   * \return Design variable step.
   */
  su2double GetDV_Value(unsigned short val_dv, unsigned short val_val = 0);

  /*!
   * \brief Set the value of the design variable step, we use this value in design problems.
   * \param[in] val_dv - Number of the design variable that we want to read.
   * \param[in] val    - Value of the design variable.
   */
  void SetDV_Value(unsigned short val_dv, unsigned short val_ind, su2double val);

  /*!
   * \brief Get information about the grid movement.
   * \return <code>TRUE</code> if there is a grid movement; otherwise <code>FALSE</code>.
   */
  bool GetGrid_Movement(void);

  /*!
   * \brief Get the type of dynamic mesh motion.
   * \param[in] val_iZone - Number for the current zone in the mesh (each zone has independent motion).
   * \return Type of dynamic mesh motion.
   */
  unsigned short GetKind_GridMovement(unsigned short val_iZone);

  /*!
   * \brief Set the type of dynamic mesh motion.
   * \param[in] val_iZone - Number for the current zone in the mesh (each zone has independent motion).
   * \param[in] motion_Type - Specify motion type.
   */
  void SetKind_GridMovement(unsigned short val_iZone, unsigned short motion_Type);

  /*!
   * \brief Get the mach number based on the mesh velocity and freestream quantities.
   * \return Mach number based on the mesh velocity and freestream quantities.
   */
  su2double GetMach_Motion(void);

  /*!
   * \brief Get x-coordinate of the mesh motion origin.
   * \param[in] val_iZone - Number for the current zone in the mesh (each zone has independent motion).
   * \return X-coordinate of the mesh motion origin.
   */
  su2double GetMotion_Origin_X(unsigned short val_iZone);

  /*!
   * \brief Get y-coordinate of the mesh motion origin
   * \param[in] val_iZone - Number for the current zone in the mesh (each zone has independent motion).
   * \return Y-coordinate of the mesh motion origin.
   */
  su2double GetMotion_Origin_Y(unsigned short val_iZone);

  /*!
   * \brief Get z-coordinate of the mesh motion origin
   * \param[in] val_iZone - Number for the current zone in the mesh (each zone has independent motion).
   * \return Z-coordinate of the mesh motion origin.
   */
  su2double GetMotion_Origin_Z(unsigned short val_iZone);

  /*!
   * \brief Set x-coordinate of the mesh motion origin.
   * \param[in] val_iZone - Number for the current zone in the mesh (each zone has independent motion).
   * \param[in] val_origin - New x-coordinate of the mesh motion origin.
   */
  void SetMotion_Origin_X(unsigned short val_iZone, su2double val_origin);

  /*!
   * \brief Set y-coordinate of the mesh motion origin
   * \param[in] val_iZone - Number for the current zone in the mesh (each zone has independent motion).
   * \param[in] val_origin - New y-coordinate of the mesh motion origin.
   */
  void SetMotion_Origin_Y(unsigned short val_iZone, su2double val_origin);

  /*!
   * \brief Set z-coordinate of the mesh motion origin
   * \param[in] val_iZone - Number for the current zone in the mesh (each zone has independent motion).
   * \param[in] val_origin - New y-coordinate of the mesh motion origin.
   */
  void SetMotion_Origin_Z(unsigned short val_iZone, su2double val_origin);

  /*!
   * \brief Get the translational velocity of the mesh in the x-direction.
   * \param[in] val_iZone - Number for the current zone in the mesh (each zone has independent motion).
   * \return Translational velocity of the mesh in the x-direction.
   */
  su2double GetTranslation_Rate_X(unsigned short val_iZone);

  /*!
   * \brief Get the translational velocity of the mesh in the y-direction.
   * \param[in] val_iZone - Number for the current zone in the mesh (each zone has independent motion).
   * \return Translational velocity of the mesh in the y-direction.
   */
  su2double GetTranslation_Rate_Y(unsigned short val_iZone);

  /*!
   * \brief Get the translational velocity of the mesh in the z-direction.
   * \param[in] val_iZone - Number for the current zone in the mesh (each zone has independent motion).
   * \return Translational velocity of the mesh in the z-direction.
   */
  su2double GetTranslation_Rate_Z(unsigned short val_iZone);

  /*!
   * \brief Get the angular velocity of the mesh about the x-axis.
   * \param[in] val_iZone - Number for the current zone in the mesh (each zone has independent motion).
   * \return Angular velocity of the mesh about the x-axis.
   */
  su2double GetRotation_Rate_X(unsigned short val_iZone);

  /*!
   * \brief Get the angular velocity of the mesh about the y-axis.
   * \param[in] val_iZone - Number for the current zone in the mesh (each zone has independent motion).
   * \return Angular velocity of the mesh about the y-axis.
   */
  su2double GetRotation_Rate_Y(unsigned short val_iZone);

  /*!
   * \brief Get the angular velocity of the mesh about the z-axis.
   * \param[in] val_iZone - Number for the current zone in the mesh (each zone has independent motion).
   * \return Angular velocity of the mesh about the z-axis.
   */
  su2double GetRotation_Rate_Z(unsigned short val_iZone);

  /*!
   * \brief Get the angular velocity of the mesh about the z-axis.
   * \param[in] val_iZone - Number for the current zone in the mesh (each zone has independent motion).
   * \return Angular velocity of the mesh about the z-axis.
   */
  su2double GetFinalRotation_Rate_Z(unsigned short val_iZone);

  /*!
   * \brief Set the angular velocity of the mesh about the z-axis.
   * \param[in] val_iZone - Number for the current zone in the mesh (each zone has independent motion).
   * \param[in] newRotation_Rate_Z - new rotation rate after computing the ramp value.
   */
  void SetRotation_Rate_Z(su2double newRotation_Rate_Z, unsigned short val_iZone);

  /*!
   * \brief Get the angular frequency of a mesh pitching about the x-axis.
   * \param[in] val_iZone - Number for the current zone in the mesh (each zone has independent motion).
   * \return Angular frequency of a mesh pitching about the x-axis.
   */
  su2double GetPitching_Omega_X(unsigned short val_iZone);

  /*!
   * \brief Get the angular frequency of a mesh pitching about the y-axis.
   * \param[in] val_iZone - Number for the current zone in the mesh (each zone has independent motion).
   * \return Angular frequency of a mesh pitching about the y-axis.
   */
  su2double GetPitching_Omega_Y(unsigned short val_iZone);

  /*!
   * \brief Get the angular frequency of a mesh pitching about the z-axis.
   * \param[in] val_iZone - Number for the current zone in the mesh (each zone has independent motion).
   * \return Angular frequency of a mesh pitching about the z-axis.
   */
  su2double GetPitching_Omega_Z(unsigned short val_iZone);

  /*!
   * \brief Get the pitching amplitude about the x-axis.
   * \param[in] val_iZone - Number for the current zone in the mesh (each zone has independent motion).
   * \return Pitching amplitude about the x-axis.
   */
  su2double GetPitching_Ampl_X(unsigned short val_iZone);

  /*!
   * \brief Get the pitching amplitude about the y-axis.
   * \param[in] val_iZone - Number for the current zone in the mesh (each zone has independent motion).
   * \return Pitching amplitude about the y-axis.
   */
  su2double GetPitching_Ampl_Y(unsigned short val_iZone);

  /*!
   * \brief Get the pitching amplitude about the z-axis.
   * \param[in] val_iZone - Number for the current zone in the mesh (each zone has independent motion).
   * \return Pitching amplitude about the z-axis.
   */
  su2double GetPitching_Ampl_Z(unsigned short val_iZone);

  /*!
   * \brief Get the pitching phase offset about the x-axis.
   * \param[in] val_iZone - Number for the current zone in the mesh (each zone has independent motion).
   * \return Pitching phase offset about the x-axis.
   */
  su2double GetPitching_Phase_X(unsigned short val_iZone);

  /*!
   * \brief Get the pitching phase offset about the y-axis.
   * \param[in] val_iZone - Number for the current zone in the mesh (each zone has independent motion).
   * \return Pitching phase offset about the y-axis.
   */
  su2double GetPitching_Phase_Y(unsigned short val_iZone);

  /*!
   * \brief Get the pitching phase offset about the z-axis.
   * \param[in] val_iZone - Number for the current zone in the mesh (each zone has independent motion).
   * \return Pitching phase offset about the z-axis.
   */
  su2double GetPitching_Phase_Z(unsigned short val_iZone);

  /*!
   * \brief Get the angular frequency of a mesh plunging in the x-direction.
   * \param[in] val_iZone - Number for the current zone in the mesh (each zone has independent motion).
   * \return Angular frequency of a mesh plunging in the x-direction.
   */
  su2double GetPlunging_Omega_X(unsigned short val_iZone);

  /*!
   * \brief Get the angular frequency of a mesh plunging in the y-direction.
   * \param[in] val_iZone - Number for the current zone in the mesh (each zone has independent motion).
   * \return Angular frequency of a mesh plunging in the y-direction.
   */
  su2double GetPlunging_Omega_Y(unsigned short val_iZone);

  /*!
   * \brief Get the angular frequency of a mesh plunging in the z-direction.
   * \param[in] val_iZone - Number for the current zone in the mesh (each zone has independent motion).
   * \return Angular frequency of a mesh plunging in the z-direction.
   */
  su2double GetPlunging_Omega_Z(unsigned short val_iZone);

  /*!
   * \brief Get the plunging amplitude in the x-direction.
   * \param[in] val_iZone - Number for the current zone in the mesh (each zone has independent motion).
   * \return Plunging amplitude in the x-direction.
   */
  su2double GetPlunging_Ampl_X(unsigned short val_iZone);

  /*!
   * \brief Get the plunging amplitude in the y-direction.
   * \param[in] val_iZone - Number for the current zone in the mesh (each zone has independent motion).
   * \return Plunging amplitude in the y-direction.
   */
  su2double GetPlunging_Ampl_Y(unsigned short val_iZone);

  /*!
   * \brief Get the plunging amplitude in the z-direction.
   * \param[in] val_iZone - Number for the current zone in the mesh (each zone has independent motion).
   * \return Plunging amplitude in the z-direction.
   */
  su2double GetPlunging_Ampl_Z(unsigned short val_iZone);

  /*!
   * \brief Get the Harmonic Balance frequency pointer.
   * \return Harmonic Balance Frequency pointer.
   */
  su2double* GetOmega_HB(void);

  /*!
   * \brief Get if we should update the motion origin.
   * \param[in] val_marker - Value of the marker in which we are interested.
   * \return yes or no to update motion origin.
   */
  unsigned short GetMoveMotion_Origin(unsigned short val_marker);

  /*!
   * \brief Get the minimum value of Beta for Roe-Turkel preconditioner
   * \return the minimum value of Beta for Roe-Turkel preconditioner
   */
  su2double GetminTurkelBeta();

  /*!
   * \brief Get the minimum value of Beta for Roe-Turkel preconditioner
   * \return the minimum value of Beta for Roe-Turkel preconditioner
   */
  su2double GetmaxTurkelBeta();

  /*!
   * \brief Get information about the adibatic wall condition
   * \return <code>TRUE</code> if it is a adiabatic wall condition; otherwise <code>FALSE</code>.
   */
  bool GetAdiabaticWall(void);

  /*!
   * \brief Get information about the isothermal wall condition
   * \return <code>TRUE</code> if it is a isothermal wall condition; otherwise <code>FALSE</code>.
   */
  bool GetIsothermalWall(void);

  /*!
   * \brief Get information about the Low Mach Preconditioning
   * \return <code>TRUE</code> if we are using low Mach preconditioner; otherwise <code>FALSE</code>.
   */
  bool Low_Mach_Preconditioning(void);

  /*!
   * \brief Get information about the Low Mach Correction
   * \return <code>TRUE</code> if we are using low Mach correction; otherwise <code>FALSE</code>.
   */
  bool Low_Mach_Correction(void);

  /*!
   * \brief Get information about the poisson solver condition
   * \return <code>TRUE</code> if it is a poisson solver condition; otherwise <code>FALSE</code>.
   */
  bool GetPoissonSolver(void);

  /*!
   * \brief Get information about the gravity force.
   * \return <code>TRUE</code> if it uses the gravity force; otherwise <code>FALSE</code>.
   */
  bool GetGravityForce(void);

  /*!
   * \brief Get information about the body force.
   * \return <code>TRUE</code> if it uses a body force; otherwise <code>FALSE</code>.
   */
  bool GetBody_Force(void);

  /*!
   * \brief Get a pointer to the body force vector.
   * \return A pointer to the body force vector.
   */
  su2double* GetBody_Force_Vector(void);

  /*!
   * \brief Get information about the rotational frame.
   * \return <code>TRUE</code> if there is a rotational frame; otherwise <code>FALSE</code>.
   */
  bool GetRotating_Frame(void);

  /*!
   * \brief Get information about the axisymmetric frame.
   * \return <code>TRUE</code> if there is a rotational frame; otherwise <code>FALSE</code>.
   */
  bool GetAxisymmetric(void);

  /*!
   * \brief Get information about the axisymmetric frame.
   * \return <code>TRUE</code> if there is a rotational frame; otherwise <code>FALSE</code>.
   */
  bool GetDebugMode(void);

  /*!
   * \brief Get information about there is a smoothing of the grid coordinates.
   * \return <code>TRUE</code> if there is smoothing of the grid coordinates; otherwise <code>FALSE</code>.
   */
  bool GetAdaptBoundary(void);

  /*!
   * \brief Get information about there is a smoothing of the grid coordinates.
   * \return <code>TRUE</code> if there is smoothing of the grid coordinates; otherwise <code>FALSE</code>.
   */
  bool GetSmoothNumGrid(void);

  /*!
   * \brief Set information about there is a smoothing of the grid coordinates.
   * \param[in] val_smoothnumgrid - <code>TRUE</code> if there is smoothing of the grid coordinates; otherwise <code>FALSE</code>.
   */
  void SetSmoothNumGrid(bool val_smoothnumgrid);

  /*!
   * \brief Subtract one to the index of the finest grid (full multigrid strategy).
   * \return Change the index of the finest grid.
   */
  void SubtractFinestMesh(void);

  /*!
   * \brief Obtain the kind of design variable.
   * \param[in] val_dv - Number of the design variable that we want to read.
   * \return Design variable identification.
   */
  unsigned short GetDesign_Variable(unsigned short val_dv);

  /*!
   * \brief Obtain the kind of convergence criteria to establish the convergence of the CFD code.
   * \return Kind of convergence criteria.
   */
  unsigned short GetConvCriteria(void);

  /*!
   * \brief Get the index in the config information of the marker <i>val_marker</i>.
   * \note When we read the config file, it stores the markers in a particular vector.
   * \return Index in the config information of the marker <i>val_marker</i>.
   */
  unsigned short GetMarker_CfgFile_TagBound(string val_marker);

  /*!
   * \brief Get the name in the config information of the marker number <i>val_marker</i>.
   * \note When we read the config file, it stores the markers in a particular vector.
   * \return Name of the marker in the config information of the marker <i>val_marker</i>.
   */
  string GetMarker_CfgFile_TagBound(unsigned short val_marker);

  /*!
   * \brief Get the boundary information (kind of boundary) in the config information of the marker <i>val_marker</i>.
   * \return Kind of boundary in the config information of the marker <i>val_marker</i>.
   */
  unsigned short GetMarker_CfgFile_KindBC(string val_marker);

  /*!
   * \brief Get the monitoring information from the config definition for the marker <i>val_marker</i>.
   * \return Monitoring information of the boundary in the config information for the marker <i>val_marker</i>.
   */
  unsigned short GetMarker_CfgFile_Monitoring(string val_marker);

  /*!
   * \brief Get the monitoring information from the config definition for the marker <i>val_marker</i>.
   * \return Monitoring information of the boundary in the config information for the marker <i>val_marker</i>.
   */
  unsigned short GetMarker_CfgFile_GeoEval(string val_marker);

  /*!
   * \brief Get the monitoring information from the config definition for the marker <i>val_marker</i>.
   * \return Monitoring information of the boundary in the config information for the marker <i>val_marker</i>.
   */
  unsigned short GetMarker_CfgFile_Designing(string val_marker);

  /*!
   * \brief Get the plotting information from the config definition for the marker <i>val_marker</i>.
   * \return Plotting information of the boundary in the config information for the marker <i>val_marker</i>.
   */
  unsigned short GetMarker_CfgFile_Plotting(string val_marker);

  /*!
   * \brief Get the plotting information from the config definition for the marker <i>val_marker</i>.
   * \return Plotting information of the boundary in the config information for the marker <i>val_marker</i>.
   */
  unsigned short GetMarker_CfgFile_Analyze(string val_marker);

  /*!
   * \brief Get the FSI interface information from the config definition for the marker <i>val_marker</i>.
   * \return Plotting information of the boundary in the config information for the marker <i>val_marker</i>.
   */
  unsigned short GetMarker_CfgFile_ZoneInterface(string val_marker);

  /*!
   * \brief Get the TurboPerformance information from the config definition for the marker <i>val_marker</i>.
   * \return TurboPerformance information of the boundary in the config information for the marker <i>val_marker</i>.
   */
  unsigned short GetMarker_CfgFile_Turbomachinery(string val_marker);

  /*!
   * \brief Get the TurboPerformance flag information from the config definition for the marker <i>val_marker</i>.
   * \return TurboPerformance flag information of the boundary in the config information for the marker <i>val_marker</i>.
   */
  unsigned short GetMarker_CfgFile_TurbomachineryFlag(string val_marker);

  /*!
   * \brief Get the MixingPlane interface information from the config definition for the marker <i>val_marker</i>.
   * \return Plotting information of the boundary in the config information for the marker <i>val_marker</i>.
   */
  unsigned short GetMarker_CfgFile_MixingPlaneInterface(string val_marker);
  
  /*!
   * \brief Get the 1-D output (ie, averaged pressure) information from the config definition for the marker <i>val_marker</i>.
   * \return 1D output information of the boundary in the config information for the marker <i>val_marker</i>.
   */
  unsigned short GetMarker_CfgFile_Out_1D(string val_marker);

  /*!
   * \brief Get the DV information from the config definition for the marker <i>val_marker</i>.
   * \return DV information of the boundary in the config information for the marker <i>val_marker</i>.
   */
  unsigned short GetMarker_CfgFile_DV(string val_marker);

  /*!
   * \brief Get the motion information from the config definition for the marker <i>val_marker</i>.
   * \return Motion information of the boundary in the config information for the marker <i>val_marker</i>.
   */
  unsigned short GetMarker_CfgFile_Moving(string val_marker);

  /*!
   * \brief Get the periodic information from the config definition of the marker <i>val_marker</i>.
   * \return Periodic information of the boundary in the config information of the marker <i>val_marker</i>.
   */
  unsigned short GetMarker_CfgFile_PerBound(string val_marker);

  /*!
   * \brief  Get the name of the marker <i>val_marker</i>.
   * \return The interface which owns that marker <i>val_marker</i>.
   */
  int GetMarker_ZoneInterface(string val_marker);

  /*!
   * \brief Determines if problem is adjoint
   * \return true if Adjoint
   */
  bool GetContinuous_Adjoint(void);

  /*!
   * \brief Determines if problem is viscous
   * \return true if Viscous
   */
  bool GetViscous(void);

  /*!
   * \brief Provides the index of the solution in the container.
   * \param[in] val_eqsystem - Equation that is being solved.
   * \return Index on the solution container.
   */
  unsigned short GetContainerPosition(unsigned short val_eqsystem);

  /*!
   * \brief Value of the order of magnitude reduction of the residual.
   * \return Value of the order of magnitude reduction of the residual.
   */
  su2double GetOrderMagResidual(void);

  /*!
   * \brief Value of the minimum residual value (log10 scale).
   * \return Value of the minimum residual value (log10 scale).
   */
  su2double GetMinLogResidual(void);

  /*!
   * \brief Value of the order of magnitude reduction of the residual for FSI applications.
   * \return Value of the order of magnitude reduction of the residual.
   */
  su2double GetOrderMagResidualFSI(void);

  /*!
   * \brief Value of the minimum residual value for FSI applications (log10 scale).
   * \return Value of the minimum residual value (log10 scale).
   */
  su2double GetMinLogResidualFSI(void);

  /*!
   * \brief Value of the displacement tolerance UTOL for FEM structural analysis (log10 scale).
   * \return Value of Res_FEM_UTOL (log10 scale).
   */
  su2double GetResidual_FEM_UTOL(void);

  /*!
   * \brief Value of the displacement tolerance UTOL for FEM structural analysis (log10 scale).
   * \return Value of Res_FEM_UTOL (log10 scale).
   */
  su2double GetResidual_FEM_RTOL(void);

  /*!
   * \brief Value of the displacement tolerance UTOL for FEM structural analysis (log10 scale).
   * \return Value of Res_FEM_UTOL (log10 scale).
   */
  su2double GetResidual_FEM_ETOL(void);

  /*!
   * \brief Value of the damping factor for the engine inlet bc.
   * \return Value of the damping factor.
   */
  su2double GetDamp_Engine_Inflow(void);

  /*!
   * \brief Value of the damping factor for the engine exhaust inlet bc.
   * \return Value of the damping factor.
   */
  su2double GetDamp_Engine_Exhaust(void);

  /*!
   * \brief Value of the damping factor for the residual restriction.
   * \return Value of the damping factor.
   */
  su2double GetDamp_Res_Restric(void);

  /*!
   * \brief Value of the damping factor for the correction prolongation.
   * \return Value of the damping factor.
   */
  su2double GetDamp_Correc_Prolong(void);

  /*!
   * \brief Value of the position of the Near Field (y coordinate for 2D, and z coordinate for 3D).
   * \return Value of the Near Field position.
   */
  su2double GetPosition_Plane(void);

  /*!
   * \brief Value of the weight of the drag coefficient in the Sonic Boom optimization.
   * \return Value of the weight of the drag coefficient in the Sonic Boom optimization.
   */
  su2double GetWeightCd(void);

  /*!
   * \brief Value of the weight of the CD, CL, CM optimization.
   * \return Value of the weight of the CD, CL, CM optimization.
   */
  void SetdNetThrust_dBCThrust(su2double val_dnetthrust_dbcthrust);

  /*!
   * \brief Value of the azimuthal line to fix due to a misalignments of the nearfield.
   * \return Azimuthal line to fix due to a misalignments of the nearfield.
   */
  su2double GetFixAzimuthalLine(void);

  /*!
   * \brief Value of the weight of the CD, CL, CM optimization.
   * \return Value of the weight of the CD, CL, CM optimization.
   */
  su2double GetdCD_dCMy(void);
  
  /*!
   * \brief Value of the weight of the CD, CL, CM optimization.
   * \return Value of the weight of the CD, CL, CM optimization.
   */
  su2double GetCM_Target(void);

  /*!
   * \brief Value of the weight of the CD, CL, CM optimization.
   * \return Value of the weight of the CD, CL, CM optimization.
   */
  su2double GetdCD_dCL(void);

  /*!
   * \brief Value of the weight of the CD, CL, CM optimization.
   * \return Value of the weight of the CD, CL, CM optimization.
   */
  void SetdCD_dCL(su2double val_dcd_dcl);

  /*!
   * \brief Value of the weight of the CD, CL, CM optimization.
   * \return Value of the weight of the CD, CL, CM optimization.
   */
  su2double GetdCMx_dCL(void);
  
  /*!
   * \brief Value of the weight of the CD, CL, CM optimization.
   * \return Value of the weight of the CD, CL, CM optimization.
   */
  void SetdCMx_dCL(su2double val_dcmx_dcl);
  
  /*!
   * \brief Value of the weight of the CD, CL, CM optimization.
   * \return Value of the weight of the CD, CL, CM optimization.
   */
  su2double GetdCMy_dCL(void);
  
  /*!
   * \brief Value of the weight of the CD, CL, CM optimization.
   * \return Value of the weight of the CD, CL, CM optimization.
   */
  void SetdCMy_dCL(su2double val_dcmy_dcl);
  
  /*!
   * \brief Value of the weight of the CD, CL, CM optimization.
   * \return Value of the weight of the CD, CL, CM optimization.
   */
  su2double GetdCMz_dCL(void);
  
  /*!
   * \brief Value of the weight of the CD, CL, CM optimization.
   * \return Value of the weight of the CD, CL, CM optimization.
   */
  void SetdCMz_dCL(su2double val_dcmz_dcl);
  
  /*!
   * \brief Value of the weight of the CD, CL, CM optimization.
   * \return Value of the weight of the CD, CL, CM optimization.
   */
  void SetdCL_dAlpha(su2double val_dcl_dalpha);

  /*!
   * \brief Value of the weight of the CD, CL, CM optimization.
   * \return Value of the weight of the CD, CL, CM optimization.
   */
  void SetdCM_diH(su2double val_dcm_dhi);

  /*!
   * \brief Value of the weight of the CD, CL, CM optimization.
   * \return Value of the weight of the CD, CL, CM optimization.
   */
  void SetdCD_dCMy(su2double val_dcd_dcmy);
  
  /*!
   * \brief Value of the weight of the CD, CL, CM optimization.
   * \return Value of the weight of the CD, CL, CM optimization.
   */
  su2double GetCL_Target(void);

  /*!
   * \brief Set the global parameters of each simulation for each runtime system.
   * \param[in] val_solver - Solver of the simulation.
   * \param[in] val_system - Runtime system that we are solving.
   */
  void SetGlobalParam(unsigned short val_solver, unsigned short val_system, unsigned long val_extiter);

  /*!
   * \brief Center of rotation for a rotational periodic boundary.
   */
  su2double *GetPeriodicRotCenter(string val_marker);

  /*!
   * \brief Angles of rotation for a rotational periodic boundary.
   */
  su2double *GetPeriodicRotAngles(string val_marker);

  /*!
   * \brief Translation vector for a rotational periodic boundary.
   */
  su2double *GetPeriodicTranslation(string val_marker);

  /*!
   * \brief Get the rotationally periodic donor marker for boundary <i>val_marker</i>.
   * \return Periodic donor marker from the config information for the marker <i>val_marker</i>.
   */
  unsigned short GetMarker_Periodic_Donor(string val_marker);

  /*!
   * \brief Get the origin of the actuator disk.
   */
  su2double GetActDisk_NetThrust(string val_marker);

  /*!
   * \brief Get the origin of the actuator disk.
   */
  su2double GetActDisk_Power(string val_marker);

  /*!
   * \brief Get the origin of the actuator disk.
   */
  su2double GetActDisk_MassFlow(string val_marker);
  /*!
   * \brief Get the origin of the actuator disk.
   */
  su2double GetActDisk_Mach(string val_marker);
  /*!
   * \brief Get the origin of the actuator disk.
   */
  su2double GetActDisk_Force(string val_marker);

  /*!
   * \brief Get the origin of the actuator disk.
   */
  su2double GetActDisk_BCThrust(string val_marker);

  /*!
   * \brief Get the origin of the actuator disk.
   */
  su2double GetActDisk_BCThrust_Old(string val_marker);

  /*!
   * \brief Get the tip radius of th actuator disk.
   */
  su2double GetActDisk_Area(string val_marker);

  /*!
   * \brief Get the tip radius of th actuator disk.
   */
  su2double GetActDisk_ReverseMassFlow(string val_marker);

  /*!
   * \brief Get the thrust corffient of the actuator disk.
   */
  su2double GetActDisk_PressJump(string val_marker, unsigned short val_index);

  /*!
   * \brief Get the thrust corffient of the actuator disk.
   */
  su2double GetActDisk_TempJump(string val_marker, unsigned short val_index);

  /*!
   * \brief Get the rev / min of the actuator disk.
   */
  su2double GetActDisk_Omega(string val_marker, unsigned short val_index);

  /*!
   * \brief Get Actuator Disk Outlet for boundary <i>val_marker</i> (actuator disk inlet).
   * \return Actuator Disk Outlet from the config information for the marker <i>val_marker</i>.
   */
  unsigned short GetMarker_CfgFile_ActDiskOutlet(string val_marker);

  /*!
   * \brief Get Actuator Disk Outlet for boundary <i>val_marker</i> (actuator disk inlet).
   * \return Actuator Disk Outlet from the config information for the marker <i>val_marker</i>.
   */
  unsigned short GetMarker_CfgFile_EngineExhaust(string val_marker);

  /*!
   * \brief Get the internal index for a moving boundary <i>val_marker</i>.
   * \return Internal index for a moving boundary <i>val_marker</i>.
   */
  unsigned short GetMarker_Moving(string val_marker);

  /*!
   * \brief Get the name of the surface defined in the geometry file.
   * \param[in] val_marker - Value of the marker in which we are interested.
   * \return Name that is in the geometry file for the surface that
   *         has the marker <i>val_marker</i>.
   */
  string GetMarker_Moving_TagBound(unsigned short val_marker);

  /*!
   * \brief Get the name of the surface defined in the geometry file.
   * \param[in] val_marker - Value of the marker in which we are interested.
   * \return Name that is in the geometry file for the surface that
   *         has the marker <i>val_marker</i>.
   */
  string GetMarker_Analyze_TagBound(unsigned short val_marker);

  /*!
   * \brief Set the total number of SEND_RECEIVE periodic transformations.
   * \param[in] val_index - Total number of transformations.
   */
  void SetnPeriodicIndex(unsigned short val_index);

  /*!
   * \brief Get the total number of SEND_RECEIVE periodic transformations.
   * \return Total number of transformations.
   */
  unsigned short GetnPeriodicIndex(void);

  /*!
   * \brief Set the rotation center for a periodic transformation.
   * \param[in] val_index - Index corresponding to the periodic transformation.
   * \param[in] center - Pointer to a vector containing the coordinate of the center.
   */
  void SetPeriodicCenter(unsigned short val_index, su2double* center);

  /*!
   * \brief Get the rotation center for a periodic transformation.
   * \param[in] val_index - Index corresponding to the periodic transformation.
   * \return A vector containing coordinates of the center point.
   */
  su2double* GetPeriodicCenter(unsigned short val_index);

  /*!
   * \brief Set the rotation angles for a periodic transformation.
   * \param[in] val_index - Index corresponding to the periodic transformation.
   * \param[in] rotation - Pointer to a vector containing the rotation angles.
   */
  void SetPeriodicRotation(unsigned short val_index, su2double* rotation);

  /*!
   * \brief Get the rotation angles for a periodic transformation.
   * \param[in] val_index - Index corresponding to the periodic transformation.
   * \return A vector containing the angles of rotation.
   */
  su2double* GetPeriodicRotation(unsigned short val_index);

  /*!
   * \brief Set the translation vector for a periodic transformation.
   * \param[in] val_index - Index corresponding to the periodic transformation.
   * \param[in] translate - Pointer to a vector containing the coordinate of the center.
   */
  void SetPeriodicTranslate(unsigned short val_index, su2double* translate);

  /*!
   * \brief Get the translation vector for a periodic transformation.
   * \param[in] val_index - Index corresponding to the periodic transformation.
   * \return The translation vector.
   */
  su2double* GetPeriodicTranslate(unsigned short val_index);

  /*!
   * \brief Get the total temperature at a nacelle boundary.
   * \param[in] val_index - Index corresponding to the inlet boundary.
   * \return The total temperature.
   */
  su2double GetExhaust_Temperature_Target(string val_index);

  /*!
   * \brief Get the total temperature at an inlet boundary.
   * \param[in] val_index - Index corresponding to the inlet boundary.
   * \return The total temperature.
   */
  su2double GetInlet_Ttotal(string val_index);

  /*!
   * \brief Get the temperature at a supersonic inlet boundary.
   * \param[in] val_index - Index corresponding to the inlet boundary.
   * \return The inlet density.
   */
  su2double GetInlet_Temperature(string val_index);

  /*!
   * \brief Get the pressure at a supersonic inlet boundary.
   * \param[in] val_index - Index corresponding to the inlet boundary.
   * \return The inlet pressure.
   */
  su2double GetInlet_Pressure(string val_index);

  /*!
   * \brief Get the velocity vector at a supersonic inlet boundary.
   * \param[in] val_index - Index corresponding to the inlet boundary.
   * \return The inlet velocity vector.
   */
  su2double* GetInlet_Velocity(string val_index);

  /*!
   * \brief Get the fixed value at the Dirichlet boundary.
   * \param[in] val_index - Index corresponding to the Dirichlet boundary.
   * \return The total temperature.
   */
  su2double GetDirichlet_Value(string val_index);

  /*!
   * \brief Get whether this is a Dirichlet or a Neumann boundary.
   * \param[in] val_index - Index corresponding to the Dirichlet boundary.
   * \return Yes or No.
   */
  bool GetDirichlet_Boundary(string val_index);

  /*!
   * \brief Get the total pressure at an inlet boundary.
   * \param[in] val_index - Index corresponding to the inlet boundary.
   * \return The total pressure.
   */
  su2double GetInlet_Ptotal(string val_index);

  /*!
   * \brief Get the total pressure at an nacelle boundary.
   * \param[in] val_index - Index corresponding to the inlet boundary.
   * \return The total pressure.
   */
  su2double GetExhaust_Pressure_Target(string val_index);

  /*!
   * \brief Value of the CFL reduction in LevelSet problems.
   * \return Value of the CFL reduction in LevelSet problems.
   */
  su2double GetCFLRedCoeff_Turb(void);

  /*!
   * \brief Get the flow direction unit vector at an inlet boundary.
   * \param[in] val_index - Index corresponding to the inlet boundary.
   * \return The flow direction vector.
   */
  su2double* GetInlet_FlowDir(string val_index);

  /*!
   * \brief Get the back pressure (static) at an outlet boundary.
   * \param[in] val_index - Index corresponding to the outlet boundary.
   * \return The outlet pressure.
   */
  su2double GetOutlet_Pressure(string val_index);

  /*!
   * \brief Get the var 1 at Riemann boundary.
   * \param[in] val_marker - Index corresponding to the Riemann boundary.
   * \return The var1
   */
  su2double GetRiemann_Var1(string val_marker);

  /*!
   * \brief Get the var 2 at Riemann boundary.
   * \param[in] val_marker - Index corresponding to the Riemann boundary.
   * \return The var2
   */
  su2double GetRiemann_Var2(string val_marker);

  /*!
   * \brief Get the Flowdir at Riemann boundary.
   * \param[in] val_marker - Index corresponding to the Riemann boundary.
   * \return The Flowdir
   */
  su2double* GetRiemann_FlowDir(string val_marker);

  /*!
   * \brief Get Kind Data of Riemann boundary.
   * \param[in] val_marker - Index corresponding to the Riemann boundary.
   * \return Kind data
   */
  unsigned short GetKind_Data_Riemann(string val_marker);

  /*!
   * \brief Get the var 1 for the Giels BC.
   * \param[in] val_marker - Index corresponding to the Giles BC.
   * \return The var1
   */
  su2double GetGiles_Var1(string val_marker);
  
  /*!
   * \brief Get the var 2 for the Giles boundary.
   * \param[in] val_marker - Index corresponding to the Giles BC.
   * \return The var2
   */
  su2double GetGiles_Var2(string val_marker);
  
  /*!
   * \brief Get the Flowdir for the Giles BC.
   * \param[in] val_marker - Index corresponding to the Giles BC.
   * \return The Flowdir
   */
  su2double* GetGiles_FlowDir(string val_marker);
  
  /*!
   * \brief Get Kind Data for the Giles BC.
   * \param[in] val_marker - Index corresponding to the Giles BC.
   * \return Kind data
   */
  unsigned short GetKind_Data_Giles(string val_marker);
  
  /*!
   * \brief Set the var 1 for Giles BC.
   * \param[in] val_marker - Index corresponding to the Giles BC.
   */
  void SetGiles_Var1(su2double newVar1, string val_marker);

  /*!
   * \brief Get the relax factor for the average component for the Giles BC.
   * \param[in] val_marker - Index corresponding to the Giles BC.
   * \return The relax factor for the average component
   */
  su2double GetGiles_RelaxFactorAverage(string val_marker);

  /*!
   * \brief Get the relax factor for the fourier component for the Giles BC.
   * \param[in] val_marker - Index corresponding to the Giles BC.
   * \return The relax factor for the fourier component
   */
  su2double GetGiles_RelaxFactorFourier(string val_marker);

  /*!
   * \brief Get the outlet pressure imposed as BC for internal flow.
   * \return outlet pressure
   */
  su2double GetPressureOut_BC();

  /*!
   * \brief Set the outlet pressure imposed as BC for internal flow.
   * \param[in] val_temp - New value of the outlet pressure.
   */
  void SetPressureOut_BC(su2double val_press);

  /*!
   * \brief Get the inlet total pressure imposed as BC for internal flow.
   * \return inlet total pressure
   */
  su2double GetTotalPressureIn_BC();

  /*!
   * \brief Get the inlet total temperature imposed as BC for internal flow.
   * \return inlet total temperature
   */
  su2double GetTotalTemperatureIn_BC();

  /*!
   * \brief Set the inlet total temperature imposed as BC for internal flow.
   * \param[in] val_temp - New value of the total temperature.
   */
  void SetTotalTemperatureIn_BC(su2double val_temp);

  /*!
   * \brief Get the inlet flow angle imposed as BC for internal flow.
   * \return inlet flow angle
   */
  su2double GetFlowAngleIn_BC();

  /*!
   * \brief Get the wall temperature (static) at an isothermal boundary.
   * \param[in] val_index - Index corresponding to the isothermal boundary.
   * \return The wall temperature.
   */
  su2double GetIsothermal_Temperature(string val_index);

  /*!
   * \brief Get the wall heat flux on a constant heat flux boundary.
   * \param[in] val_index - Index corresponding to the constant heat flux boundary.
   * \return The heat flux.
   */
  su2double GetWall_HeatFlux(string val_index);

  /*!
   * \brief Get the target (pressure, massflow, etc) at an engine inflow boundary.
   * \param[in] val_index - Index corresponding to the engine inflow boundary.
   * \return Target (pressure, massflow, etc) .
   */
  su2double GetEngineInflow_Target(string val_marker);

  /*!
   * \brief Get the fan face Mach number at an engine inflow boundary.
   * \param[in] val_marker - Name of the boundary.
   * \return The fan face Mach number.
   */
  su2double GetInflow_Mach(string val_marker);

  /*!
   * \brief Get the back pressure (static) at an engine inflow boundary.
   * \param[in] val_marker - Name of the boundary.
   * \return The engine inflow pressure.
   */
  su2double GetInflow_Pressure(string val_marker);

  /*!
   * \brief Get the mass flow rate at an engine inflow boundary.
   * \param[in] val_marker - Name of the boundary.
   * \return The engine mass flow rate.
   */
  su2double GetInflow_MassFlow(string val_marker);

  /*!
   * \brief Get the percentage of reverse flow at an engine inflow boundary.
   * \param[in] val_marker - Name of the boundary.
   * \return The percentage of reverse flow.
   */
  su2double GetInflow_ReverseMassFlow(string val_marker);

  /*!
   * \brief Get the percentage of reverse flow at an engine inflow boundary.
   * \param[in] val_index - Index corresponding to the engine inflow boundary.
   * \return The percentage of reverse flow.
   */
  su2double GetInflow_ReverseMassFlow(unsigned short val_marker);

  /*!
   * \brief Get the total pressure at an engine inflow boundary.
   * \param[in] val_marker - Name of the boundary.
   * \return The total pressure.
   */
  su2double GetInflow_TotalPressure(string val_marker);

  /*!
   * \brief Get the temperature (static) at an engine inflow boundary.
   * \param[in] val_marker - Name of the boundary.
   * \return The engine inflow temperature.
   */
  su2double GetInflow_Temperature(string val_marker);

  /*!
   * \brief Get the total temperature at an engine inflow boundary.
   * \param[in] val_marker - Name of the boundary.
   * \return The engine inflow total temperature.
   */
  su2double GetInflow_TotalTemperature(string val_marker);

  /*!
   * \brief Get the ram drag at an engine inflow boundary.
   * \param[in] val_marker - Name of the boundary.
   * \return The engine inflow ram drag.
   */
  su2double GetInflow_RamDrag(string val_marker);

  /*!
   * \brief Get the force balance at an engine inflow boundary.
   * \param[in] val_marker - Name of the boundary.
   * \return The engine inflow force balance.
   */
  su2double GetInflow_Force(string val_marker);

  /*!
   * \brief Get the power at an engine inflow boundary.
   * \param[in] val_marker - Name of the boundary.
   * \return The engine inflow power.
   */
  su2double GetInflow_Power(string val_marker);

  /*!
   * \brief Get the back pressure (static) at an engine exhaust boundary.
   * \param[in] val_marker - Name of the boundary.
   * \return The engine exhaust pressure.
   */
  su2double GetExhaust_Pressure(string val_marker);

  /*!
   * \brief Get the temperature (static) at an engine exhaust boundary.
   * \param[in] val_marker - Name of the boundary.
   * \return The engine exhaust temperature.
   */
  su2double GetExhaust_Temperature(string val_marker);

  /*!
   * \brief Get the massflow at an engine exhaust boundary.
   * \param[in] val_marker - Name of the boundary.
   * \return The engine exhaust massflow.
   */
  su2double GetExhaust_MassFlow(string val_marker);

  /*!
   * \brief Get the total pressure at an engine exhaust boundary.
   * \param[in] val_marker - Name of the boundary.
   * \return The engine exhaust total pressure.
   */
  su2double GetExhaust_TotalPressure(string val_marker);

  /*!
   * \brief Get the total temperature at an engine exhaust boundary.
   * \param[in] val_marker - Name of the boundary.
   * \return The total temperature.
   */
  su2double GetExhaust_TotalTemperature(string val_marker);

  /*!
   * \brief Get the gross thrust at an engine exhaust boundary.
   * \param[in] val_marker - Name of the boundary.
   * \return Gross thrust.
   */
  su2double GetExhaust_GrossThrust(string val_marker);

  /*!
   * \brief Get the force balance at an engine exhaust boundary.
   * \param[in] val_marker - Name of the boundary.
   * \return Force balance.
   */
  su2double GetExhaust_Force(string val_marker);

  /*!
   * \brief Get the power at an engine exhaust boundary.
   * \param[in] val_marker - Name of the boundary.
   * \return Power.
   */
  su2double GetExhaust_Power(string val_marker);

  /*!
   * \brief Get the back pressure (static) at an outlet boundary.
   * \param[in] val_index - Index corresponding to the outlet boundary.
   * \return The outlet pressure.
   */
  void SetInflow_Mach(unsigned short val_imarker, su2double val_fanface_mach);

  /*!
   * \brief Set the fan face static pressure at an engine inflow boundary.
   * \param[in] val_index - Index corresponding to the engine inflow boundary.
   * \param[in] val_fanface_pressure - Fan face static pressure.
   */
  void SetInflow_Pressure(unsigned short val_imarker, su2double val_fanface_pressure);

  /*!
   * \brief Set the massflow at an engine inflow boundary.
   * \param[in] val_index - Index corresponding to the engine inflow boundary.
   * \param[in] val_fanface_massflow - Massflow.
   */
  void SetInflow_MassFlow(unsigned short val_imarker, su2double val_fanface_massflow);

  /*!
   * \brief Set the reverse flow at an engine inflow boundary.
   * \param[in] val_index - Index corresponding to the engine inflow boundary.
   * \param[in] val_fanface_reversemassflow - reverse flow.
   */
  void SetInflow_ReverseMassFlow(unsigned short val_imarker, su2double val_fanface_reversemassflow);

  /*!
   * \brief Set the fan face total pressure at an engine inflow boundary.
   * \param[in] val_index - Index corresponding to the engine inflow boundary.
   * \param[in] val_fanface_totalpressure - Fan face total pressure.
   */
  void SetInflow_TotalPressure(unsigned short val_imarker, su2double val_fanface_totalpressure);

  /*!
   * \brief Set the fan face static temperature at an engine inflow boundary.
   * \param[in] val_index - Index corresponding to the engine inflow boundary.
   * \param[in] val_fanface_pressure - Fan face static temperature.
   */
  void SetInflow_Temperature(unsigned short val_imarker, su2double val_fanface_temperature);

  /*!
   * \brief Set the fan face total temperature at an engine inflow boundary.
   * \param[in] val_index - Index corresponding to the engine inflow boundary.
   * \param[in] val_fanface_totaltemperature - Fan face total temperature.
   */
  void SetInflow_TotalTemperature(unsigned short val_imarker, su2double val_fanface_totaltemperature);

  /*!
   * \brief Set the ram drag temperature at an engine inflow boundary.
   * \param[in] val_index - Index corresponding to the engine inflow boundary.
   * \param[in] val_fanface_ramdrag - Ram drag value.
   */
  void SetInflow_RamDrag(unsigned short val_imarker, su2double val_fanface_ramdrag);

  /*!
   * \brief Set the force balance at an engine inflow boundary.
   * \param[in] val_index - Index corresponding to the engine inflow boundary.
   * \param[in] val_fanface_force - Fan face force.
   */
  void SetInflow_Force(unsigned short val_imarker, su2double val_fanface_force);

  /*!
   * \brief Set the power at an engine inflow boundary.
   * \param[in] val_index - Index corresponding to the engine inflow boundary.
   * \param[in] val_fanface_force - Power.
   */
  void SetInflow_Power(unsigned short val_imarker, su2double val_fanface_power);

  /*!
   * \brief Set the back pressure (static) at an engine exhaust boundary.
   * \param[in] val_index - Index corresponding to the outlet boundary.
   * \param[in] val_exhaust_pressure - Exhaust static pressure.
   */
  void SetExhaust_Pressure(unsigned short val_imarker, su2double val_exhaust_pressure);

  /*!
   * \brief Set the temperature (static) at an engine exhaust boundary.
   * \param[in] val_index - Index corresponding to the outlet boundary.
   * \param[in] val_exhaust_temp - Exhaust static temperature.
   */
  void SetExhaust_Temperature(unsigned short val_imarker, su2double val_exhaust_temp);

  /*!
   * \brief Set the back pressure (static) at an engine exhaust boundary.
   * \param[in] val_index - Index corresponding to the outlet boundary.
   * \param[in] val_exhaust_temp - Exhaust static temperature.
   */
  void SetExhaust_MassFlow(unsigned short val_imarker, su2double val_exhaust_massflow);

  /*!
   * \brief Set the back pressure (total) at an engine exhaust boundary.
   * \param[in] val_index - Index corresponding to the outlet boundary.
   * \param[in] val_exhaust_totalpressure - Exhaust total pressure.
   */
  void SetExhaust_TotalPressure(unsigned short val_imarker, su2double val_exhaust_totalpressure);

  /*!
   * \brief Set the total temperature at an engine exhaust boundary.
   * \param[in] val_index - Index corresponding to the outlet boundary.
   * \param[in] val_exhaust_totaltemp - Exhaust total temperature.
   */
  void SetExhaust_TotalTemperature(unsigned short val_imarker, su2double val_exhaust_totaltemp);

  /*!
   * \brief Set the gross thrust at an engine exhaust boundary.
   * \param[in] val_index - Index corresponding to the outlet boundary.
   * \param[in] val_exhaust_grossthrust - Exhaust gross thrust temperature.
   */
  void SetExhaust_GrossThrust(unsigned short val_imarker, su2double val_exhaust_grossthrust);

  /*!
   * \brief Set the force balance at an engine exhaust boundary.
   * \param[in] val_index - Index corresponding to the outlet boundary.
   * \param[in] val_exhaust_force - Exhaust force balance.
   */
  void SetExhaust_Force(unsigned short val_imarker, su2double val_exhaust_force);

  /*!
   * \brief Set the power at an engine exhaust boundary.
   * \param[in] val_index - Index corresponding to the outlet boundary.
   * \param[in] val_exhaust_power - Exhaust power.
   */
  void SetExhaust_Power(unsigned short val_imarker, su2double val_exhaust_power);

  /*!
   * \brief Set the back pressure (static) at an outlet boundary.
   * \param[in] val_imarker - Index corresponding to a particular engine boundary.
   * \param[in] val_engine_mach - Exhaust power.
   */
  void SetEngine_Mach(unsigned short val_imarker, su2double val_engine_mach);

  /*!
   * \brief Set the back pressure (static) at an outlet boundary.
   * \param[in] val_imarker - Index corresponding to a particular engine boundary.
   * \param[in] val_engine_force - Exhaust power.
   */
  void SetEngine_Force(unsigned short val_imarker, su2double val_engine_force);

  /*!
   * \brief Get the back pressure (static) at an outlet boundary.
   * \param[in] val_imarker - Index corresponding to a particular engine boundary.
   * \param[in] val_engine_power - Exhaust power.
   */
  void SetEngine_Power(unsigned short val_imarker, su2double val_engine_power);

  /*!
   * \brief Get the back pressure (static) at an outlet boundary.
   * \param[in] val_imarker - Index corresponding to a particular engine boundary.
   * \param[in] val_engine_netthrust - Exhaust power.
   */
  void SetEngine_NetThrust(unsigned short val_imarker, su2double val_engine_netthrust);

  /*!
   * \brief Get the back pressure (static) at an outlet boundary.
   * \param[in] val_imarker - Index corresponding to a particular engine boundary.
   * \param[in] val_engine_grossthrust - Exhaust power.
   */
  void SetEngine_GrossThrust(unsigned short val_imarker, su2double val_engine_grossthrust);

  /*!
   * \brief Get the back pressure (static) at an outlet boundary.
   * \param[in] val_imarker - Index corresponding to a particular engine boundary.
   * \param[in] val_engine_area - Exhaust power.
   */
  void SetEngine_Area(unsigned short val_imarker, su2double val_engine_area);

  /*!
   * \brief Get the back pressure (static) at an outlet boundary.
   * \param[in] val_imarker - Index corresponding to a particular engine boundary.
   * \return The outlet pressure.
   */
  su2double GetEngine_Mach(unsigned short val_imarker);

  /*!
   * \brief Get the back pressure (static) at an outlet boundary.
   * \param[in] val_imarker - Index corresponding to a particular engine boundary.
   * \return The outlet pressure.
   */
  su2double GetEngine_Force(unsigned short val_imarker);

  /*!
   * \brief Get the back pressure (static) at an outlet boundary.
   * \param[in] val_imarker - Index corresponding to a particular engine boundary.
   * \return The outlet pressure.
   */
  su2double GetEngine_Power(unsigned short val_imarker);

  /*!
   * \brief Get the back pressure (static) at an outlet boundary.
   * \param[in] val_imarker - Index corresponding to a particular engine boundary.
   * \return The outlet pressure.
   */

  su2double GetEngine_NetThrust(unsigned short val_imarker);
  /*!
   * \brief Get the back pressure (static) at an outlet boundary.
   * \param[in] val_imarker - Index corresponding to a particular engine boundary.
   * \return The outlet pressure.
   */

  su2double GetEngine_GrossThrust(unsigned short val_imarker);

  /*!
   * \brief Get the back pressure (static) at an outlet boundary.
   * \param[in] val_imarker - Index corresponding to a particular engine boundary.
   * \return The outlet pressure.
   */
  su2double GetEngine_Area(unsigned short val_imarker);

  /*!
   * \brief Get the back pressure (static) at an outlet boundary.
   * \param[in] val_index - Index corresponding to the outlet boundary.
   * \return The outlet pressure.
   */
  void SetActDiskInlet_Temperature(unsigned short val_imarker, su2double val_actdisk_temp);

  /*!
   * \brief Get the back pressure (static) at an outlet boundary.
   * \param[in] val_index - Index corresponding to the outlet boundary.
   * \return The outlet pressure.
   */
  void SetActDiskInlet_TotalTemperature(unsigned short val_imarker, su2double val_actdisk_totaltemp);

  /*!
   * \brief Get the back pressure (static) at an outlet boundary.
   * \param[in] val_index - Index corresponding to the outlet boundary.
   * \return The outlet pressure.
   */
  su2double GetActDiskInlet_Temperature(string val_marker);

  /*!
   * \brief Get the back pressure (static) at an outlet boundary.
   * \param[in] val_index - Index corresponding to the outlet boundary.
   * \return The outlet pressure.
   */
  su2double GetActDiskInlet_TotalTemperature(string val_marker);

  /*!
   * \brief Get the back pressure (static) at an outlet boundary.
   * \param[in] val_index - Index corresponding to the outlet boundary.
   * \return The outlet pressure.
   */
  void SetActDiskOutlet_Temperature(unsigned short val_imarker, su2double val_actdisk_temp);

  /*!
   * \brief Get the back pressure (static) at an outlet boundary.
   * \param[in] val_index - Index corresponding to the outlet boundary.
   * \return The outlet pressure.
   */
  void SetActDiskOutlet_TotalTemperature(unsigned short val_imarker, su2double val_actdisk_totaltemp);

  /*!
   * \brief Get the back pressure (static) at an outlet boundary.
   * \param[in] val_index - Index corresponding to the outlet boundary.
   * \return The outlet pressure.
   */
  su2double GetActDiskOutlet_Temperature(string val_marker);

  /*!
   * \brief Get the back pressure (static) at an outlet boundary.
   * \param[in] val_index - Index corresponding to the outlet boundary.
   * \return The outlet pressure.
   */
  su2double GetActDiskOutlet_TotalTemperature(string val_marker);

  /*!
   * \brief Get the back pressure (static) at an outlet boundary.
   * \param[in] val_index - Index corresponding to the outlet boundary.
   * \return The outlet pressure.
   */
  su2double GetActDiskInlet_MassFlow(string val_marker);

  /*!
   * \brief Get the back pressure (static) at an outlet boundary.
   * \param[in] val_index - Index corresponding to the outlet boundary.
   * \return The outlet pressure.
   */
  void SetActDiskInlet_MassFlow(unsigned short val_imarker, su2double val_actdisk_massflow);

  /*!
   * \brief Get the back pressure (static) at an outlet boundary.
   * \param[in] val_index - Index corresponding to the outlet boundary.
   * \return The outlet pressure.
   */
  su2double GetActDiskOutlet_MassFlow(string val_marker);

  /*!
   * \brief Get the back pressure (static) at an outlet boundary.
   * \param[in] val_index - Index corresponding to the outlet boundary.
   * \return The outlet pressure.
   */
  void SetActDiskOutlet_MassFlow(unsigned short val_imarker, su2double val_actdisk_massflow);

  /*!
   * \brief Get the back pressure (static) at an outlet boundary.
   * \param[in] val_index - Index corresponding to the outlet boundary.
   * \return The outlet pressure.
   */
  su2double GetActDiskInlet_Pressure(string val_marker);

  /*!
   * \brief Get the back pressure (static) at an outlet boundary.
   * \param[in] val_index - Index corresponding to the outlet boundary.
   * \return The outlet pressure.
   */
  su2double GetActDiskInlet_TotalPressure(string val_marker);

  /*!
   * \brief Get the back pressure (static) at an outlet boundary.
   * \param[in] val_index - Index corresponding to the outlet boundary.
   * \return The outlet pressure.
   */
  su2double GetActDisk_DeltaPress(unsigned short val_marker);

  /*!
   * \brief Get the back pressure (static) at an outlet boundary.
   * \param[in] val_index - Index corresponding to the outlet boundary.
   * \return The outlet pressure.
   */
  su2double GetActDisk_DeltaTemp(unsigned short val_marker);

  /*!
   * \brief Get the back pressure (static) at an outlet boundary.
   * \param[in] val_index - Index corresponding to the outlet boundary.
   * \return The outlet pressure.
   */
  su2double GetActDisk_TotalPressRatio(unsigned short val_marker);

  /*!
   * \brief Get the back pressure (static) at an outlet boundary.
   * \param[in] val_index - Index corresponding to the outlet boundary.
   * \return The outlet pressure.
   */
  su2double GetActDisk_TotalTempRatio(unsigned short val_marker);

  /*!
   * \brief Get the back pressure (static) at an outlet boundary.
   * \param[in] val_index - Index corresponding to the outlet boundary.
   * \return The outlet pressure.
   */
  su2double GetActDisk_StaticPressRatio(unsigned short val_marker);

  /*!
   * \brief Get the back pressure (static) at an outlet boundary.
   * \param[in] val_index - Index corresponding to the outlet boundary.
   * \return The outlet pressure.
   */
  su2double GetActDisk_StaticTempRatio(unsigned short val_marker);

  /*!
   * \brief Get the back pressure (static) at an outlet boundary.
   * \param[in] val_index - Index corresponding to the outlet boundary.
   * \return The outlet pressure.
   */
  su2double GetActDisk_NetThrust(unsigned short val_marker);

  /*!
   * \brief Get the back pressure (static) at an outlet boundary.
   * \param[in] val_index - Index corresponding to the outlet boundary.
   * \return The outlet pressure.
   */
  su2double GetActDisk_BCThrust(unsigned short val_marker);

  /*!
   * \brief Get the back pressure (static) at an outlet boundary.
   * \param[in] val_index - Index corresponding to the outlet boundary.
   * \return The outlet pressure.
   */
  su2double GetActDisk_BCThrust_Old(unsigned short val_marker);

  /*!
   * \brief Get the back pressure (static) at an outlet boundary.
   * \param[in] val_index - Index corresponding to the outlet boundary.
   * \return The outlet pressure.
   */
  su2double GetActDisk_GrossThrust(unsigned short val_marker);

  /*!
   * \brief Get the back pressure (static) at an outlet boundary.
   * \param[in] val_index - Index corresponding to the outlet boundary.
   * \return The outlet pressure.
   */
  su2double GetActDisk_Area(unsigned short val_marker);

  /*!
   * \brief Get the back pressure (static) at an outlet boundary.
   * \param[in] val_index - Index corresponding to the outlet boundary.
   * \return The outlet pressure.
   */
  su2double GetActDisk_ReverseMassFlow(unsigned short val_marker);

  /*!
   * \brief Get the back pressure (static) at an outlet boundary.
   * \param[in] val_index - Index corresponding to the outlet boundary.
   * \return The outlet pressure.
   */
  su2double GetActDiskInlet_RamDrag(string val_marker);

  /*!
   * \brief Get the back pressure (static) at an outlet boundary.
   * \param[in] val_index - Index corresponding to the outlet boundary.
   * \return The outlet pressure.
   */
  su2double GetActDiskInlet_Force(string val_marker);

  /*!
   * \brief Get the back pressure (static) at an outlet boundary.
   * \param[in] val_index - Index corresponding to the outlet boundary.
   * \return The outlet pressure.
   */
  su2double GetActDiskInlet_Power(string val_marker);

  /*!
   * \brief Get the back pressure (static) at an outlet boundary.
   * \param[in] val_index - Index corresponding to the outlet boundary.
   * \return The outlet pressure.
   */
  void SetActDiskInlet_Pressure(unsigned short val_imarker, su2double val_actdisk_pressure);

  /*!
   * \brief Get the back pressure (static) at an outlet boundary.
   * \param[in] val_index - Index corresponding to the outlet boundary.
   * \return The outlet pressure.
   */
  void SetActDiskInlet_TotalPressure(unsigned short val_imarker, su2double val_actdisk_totalpressure);

  /*!
   * \brief Get the back pressure (static) at an outlet boundary.
   * \param[in] val_index - Index corresponding to the outlet boundary.
   * \return The outlet pressure.
   */
  void SetActDisk_DeltaPress(unsigned short val_imarker, su2double val_actdisk_deltapress);

  /*!
   * \brief Get the back pressure (static) at an outlet boundary.
   * \param[in] val_index - Index corresponding to the outlet boundary.
   * \return The outlet pressure.
   */
  void SetActDisk_Power(unsigned short val_imarker, su2double val_actdisk_power);

  /*!
   * \brief Get the back pressure (static) at an outlet boundary.
   * \param[in] val_index - Index corresponding to the outlet boundary.
   * \return The outlet pressure.
   */
  void SetActDisk_MassFlow(unsigned short val_imarker, su2double val_actdisk_massflow);

  /*!
   * \brief Get the back pressure (static) at an outlet boundary.
   * \param[in] val_index - Index corresponding to the outlet boundary.
   * \return The outlet pressure.
   */
  void SetActDisk_Mach(unsigned short val_imarker, su2double val_actdisk_mach);

  /*!
   * \brief Get the back pressure (static) at an outlet boundary.
   * \param[in] val_index - Index corresponding to the outlet boundary.
   * \return The outlet pressure.
   */
  void SetActDisk_Force(unsigned short val_imarker, su2double val_actdisk_force);

  /*!
   * \brief Get the back pressure (static) at an outlet boundary.
   * \param[in] val_index - Index corresponding to the outlet boundary.
   * \return The outlet pressure.
   */
  void SetSurface_DC60(unsigned short val_imarker, su2double val_surface_distortion);

  /*!
   * \brief Set the massflow at the surface.
   * \param[in] val_imarker - Index corresponding to the outlet boundary.
   * \param[in] val_surface_massflow - Value of the mass flow.
   */
  void SetSurface_MassFlow(unsigned short val_imarker, su2double val_surface_massflow);

<<<<<<< HEAD
=======
  /*!
   * \brief Set the mach number at the surface.
   * \param[in] val_imarker - Index corresponding to the outlet boundary.
   * \param[in] val_surface_massflow - Value of the mach number.
   */
  void SetSurface_Mach(unsigned short val_imarker, su2double val_surface_mach);

  /*!
   * \brief Set the temperature at the surface.
   * \param[in] val_imarker - Index corresponding to the outlet boundary.
   * \param[in] val_surface_massflow - Value of the temperature.
   */
  void SetSurface_Temperature(unsigned short val_imarker, su2double val_surface_temperature);

  /*!
   * \brief Set the pressure at the surface.
   * \param[in] val_imarker - Index corresponding to the outlet boundary.
   * \param[in] val_surface_massflow - Value of the pressure.
   */
  void SetSurface_Pressure(unsigned short val_imarker, su2double val_surface_pressure);

  /*!
   * \brief Set the density at the surface.
   * \param[in] val_imarker - Index corresponding to the outlet boundary.
   * \param[in] val_surface_density - Value of the density.
   */
  void SetSurface_Density(unsigned short val_imarker, su2double val_surface_density);

  /*!
   * \brief Set the normal velocity at the surface.
   * \param[in] val_imarker - Index corresponding to the outlet boundary.
   * \param[in] val_surface_normalvelocity - Value of the normal velocity.
   */
  void SetSurface_NormalVelocity(unsigned short val_imarker, su2double val_surface_normalvelocity);

  /*!
   * \brief Set the total temperature at the surface.
   * \param[in] val_imarker - Index corresponding to the outlet boundary.
   * \param[in] val_surface_totaltemperature - Value of the total temperature.
   */
  void SetSurface_TotalTemperature(unsigned short val_imarker, su2double val_surface_totaltemperature);

  /*!
   * \brief Set the total pressure at the surface.
   * \param[in] val_imarker - Index corresponding to the outlet boundary.
   * \param[in] val_surface_totalpressure - Value of the total pressure.
   */
  void SetSurface_TotalPressure(unsigned short val_imarker, su2double val_surface_totalpressure);
  
>>>>>>> c4cccffd
  /*!
   * \brief Get the back pressure (static) at an outlet boundary.
   * \param[in] val_index - Index corresponding to the outlet boundary.
   * \return The outlet pressure.
   */
  void SetSurface_IDC(unsigned short val_imarker, su2double val_surface_distortion);

  /*!
   * \brief Get the back pressure (static) at an outlet boundary.
   * \param[in] val_index - Index corresponding to the outlet boundary.
   * \return The outlet pressure.
   */
  void SetSurface_IDC_Mach(unsigned short val_imarker, su2double val_surface_distortion);

  /*!
   * \brief Get the back pressure (static) at an outlet boundary.
   * \param[in] val_index - Index corresponding to the outlet boundary.
   * \return The outlet pressure.
   */
  void SetSurface_IDR(unsigned short val_imarker, su2double val_surface_distortion);

  /*!
   * \brief Get the back pressure (static) at an outlet boundary.
   * \param[in] val_index - Index corresponding to the outlet boundary.
   * \return The outlet pressure.
   */
  void SetActDisk_DeltaTemp(unsigned short val_imarker, su2double val_actdisk_deltatemp);

  /*!
   * \brief Get the back pressure (static) at an outlet boundary.
   * \param[in] val_index - Index corresponding to the outlet boundary.
   * \return The outlet pressure.
   */
  void SetActDisk_TotalPressRatio(unsigned short val_imarker, su2double val_actdisk_pressratio);

  /*!
   * \brief Get the back pressure (static) at an outlet boundary.
   * \param[in] val_index - Index corresponding to the outlet boundary.
   * \return The outlet pressure.
   */
  void SetActDisk_TotalTempRatio(unsigned short val_imarker, su2double val_actdisk_tempratio);

  /*!
   * \brief Get the back pressure (static) at an outlet boundary.
   * \param[in] val_index - Index corresponding to the outlet boundary.
   * \return The outlet pressure.
   */
  void SetActDisk_StaticPressRatio(unsigned short val_imarker, su2double val_actdisk_pressratio);

  /*!
   * \brief Get the back pressure (static) at an outlet boundary.
   * \param[in] val_index - Index corresponding to the outlet boundary.
   * \return The outlet pressure.
   */
  void SetActDisk_StaticTempRatio(unsigned short val_imarker, su2double val_actdisk_tempratio);

  /*!
   * \brief Get the back pressure (static) at an outlet boundary.
   * \param[in] val_index - Index corresponding to the outlet boundary.
   * \return The outlet pressure.
   */
  void SetActDisk_NetThrust(unsigned short val_imarker, su2double val_actdisk_netthrust);

  /*!
   * \brief Get the back pressure (static) at an outlet boundary.
   * \param[in] val_index - Index corresponding to the outlet boundary.
   * \return The outlet pressure.
   */
  void SetActDisk_BCThrust(string val_marker, su2double val_actdisk_bcthrust);

  /*!
   * \brief Get the back pressure (static) at an outlet boundary.
   * \param[in] val_index - Index corresponding to the outlet boundary.
   * \return The outlet pressure.
   */
  void SetActDisk_BCThrust(unsigned short val_imarker, su2double val_actdisk_bcthrust);

  /*!
   * \brief Get the back pressure (static) at an outlet boundary.
   * \param[in] val_index - Index corresponding to the outlet boundary.
   * \return The outlet pressure.
   */
  void SetActDisk_BCThrust_Old(string val_marker, su2double val_actdisk_bcthrust_old);

  /*!
   * \brief Get the back pressure (static) at an outlet boundary.
   * \param[in] val_index - Index corresponding to the outlet boundary.
   * \return The outlet pressure.
   */
  void SetActDisk_BCThrust_Old(unsigned short val_imarker, su2double val_actdisk_bcthrust_old);

  /*!
   * \brief Get the back pressure (static) at an outlet boundary.
   * \param[in] val_index - Index corresponding to the outlet boundary.
   * \return The outlet pressure.
   */
  void SetActDisk_GrossThrust(unsigned short val_imarker, su2double val_actdisk_grossthrust);

  /*!
   * \brief Get the back pressure (static) at an outlet boundary.
   * \param[in] val_index - Index corresponding to the outlet boundary.
   * \return The outlet pressure.
   */
  void SetActDisk_Area(unsigned short val_imarker, su2double val_actdisk_area);

  /*!
   * \brief Get the back pressure (static) at an outlet boundary.
   * \param[in] val_index - Index corresponding to the outlet boundary.
   * \return The outlet pressure.
   */
  void SetActDiskInlet_ReverseMassFlow(unsigned short val_imarker, su2double val_actdisk_area);

  /*!
   * \brief Get the back pressure (static) at an outlet boundary.
   * \param[in] val_index - Index corresponding to the outlet boundary.
   * \return The outlet pressure.
   */
  void SetActDiskInlet_RamDrag(unsigned short val_imarker, su2double val_actdisk_ramdrag);

  /*!
   * \brief Get the back pressure (static) at an outlet boundary.
   * \param[in] val_index - Index corresponding to the outlet boundary.
   * \return The outlet pressure.
   */
  void SetActDiskInlet_Force(unsigned short val_imarker, su2double val_actdisk_force);

  /*!
   * \brief Get the back pressure (static) at an outlet boundary.
   * \param[in] val_index - Index corresponding to the outlet boundary.
   * \return The outlet pressure.
   */
  void SetActDiskInlet_Power(unsigned short val_imarker, su2double val_actdisk_power);

  /*!
   * \brief Get the back pressure (static) at an outlet boundary.
   * \param[in] val_index - Index corresponding to the outlet boundary.
   * \return The outlet pressure.
   */
  su2double GetActDisk_Power(unsigned short val_imarker);

  /*!
   * \brief Get the back pressure (static) at an outlet boundary.
   * \param[in] val_index - Index corresponding to the outlet boundary.
   * \return The outlet pressure.
   */
  su2double GetActDisk_MassFlow(unsigned short val_imarker);

  /*!
   * \brief Get the back pressure (static) at an outlet boundary.
   * \param[in] val_index - Index corresponding to the outlet boundary.
   * \return The outlet pressure.
   */
  su2double GetActDisk_Mach(unsigned short val_imarker);

  /*!
   * \brief Get the back pressure (static) at an outlet boundary.
   * \param[in] val_index - Index corresponding to the outlet boundary.
   * \return The outlet pressure.
   */
  su2double GetActDisk_Force(unsigned short val_imarker);

  /*!
   * \brief Get the back pressure (static) at an outlet boundary.
   * \param[in] val_index - Index corresponding to the outlet boundary.
   * \return The outlet pressure.
   */
  su2double GetSurface_DC60(unsigned short val_imarker);

  /*!
   * \brief Get the massflow at an outlet boundary.
   * \param[in] val_index - Index corresponding to the outlet boundary.
   * \return The massflow.
   */
  su2double GetSurface_MassFlow(unsigned short val_imarker);

<<<<<<< HEAD
=======
  /*!
   * \brief Get the mach number at an outlet boundary.
   * \param[in] val_index - Index corresponding to the outlet boundary.
   * \return The mach number.
   */
  su2double GetSurface_Mach(unsigned short val_imarker);

  /*!
   * \brief Get the temperature at an outlet boundary.
   * \param[in] val_index - Index corresponding to the outlet boundary.
   * \return The temperature.
   */
  su2double GetSurface_Temperature(unsigned short val_imarker);

  /*!
   * \brief Get the pressure at an outlet boundary.
   * \param[in] val_index - Index corresponding to the outlet boundary.
   * \return The pressure.
   */
  su2double GetSurface_Pressure(unsigned short val_imarker);

  /*!
   * \brief Get the density at an outlet boundary.
   * \param[in] val_index - Index corresponding to the outlet boundary.
   * \return The density.
   */
  su2double GetSurface_Density(unsigned short val_imarker);

  /*!
   * \brief Get the normal velocity at an outlet boundary.
   * \param[in] val_index - Index corresponding to the outlet boundary.
   * \return The normal velocity.
   */
  su2double GetSurface_NormalVelocity(unsigned short val_imarker);
  /*!
   * \brief Get the total temperature at an outlet boundary.
   * \param[in] val_index - Index corresponding to the outlet boundary.
   * \return The total temperature.
   */
  su2double GetSurface_TotalTemperature(unsigned short val_imarker);

  /*!
   * \brief Get the total pressure at an outlet boundary.
   * \param[in] val_index - Index corresponding to the outlet boundary.
   * \return The total pressure.
   */
  su2double GetSurface_TotalPressure(unsigned short val_imarker);
   
>>>>>>> c4cccffd
  /*!
   * \brief Get the back pressure (static) at an outlet boundary.
   * \param[in] val_index - Index corresponding to the outlet boundary.
   * \return The outlet pressure.
   */
  su2double GetSurface_IDC(unsigned short val_imarker);

  /*!
   * \brief Get the back pressure (static) at an outlet boundary.
   * \param[in] val_index - Index corresponding to the outlet boundary.
   * \return The outlet pressure.
   */
  su2double GetSurface_IDC_Mach(unsigned short val_imarker);

  /*!
   * \brief Get the back pressure (static) at an outlet boundary.
   * \param[in] val_index - Index corresponding to the outlet boundary.
   * \return The outlet pressure.
   */
  su2double GetSurface_IDR(unsigned short val_imarker);

  /*!
   * \brief Get the back pressure (static) at an outlet boundary.
   * \param[in] val_index - Index corresponding to the outlet boundary.
   * \return The outlet pressure.
   */
  su2double GetActDiskOutlet_Pressure(string val_marker);

  /*!
   * \brief Get the back pressure (static) at an outlet boundary.
   * \param[in] val_index - Index corresponding to the outlet boundary.
   * \return The outlet pressure.
   */
  su2double GetActDiskOutlet_TotalPressure(string val_marker);

  /*!
   * \brief Get the back pressure (static) at an outlet boundary.
   * \param[in] val_index - Index corresponding to the outlet boundary.
   * \return The outlet pressure.
   */
  su2double GetActDiskOutlet_GrossThrust(string val_marker);

  /*!
   * \brief Get the back pressure (static) at an outlet boundary.
   * \param[in] val_index - Index corresponding to the outlet boundary.
   * \return The outlet pressure.
   */
  su2double GetActDiskOutlet_Force(string val_marker);

  /*!
   * \brief Get the back pressure (static) at an outlet boundary.
   * \param[in] val_index - Index corresponding to the outlet boundary.
   * \return The outlet pressure.
   */
  su2double GetActDiskOutlet_Power(string val_marker);

  /*!
   * \brief Get the back pressure (static) at an outlet boundary.
   * \param[in] val_index - Index corresponding to the outlet boundary.
   * \return The outlet pressure.
   */
  void SetActDiskOutlet_Pressure(unsigned short val_imarker, su2double val_actdisk_pressure);

  /*!
   * \brief Get the back pressure (static) at an outlet boundary.
   * \param[in] val_index - Index corresponding to the outlet boundary.
   * \return The outlet pressure.
   */
  void SetActDiskOutlet_TotalPressure(unsigned short val_imarker, su2double val_actdisk_totalpressure);

  /*!
   * \brief Get the back pressure (static) at an outlet boundary.
   * \param[in] val_index - Index corresponding to the outlet boundary.
   * \return The outlet pressure.
   */
  void SetActDiskOutlet_GrossThrust(unsigned short val_imarker, su2double val_actdisk_grossthrust);

  /*!
   * \brief Get the back pressure (static) at an outlet boundary.
   * \param[in] val_index - Index corresponding to the outlet boundary.
   * \return The outlet pressure.
   */
  void SetActDiskOutlet_Force(unsigned short val_imarker, su2double val_actdisk_force);

  /*!
   * \brief Get the back pressure (static) at an outlet boundary.
   * \param[in] val_index - Index corresponding to the outlet boundary.
   * \return The outlet pressure.
   */
  void SetActDiskOutlet_Power(unsigned short val_imarker, su2double val_actdisk_power);

  /*!
   * \brief Get the displacement value at an displacement boundary.
   * \param[in] val_index - Index corresponding to the displacement boundary.
   * \return The displacement value.
   */
  su2double GetDispl_Value(string val_index);

  /*!
   * \brief Get the force value at an load boundary.
   * \param[in] val_index - Index corresponding to the load boundary.
   * \return The load value.
   */
  su2double GetLoad_Value(string val_index);

  /*!
   * \brief Get the force value at a load boundary defined in cartesian coordinates.
   * \param[in] val_index - Index corresponding to the load boundary.
   * \return The load value.
   */
  su2double GetLoad_Dir_Value(string val_index);

  /*!
   * \brief Get the force multiplier at a load boundary in cartesian coordinates.
   * \param[in] val_index - Index corresponding to the load boundary.
   * \return The load multiplier.
   */
  su2double GetLoad_Dir_Multiplier(string val_index);

  /*!
   * \brief Get the force direction at a loaded boundary in cartesian coordinates.
   * \param[in] val_index - Index corresponding to the load boundary.
   * \return The load direction.
   */
  su2double* GetLoad_Dir(string val_index);

  /*!
   * \brief Get the amplitude of the sine-wave at a load boundary defined in cartesian coordinates.
   * \param[in] val_index - Index corresponding to the load boundary.
   * \return The load value.
   */
  su2double GetLoad_Sine_Amplitude(string val_index);

  /*!
   * \brief Get the frequency of the sine-wave at a load boundary in cartesian coordinates.
   * \param[in] val_index - Index corresponding to the load boundary.
   * \return The load frequency.
   */
  su2double GetLoad_Sine_Frequency(string val_index);

  /*!
   * \brief Get the force direction at a sine-wave loaded boundary in cartesian coordinates.
   * \param[in] val_index - Index corresponding to the load boundary.
   * \return The load direction.
   */
  su2double* GetLoad_Sine_Dir(string val_index);

  /*!
   * \brief Get the force value at an load boundary.
   * \param[in] val_index - Index corresponding to the load boundary.
   * \return The load value.
   */
  su2double GetFlowLoad_Value(string val_index);

  /*!
   * \brief Cyclic pitch amplitude for rotor blades.
   * \return The specified cyclic pitch amplitude.
   */
  su2double GetCyclic_Pitch(void);

  /*!
   * \brief Collective pitch setting for rotor blades.
   * \return The specified collective pitch setting.
   */
  su2double GetCollective_Pitch(void);

  /*!
   * \brief Get name of the arbitrary mesh motion input file.
   * \return File name of the arbitrary mesh motion input file.
   */
  string GetMotion_FileName(void);

  /*!
   * \brief Set the config options.
   */
  void SetConfig_Options(unsigned short val_iZone, unsigned short val_nZone);

  /*!
   * \brief Set the config options.
   */
  void SetRunTime_Options(void);

  /*!
   * \brief Set the config file parsing.
   */
  void SetConfig_Parsing(char case_filename[MAX_STRING_SIZE]);

  /*!
   * \brief Set the config file parsing.
   */
  bool SetRunTime_Parsing(char case_filename[MAX_STRING_SIZE]);

  /*!
   * \brief Config file postprocessing.
   */
  void SetPostprocessing(unsigned short val_software, unsigned short val_izone, unsigned short val_nDim);

  /*!
   * \brief Config file markers processing.
   */
  void SetMarkers(unsigned short val_software);

  /*!
   * \brief Config file output.
   */
  void SetOutput(unsigned short val_software, unsigned short val_izone);

  /*!
   * \brief Value of Aeroelastic solution coordinate at time n+1.
   */
  vector<vector<su2double> > GetAeroelastic_np1(unsigned short iMarker);

  /*!
   * \brief Value of Aeroelastic solution coordinate at time n.
   */
  vector<vector<su2double> > GetAeroelastic_n(unsigned short iMarker);

  /*!
   * \brief Value of Aeroelastic solution coordinate at time n-1.
   */
  vector<vector<su2double> > GetAeroelastic_n1(unsigned short iMarker);

  /*!
   * \brief Value of Aeroelastic solution coordinate at time n+1.
   */
  void SetAeroelastic_np1(unsigned short iMarker, vector<vector<su2double> > solution);

  /*!
   * \brief Value of Aeroelastic solution coordinate at time n from time n+1.
   */
  void SetAeroelastic_n(void);

  /*!
   * \brief Value of Aeroelastic solution coordinate at time n-1 from time n.
   */
  void SetAeroelastic_n1(void);

  /*!
   * \brief Aeroelastic Flutter Speed Index.
   */
  su2double GetAeroelastic_Flutter_Speed_Index(void);

  /*!
   * \brief Uncoupled Aeroelastic Frequency Plunge.
   */
  su2double GetAeroelastic_Frequency_Plunge(void);

  /*!
   * \brief Uncoupled Aeroelastic Frequency Pitch.
   */
  su2double GetAeroelastic_Frequency_Pitch(void);

  /*!
   * \brief Aeroelastic Airfoil Mass Ratio.
   */
  su2double GetAeroelastic_Airfoil_Mass_Ratio(void);

  /*!
   * \brief Aeroelastic center of gravity location.
   */
  su2double GetAeroelastic_CG_Location(void);

  /*!
   * \brief Aeroelastic radius of gyration squared.
   */
  su2double GetAeroelastic_Radius_Gyration_Squared(void);

  /*!
   * \brief Aeroelastic solve every x inner iteration.
   */
  unsigned short GetAeroelasticIter(void);

  /*!
   * \brief Value of plunging coordinate.
   * \param[in] val_marker - the marker we are monitoring.
   * \return Value of plunging coordinate.
   */
  su2double GetAeroelastic_plunge(unsigned short val_marker);

  /*!
   * \brief Value of pitching coordinate.
   * \param[in] val_marker - the marker we are monitoring.
   * \return Value of pitching coordinate.
   */
  su2double GetAeroelastic_pitch(unsigned short val_marker);

  /*!
   * \brief Value of plunging coordinate.
   * \param[in] val_marker - the marker we are monitoring.
   * \param[in] val - value of plunging coordinate.
   */
  void SetAeroelastic_plunge(unsigned short val_marker, su2double val);

  /*!
   * \brief Value of pitching coordinate.
   * \param[in] val_marker - the marker we are monitoring.
   * \param[in] val - value of pitching coordinate.
   */
  void SetAeroelastic_pitch(unsigned short val_marker, su2double val);

  /*!
   * \brief Get information about the aeroelastic simulation.
   * \return <code>TRUE</code> if it is an aeroelastic case; otherwise <code>FALSE</code>.
   */
  bool GetAeroelastic_Simulation(void);

  /*!
   * \brief Get information about the wind gust.
   * \return <code>TRUE</code> if there is a wind gust; otherwise <code>FALSE</code>.
   */
  bool GetWind_Gust(void);

  /*!
   * \brief Get the type of gust to simulate.
   * \return type of gust to use for the simulation.
   */
  unsigned short GetGust_Type(void);

  /*!
   * \brief Get the gust direction.
   * \return the gust direction.
   */
  unsigned short GetGust_Dir(void);

  /*!
   * \brief Value of the gust wavelength.
   */
  su2double GetGust_WaveLength(void);

  /*!
   * \brief Value of the number of gust periods.
   */
  su2double GetGust_Periods(void);

  /*!
   * \brief Value of the gust amplitude.
   */
  su2double GetGust_Ampl(void);

  /*!
   * \brief Value of the time at which to begin the gust.
   */
  su2double GetGust_Begin_Time(void);

  /*!
   * \brief Value of the location ath which the gust begins.
   */
  su2double GetGust_Begin_Loc(void);

  /*!
   * \brief Get the number of iterations to evaluate the parametric coordinates.
   * \return Number of iterations to evaluate the parametric coordinates.
   */
  unsigned short GetnFFD_Iter(void);

  /*!
   * \brief Get the tolerance of the point inversion algorithm.
   * \return Tolerance of the point inversion algorithm.
   */
  su2double GetFFD_Tol(void);

  /*!
   * \brief Get the scale factor for the line search.
   * \return Scale factor for the line search.
   */
  su2double GetOpt_RelaxFactor(void);

  /*!
   * \brief Get the bound for the line search.
   * \return Bound for the line search.
   */
  su2double GetOpt_LineSearch_Bound(void);
  
  /*!
   * \brief Set the scale factor for the line search.
   * \param[in] val_scale - scale of the deformation.
   */
  void SetOpt_RelaxFactor(su2double val_scale);
  
  /*!
   * \brief Get the node number of the CV to visualize.
   * \return Node number of the CV to visualize.
   */
  long GetVisualize_CV(void);

  /*!
   * \brief Get information about whether to use fixed CL mode.
   * \return <code>TRUE</code> if fixed CL mode is active; otherwise <code>FALSE</code>.
   */
  bool GetFixed_CL_Mode(void);

  /*!
   * \brief Get information about whether to use fixed CL mode.
   * \return <code>TRUE</code> if fixed CL mode is active; otherwise <code>FALSE</code>.
   */
  bool GetFixed_CM_Mode(void);

  /*!
   * \brief Get information about whether to use fixed CL mode.
   * \return <code>TRUE</code> if fixed CL mode is active; otherwise <code>FALSE</code>.
   */
  bool GetEval_dOF_dCX(void);
  
  /*!
   * \brief Get information about whether to use fixed CL mode.
   * \return <code>TRUE</code> if fixed CL mode is active; otherwise <code>FALSE</code>.
   */
  bool GetDiscard_InFiles(void);

  /*!
   * \brief Get the value specified for the target CL.
   * \return Value of the target CL.
   */
  su2double GetTarget_CL(void);

  /*!
   * \brief Get the value for the lift curve slope for fixed CL mode.
   * \return Lift curve slope for fixed CL mode.
   */
  su2double GetdCL_dAlpha(void);

  /*!
   * \brief Get the value of iterations to re-evaluate the angle of attack.
   * \return Number of iterations.
   */
  unsigned long GetUpdate_Alpha(void);

  /*!
   * \brief Number of iterations to evaluate dCL_dAlpha.
   * \return Number of iterations.
   */
  unsigned long GetIter_dCL_dAlpha(void);
  
  /*!
   * \brief Get the value of the damping coefficient for fixed CL mode.
   * \return Damping coefficient for fixed CL mode.
   */
  su2double GetdCM_diH(void);

  /*!
   * \brief Get the value of iterations to re-evaluate the angle of attack.
   * \return Number of iterations.
   */
  unsigned long GetIter_Fixed_CL(void);

  /*!
   * \brief Get the value of iterations to re-evaluate the angle of attack.
   * \return Number of iterations.
   */
  unsigned long GetIter_Fixed_NetThrust(void);

  /*!
   * \brief Get the value of the damping coefficient for fixed CL mode.
   * \return Damping coefficient for fixed CL mode.
   */
  su2double GetdNetThrust_dBCThrust(void);

  /*!
   * \brief Get the value of iterations to re-evaluate the angle of attack.
   * \return Number of iterations.
   */
  unsigned long GetUpdate_BCThrust(void);

  /*!
   * \brief Set the value of the boolean for updating AoA in fixed lift mode.
   * \param[in] val_update - the bool for whether to update the AoA.
   */
  void SetUpdate_BCThrust_Bool(bool val_update);

  /*!
   * \brief Set the value of the boolean for updating AoA in fixed lift mode.
   * \param[in] val_update - the bool for whether to update the AoA.
   */
  void SetUpdate_AoA(bool val_update);

  /*!
   * \brief Get information about whether to update the AoA for fixed lift mode.
   * \return <code>TRUE</code> if we should update the AoA for fixed lift mode; otherwise <code>FALSE</code>.
   */
  bool GetUpdate_BCThrust_Bool(void);

  /*!
   * \brief Get information about whether to update the AoA for fixed lift mode.
   * \return <code>TRUE</code> if we should update the AoA for fixed lift mode; otherwise <code>FALSE</code>.
   */
  bool GetUpdate_AoA(void);

  /*!
   * \brief Set the current number of non-physical nodes in the solution.
   * \param[in] val_nonphys_points - current number of non-physical points.
   */
  void SetNonphysical_Points(unsigned long val_nonphys_points);

  /*!
   * \brief Get the current number of non-physical nodes in the solution.
   * \return Current number of non-physical points.
   */
  unsigned long GetNonphysical_Points(void);

  /*!
   * \brief Set the current number of non-physical reconstructions for 2nd-order upwinding.
   * \param[in] val_nonphys_reconstr - current number of non-physical reconstructions for 2nd-order upwinding.
   */
  void SetNonphysical_Reconstr(unsigned long val_nonphys_reconstr);

  /*!
   * \brief Get the current number of non-physical reconstructions for 2nd-order upwinding.
   * \return Current number of non-physical reconstructions for 2nd-order upwinding.
   */
  unsigned long GetNonphysical_Reconstr(void);

  /*!
   * \brief Given arrays x[1..n] and y[1..n] containing a tabulated function, i.e., yi = f(xi), with
   x1 < x2 < . . . < xN , and given values yp1 and ypn for the first derivative of the interpolating
   function at points 1 and n, respectively, this routine returns an array y2[1..n] that contains
   the second derivatives of the interpolating function at the tabulated points xi. If yp1 and/or
   ypn are equal to 1 × 1030 or larger, the routine is signaled to set the corresponding boundary
   condition for a natural spline, with zero second derivative on that boundary.
   Numerical Recipes: The Art of Scientific Computing, Third Edition in C++.
   */
  void SetSpline(vector<su2double> &x, vector<su2double> &y, unsigned long n, su2double yp1, su2double ypn, vector<su2double> &y2);

  /*!
   * \brief Given the arrays xa[1..n] and ya[1..n], which tabulate a function (with the xai’s in order),
   and given the array y2a[1..n], which is the output from spline above, and given a value of
   x, this routine returns a cubic-spline interpolated value y.
   Numerical Recipes: The Art of Scientific Computing, Third Edition in C++.
   * \returns The interpolated value of for x.
   */
  su2double GetSpline(vector<su2double> &xa, vector<su2double> &ya, vector<su2double> &y2a, unsigned long n, su2double x);

  /*!
   * \brief Start the timer for profiling subroutines.
   * \param[in] val_start_time - the value of the start time.
   */
  void Tick(double *val_start_time);

  /*!
   * \brief Stop the timer for profiling subroutines and store results.
   * \param[in] val_start_time - the value of the start time.
   * \param[in] val_function_name - string for the name of the profiled subroutine.
   * \param[in] val_group_id - string for the name of the profiled subroutine.
   */
  void Tock(double val_start_time, string val_function_name, int val_group_id);

  /*!
   * \brief Write a CSV file containing the results of the profiling.
   */
  void SetProfilingCSV(void);

  /*!
   * \brief Start the timer for profiling subroutines.
   * \param[in] val_start_time - the value of the start time.
   */
  void GEMM_Tick(double *val_start_time);

  /*!
   * \brief Stop the timer for profiling subroutines and store results.
   * \param[in] val_start_time - the value of the start time.
   * \param[in] val_function_name - string for the name of the profiled subroutine.
   * \param[in] val_group_id - string for the name of the profiled subroutine.
   */
  void GEMM_Tock(double val_start_time, string val_function_name, int M, int N, int K);

  /*!
   * \brief Write a CSV file containing the results of the profiling.
   */
  void GEMMProfilingCSV(void);

  /*!
   *
   * \brief Set freestream turbonormal for initializing solution.
   */
  void SetFreeStreamTurboNormal(su2double* turboNormal);

  /*!
   *
   * \brief Set freestream turbonormal for initializing solution.
   */
  su2double* GetFreeStreamTurboNormal(void);

  /*!
   * \brief Get the verbosity level of the console output.
   * \return Verbosity level for the console output.
   */
  unsigned short GetConsole_Output_Verb(void);

  /*!
   * \brief Get the kind of one-dimensionalization
   * (area-averaged, mass flux averaged,etc).
   * \return Kind of one-dimensionalization.
   */
  unsigned short GetKind_OneD(void);

  /*!
   *
   * \brief Get the direct differentation method.
   * \return direct differentiation method.
   */
  unsigned short GetDirectDiff();

  /*!
   * \brief Get the indicator whether we are solving an discrete adjoint problem.
   * \return the discrete adjoint indicator.
   */
  bool GetDiscrete_Adjoint(void);

  /*!
   * \brief Get the indicator whether we want to benchmark the MPI performance of FSI problems
   * \return The value for checking
   */
  bool CheckFSI_MPI(void);

  /*!
   * \brief Get the number of fluid subiterations roblems.
   * \return Number of FSI subiters.
   */
  unsigned short GetnIterFSI(void);

  /*!
   * \brief Get Aitken's relaxation parameter for static relaxation cases.
   * \return Aitken's relaxation parameters.
   */
  su2double GetAitkenStatRelax(void);

  /*!
   * \brief Get Aitken's maximum relaxation parameter for dynamic relaxation cases and first iteration.
   * \return Aitken's relaxation parameters.
   */
  su2double GetAitkenDynMaxInit(void);

  /*!
   * \brief Get Aitken's maximum relaxation parameter for dynamic relaxation cases and first iteration.
   * \return Aitken's relaxation parameters.
   */
  su2double GetAitkenDynMinInit(void);


  /*!
   * \brief Decide whether to apply dead loads to the model.
   * \return <code>TRUE</code> if the dead loads are to be applied, <code>FALSE</code> otherwise.
   */

  bool GetDeadLoad(void);

  /*!
   * \brief Identifies if the mesh is matching or not (temporary, while implementing interpolation procedures).
   * \return <code>TRUE</code> if the mesh is matching, <code>FALSE</code> otherwise.
   */

  bool GetMatchingMesh(void);

  /*!
   * \brief Identifies if we want to restart from a steady or an unsteady solution.
   * \return <code>TRUE</code> if we restart from steady state solution, <code>FALSE</code> otherwise.
   */

  bool GetSteadyRestart(void);


  /*!
   * \brief Provides information about the time integration of the structural analysis, and change the write in the output
   *        files information about the iteration.
   * \return The kind of time integration: Static or dynamic analysis
   */
  unsigned short GetDynamic_Analysis(void);

  /*!
   * \brief If we are prforming an unsteady simulation, there is only
   *        one value of the time step for the complete simulation.
   * \return Value of the time step in an unsteady simulation (non dimensional).
   */
  su2double GetDelta_DynTime(void);

  /*!
   * \brief If we are prforming an unsteady simulation, there is only
   *        one value of the time step for the complete simulation.
   * \return Value of the time step in an unsteady simulation (non dimensional).
   */
  su2double GetTotal_DynTime(void);

  /*!
   * \brief If we are prforming an unsteady simulation, there is only
   *        one value of the time step for the complete simulation.
   * \return Value of the time step in an unsteady simulation (non dimensional).
   */
  su2double GetCurrent_DynTime(void);

  /*!
   * \brief Get information about writing dynamic structural analysis headers and file extensions.
   * \return 	<code>TRUE</code> means that dynamic structural analysis solution files will be written.
   */
  bool GetWrt_Dynamic(void);

  /*!
   * \brief Get Newmark alpha parameter.
   * \return Value of the Newmark alpha parameter.
   */
  su2double GetNewmark_alpha(void);

  /*!
   * \brief Get Newmark delta parameter.
   * \return Value of the Newmark delta parameter.
   */
  su2double GetNewmark_delta(void);

  /*!
   * \brief Get the number of integration coefficients provided by the user.
   * \return Number of integration coefficients.
   */
  unsigned short GetnIntCoeffs(void);

  /*!
   * \brief Get the integration coefficients for the Generalized Alpha - Newmark integration integration scheme.
   * \param[in] val_coeff - Index of the coefficient.
   * \return Alpha coefficient for the Runge-Kutta integration scheme.
   */
  su2double Get_Int_Coeffs(unsigned short val_coeff);

  /*!
   * \brief Check if the user wants to apply the load gradually.
   * \return 	<code>TRUE</code> means that the load is to be applied gradually.
   */
  bool GetSigmoid_Load(void);

  /*!
   * \brief Check if the user wants to apply the load as a ramp.
   * \return 	<code>TRUE</code> means that the load is to be applied as a ramp.
   */
  bool GetRamp_Load(void);

  /*!
   * \brief Get the maximum time of the ramp.
   * \return 	Value of the max time while the load is linearly increased
   */
  su2double GetRamp_Time(void);

  /*!
   * \brief Get the maximum time of the sigmoid.
   * \return 	Value of the max time while the load is increased using a sigmoid
   */
  su2double GetSigmoid_Time(void);

  /*!
   * \brief Get the sigmoid parameter.
   * \return 	Parameter of steepness of the sigmoid
   */
  su2double GetSigmoid_K(void);

  /*!
   * \brief Get the maximum time of the ramp.
   * \return 	Value of the max time while the load is linearly increased
   */
  su2double GetStatic_Time(void);

  /*!
   * \brief Get the order of the predictor for FSI applications.
   * \return 	Order of predictor
   */
  unsigned short GetPredictorOrder(void);

  /*!
   * \brief Get boolean for using Persson's shock capturing in Euler flow
   * \return Boolean for using Persson's shock capturing in Euler flow
   */
  bool GetEulerPersson(void);

  /*!
   * \brief Set boolean for using Persson's shock capturing in Euler flow
   * \param[in] val_EulerPersson - Boolean for using Persson's shock capturing in Euler flow
   */
  void SetEulerPersson(bool val_EulerPersson);

  /*!
   * \brief Check if the simulation we are running is a FSI simulation
   * \return Value of the physical time in an unsteady simulation.
   */
  bool GetFSI_Simulation(void);

  /*!
   * \brief Check if we want to apply an incremental load to the nonlinear structural simulation
   * \return <code>TRUE</code> means that the load is to be applied in increments.
   */
  bool GetIncrementalLoad(void);

  /*!
   * \brief Get the number of increments for an incremental load.
   * \return 	Number of increments.
   */
  unsigned long GetNumberIncrements(void);

  /*!
   * \brief Get the value of the criteria for applying incremental loading.
   * \return Value of the log10 of the residual.
   */
  su2double GetIncLoad_Criteria(unsigned short val_var);

  /*!
   * \brief Get the relaxation method chosen for the simulation
   * \return Value of the relaxation method
   */
  unsigned short GetRelaxation_Method_FSI(void);

  /*!
   * \brief Get the kind of Riemann solver for the DG method (FEM flow solver).
   * \note This value is obtained from the config file, and it is constant
   *       during the computation.
   * \return Kind of Riemann solver for the DG method (FEM flow solver).
   */
  unsigned short GetRiemann_Solver_FEM(void);

  /*!
   * \brief Get the factor applied during quadrature of straight elements.
   * \return The specified straight element quadrature factor.
   */
  su2double GetQuadrature_Factor_Straight(void);

  /*!
   * \brief Get the factor applied during quadrature of curved elements.
   * \return The specified curved element quadrature factor.
   */
  su2double GetQuadrature_Factor_Curved(void);

  /*!
   * \brief Get the factor applied during time quadrature for ADER-DG.
   * \return The specified ADER-DG time quadrature factor.
   */
  su2double GetQuadrature_Factor_Time_ADER_DG(void);

  /*!
   * \brief Function to make available the multiplication factor theta of the
            symmetrizing terms in the DG discretization of the viscous terms.
   * \return The specified factor for the DG discretization.
   */
  su2double GetTheta_Interior_Penalty_DGFEM(void);

  /*!
   * \brief Function to make available whether or not the entropy must be computed.
   * \return The boolean whether or not the entropy must be computed.
   */
  bool GetCompute_Entropy(void);

  /*!
<<<<<<< HEAD
=======
   * \brief Function to make available whether or not the Cartesian gradients
            of the DGFEM basis functions are stored.
   * \return The boolean whether or not the gradients are stored.
   */
  bool GetStore_Cart_Grad_BasisFunctions_DGFEM(void);

  /*!
>>>>>>> c4cccffd
   * \brief Function to make available whether or not the lumped mass matrix
            must be used for steady computations.
   * \return The boolean whether or not to use the lumped mass matrix.
   */
  bool GetUse_Lumped_MassMatrix_DGFEM(void);

  /*!
   * \brief Function to make available whether or not only the exact Jacobian
            of the spatial discretization must be computed.
   * \return The boolean whether or not the Jacobian must be computed.
   */
  bool GetJacobian_Spatial_Discretization_Only(void);

  /*!
   * \brief Get the interpolation method used for matching between zones.
   */
  inline unsigned short GetKindInterpolation(void);

  /*!
   * \brief Get the AD support.
   */
  bool GetAD_Mode(void);
};

#include "config_structure.inl"<|MERGE_RESOLUTION|>--- conflicted
+++ resolved
@@ -900,10 +900,6 @@
   su2double Quadrature_Factor_Time_ADER_DG;  /*!< \brief Factor applied during quadrature in time for ADER-DG. */
   su2double Theta_Interior_Penalty_DGFEM;    /*!< \brief Factor for the symmetrizing terms in the DG discretization of the viscous fluxes. */
   bool Compute_Entropy;                      /*!< \brief Whether or not to compute the entropy in the fluid model. */
-<<<<<<< HEAD
-=======
-  bool Store_Cart_Grad_BasisFunctions_DGFEM; /*!< \brief Flag to know if the Cartesian gradients of the DGFEM basis functions are stored. */
->>>>>>> c4cccffd
   bool Use_Lumped_MassMatrix_DGFEM;          /*!< \brief Whether or not to use the lumped mass matrix for DGFEM. */
   bool Jacobian_Spatial_Discretization_Only; /*!< \brief Flag to know if only the exact Jacobian of the spatial discretization must be computed. */
 
@@ -6448,8 +6444,6 @@
    */
   void SetSurface_MassFlow(unsigned short val_imarker, su2double val_surface_massflow);
 
-<<<<<<< HEAD
-=======
   /*!
    * \brief Set the mach number at the surface.
    * \param[in] val_imarker - Index corresponding to the outlet boundary.
@@ -6499,7 +6493,6 @@
    */
   void SetSurface_TotalPressure(unsigned short val_imarker, su2double val_surface_totalpressure);
   
->>>>>>> c4cccffd
   /*!
    * \brief Get the back pressure (static) at an outlet boundary.
    * \param[in] val_index - Index corresponding to the outlet boundary.
@@ -6675,8 +6668,6 @@
    */
   su2double GetSurface_MassFlow(unsigned short val_imarker);
 
-<<<<<<< HEAD
-=======
   /*!
    * \brief Get the mach number at an outlet boundary.
    * \param[in] val_index - Index corresponding to the outlet boundary.
@@ -6725,7 +6716,6 @@
    */
   su2double GetSurface_TotalPressure(unsigned short val_imarker);
    
->>>>>>> c4cccffd
   /*!
    * \brief Get the back pressure (static) at an outlet boundary.
    * \param[in] val_index - Index corresponding to the outlet boundary.
@@ -7569,16 +7559,6 @@
   bool GetCompute_Entropy(void);
 
   /*!
-<<<<<<< HEAD
-=======
-   * \brief Function to make available whether or not the Cartesian gradients
-            of the DGFEM basis functions are stored.
-   * \return The boolean whether or not the gradients are stored.
-   */
-  bool GetStore_Cart_Grad_BasisFunctions_DGFEM(void);
-
-  /*!
->>>>>>> c4cccffd
    * \brief Function to make available whether or not the lumped mass matrix
             must be used for steady computations.
    * \return The boolean whether or not to use the lumped mass matrix.
