--- conflicted
+++ resolved
@@ -9091,7 +9091,6 @@
   bool GetSinglezone_Driver(void);
 
   /*!
-<<<<<<< HEAD
    * \brief Get the Kind of Radiation model applied.
    * \return Kind of radiation model used.
    */
@@ -9141,8 +9140,6 @@
   bool AddRadiation(void);
 
   /*!
-=======
->>>>>>> 0515509c
    * \brief Check if the convergence history of each individual zone is written to screen
    * \return YES if the zone convergence history of each individual zone must be written to screen
    */
@@ -9197,8 +9194,6 @@
   */
   string GetVolumeOutput_Field(unsigned short iField);
 
-<<<<<<< HEAD
-=======
   /*
   * \brief Get the convergence field for monitoring
   */
@@ -9208,7 +9203,6 @@
   
   su2double Get_StartTime();
 
->>>>>>> 0515509c
 };
 
 #include "config_structure.inl"