--- conflicted
+++ resolved
@@ -388,17 +388,8 @@
     return "";
   }
 
-<<<<<<< HEAD
   void SetDefault() {
     this->field = this->default_value;
-=======
-  void SetDefault() override {
-    def = new su2double [size];
-    for (int i = 0; i < size; i++) {
-      def[i] = default_value[i];
-    }
-    this->field = def;
->>>>>>> 7c783a5e
   }
 };
 
