/*!
 * \file CSysMatrix.hpp
 * \brief Declaration of the block-sparse matrix class.
 *        The implemtation is in <i>CSysMatrix.cpp</i>.
 * \author F. Palacios, A. Bueno, T. Economon
 * \version 7.0.1 "Blackbird"
 *
 * SU2 Project Website: https://su2code.github.io
 *
 * The SU2 Project is maintained by the SU2 Foundation
 * (http://su2foundation.org)
 *
 * Copyright 2012-2019, SU2 Contributors (cf. AUTHORS.md)
 *
 * SU2 is free software; you can redistribute it and/or
 * modify it under the terms of the GNU Lesser General Public
 * License as published by the Free Software Foundation; either
 * version 2.1 of the License, or (at your option) any later version.
 *
 * SU2 is distributed in the hope that it will be useful,
 * but WITHOUT ANY WARRANTY; without even the implied warranty of
 * MERCHANTABILITY or FITNESS FOR A PARTICULAR PURPOSE. See the GNU
 * Lesser General Public License for more details.
 *
 * You should have received a copy of the GNU Lesser General Public
 * License along with SU2. If not, see <http://www.gnu.org/licenses/>.
 */

#pragma once

#include "../../include/mpi_structure.hpp"
#include "CSysVector.hpp"
#include "CPastixWrapper.hpp"

#include <cstdlib>
#include <vector>

using namespace std;

/*--- In forward mode the matrix is not of a built-in type. ---*/
#if defined(HAVE_MKL) && !defined(CODI_FORWARD_TYPE)
#include "mkl.h"
#ifndef __INTEL_MKL__
  #error Could not determine the MKL version
#endif
/*--- JIT is only available since 2019. ---*/
#if __INTEL_MKL__ >= 2019
#define USE_MKL
/*---
 Lapack direct calls only seem to be created for Intel compilers, and it is not worthwhile
 making "getrf" and "getrs" compatible with AD since they are not used as often as "gemm".
---*/
#if defined(__INTEL_COMPILER) && defined(MKL_DIRECT_CALL_SEQ) && !defined(CODI_REVERSE_TYPE)
  #define USE_MKL_LAPACK
#endif
#else
  #warning The current version of MKL does not support JIT gemm kernels
#endif
#endif

class CConfig;
class CGeometry;

/*!
 * \class CSysMatrix
 * \brief Main class for defining block-compressed-row-storage sparse matrices.
 * \author A. Bueno, F. Palacios
 */
template<class ScalarType>
class CSysMatrix {
private:
  /*--- We are friends with all other possible CSysMatrices. ---*/
  template<class T> friend class CSysMatrix;

  int rank;     /*!< \brief MPI Rank. */
  int size;     /*!< \brief MPI Size. */

  enum : size_t { MAXNVAR = 8 };    /*!< \brief Maximum number of variables the matrix can handle. The static
                                                size is needed for fast, per-thread, static memory allocation. */

  enum { OMP_MAX_SIZE_L = 8192 };   /*!< \brief Max. chunk size used in light parallel for loops. */
  enum { OMP_MAX_SIZE_H = 512 };    /*!< \brief Max. chunk size used in heavy parallel for loops. */
  unsigned long omp_light_size;     /*!< \brief Actual chunk size used in light loops (e.g. over non zeros). */
  unsigned long omp_heavy_size;     /*!< \brief Actual chunk size used in heavy loops (e.g. over rows). */
  unsigned long omp_num_parts;      /*!< \brief Number of threads used in thread-parallel LU_SGS and ILU. */
  unsigned long *omp_partitions;    /*!< \brief Point indexes of LU_SGS and ILU thread-parallel sub partitioning. */

  unsigned long nPoint;             /*!< \brief Number of points in the grid. */
  unsigned long nPointDomain;       /*!< \brief Number of points in the grid (excluding halos). */
  unsigned long nVar;               /*!< \brief Number of variables. */
  unsigned long nEqn;               /*!< \brief Number of equations. */

  ScalarType *matrix;               /*!< \brief Entries of the sparse matrix. */
  unsigned long nnz;                /*!< \brief Number of possible nonzero entries in the matrix. */
  const unsigned long *row_ptr;     /*!< \brief Pointers to the first element in each row. */
  const unsigned long *dia_ptr;     /*!< \brief Pointers to the diagonal element in each row. */
  const unsigned long *col_ind;     /*!< \brief Column index for each of the elements in val(). */

  ScalarType *ILU_matrix;           /*!< \brief Entries of the ILU sparse matrix. */
  unsigned long nnz_ilu;            /*!< \brief Number of possible nonzero entries in the matrix (ILU). */
  const unsigned long *row_ptr_ilu; /*!< \brief Pointers to the first element in each row (ILU). */
  const unsigned long *dia_ptr_ilu; /*!< \brief Pointers to the diagonal element in each row (ILU). */
  const unsigned long *col_ind_ilu; /*!< \brief Column index for each of the elements in val() (ILU). */
  unsigned short ilu_fill_in;       /*!< \brief Fill in level for the ILU preconditioner. */

  ScalarType *invM;                 /*!< \brief Inverse of (Jacobi) preconditioner, or diagonal of ILU. */

  unsigned long nLinelet;                      /*!< \brief Number of Linelets in the system. */
  vector<bool> LineletBool;                    /*!< \brief Identify if a point belong to a Linelet. */
  vector<vector<unsigned long> > LineletPoint; /*!< \brief Linelet structure. */

  /*--- Temporary (hence mutable) working memory used in the Linelet preconditioner, outer vector is for threads ---*/
  mutable vector<vector<const ScalarType*> > LineletUpper; /*!< \brief Pointers to the upper blocks of the tri-diag system (working memory). */
  mutable vector<vector<ScalarType> > LineletInvDiag;      /*!< \brief Inverse of the diagonal blocks of the tri-diag system (working memory). */
  mutable vector<vector<ScalarType> > LineletVector;       /*!< \brief Solution and RHS of the tri-diag system (working memory). */

#ifdef USE_MKL
  void * MatrixMatrixProductJitter;                            /*!< \brief Jitter handle for MKL JIT based GEMM. */
  dgemm_jit_kernel_t MatrixMatrixProductKernel;                /*!< \brief MKL JIT based GEMM kernel. */
  void * MatrixVectorProductJitterBetaZero;                    /*!< \brief Jitter handle for MKL JIT based GEMV. */
  dgemm_jit_kernel_t MatrixVectorProductKernelBetaZero;        /*!< \brief MKL JIT based GEMV kernel. */
  void * MatrixVectorProductJitterBetaOne;                     /*!< \brief Jitter handle for MKL JIT based GEMV with BETA=1.0. */
  dgemm_jit_kernel_t MatrixVectorProductKernelBetaOne;         /*!< \brief MKL JIT based GEMV kernel with BETA=1.0. */
  void * MatrixVectorProductJitterAlphaMinusOne;               /*!< \brief Jitter handle for MKL JIT based GEMV with ALPHA=-1.0 and BETA=1.0. */
  dgemm_jit_kernel_t MatrixVectorProductKernelAlphaMinusOne;   /*!< \brief MKL JIT based GEMV kernel with ALPHA=-1.0 and BETA=1.0. */
  void * MatrixVectorProductTranspJitterBetaOne;               /*!< \brief Jitter handle for MKL JIT based GEMV (transposed) with BETA=1.0. */
  dgemm_jit_kernel_t MatrixVectorProductTranspKernelBetaOne;   /*!< \brief MKL JIT based GEMV (transposed) kernel with BETA=1.0. */
#endif

#ifdef HAVE_PASTIX
  mutable CPastixWrapper pastix_wrapper;
#endif

  /*!
   * \brief Auxilary object to wrap the edge map pointer used in fast block updates, i.e. without linear searches.
   */
  struct {
    const unsigned long *ptr = nullptr;

    inline unsigned long operator() (unsigned long edge, unsigned long node) const {
      return ptr[2*edge+node];
    }
    inline unsigned long ij(unsigned long edge) const { return ptr[2*edge]; }
    inline unsigned long ji(unsigned long edge) const { return ptr[2*edge+1]; }

  } edge_ptr;

  /*!
   * \brief Handle type conversion for when we Set, Add, etc. blocks, preserving derivative information (if supported by types).
   * \note See specializations for discrete adjoint right outside this class's declaration.
   */
  template<class DstType, class SrcType>
  inline DstType ActiveAssign(const SrcType & val) const { return val; }

  /*!
   * \brief Handle type conversion for when we Set, Add, etc. blocks, discarding derivative information.
   */
  template<class DstType, class SrcType>
  inline DstType PassiveAssign(const SrcType & val) const {
#if defined(CODI_REVERSE_TYPE) || defined(CODI_FORWARD_TYPE)
    return SU2_TYPE::GetValue(val);
#else
    return val;
#endif
  }

  /*!
   * \brief Calculates the matrix-vector product: product = matrix*vector
   * \param[in] matrix
   * \param[in] vector
   * \param[out] product
   */
  inline void MatrixVectorProduct(const ScalarType *matrix, const ScalarType *vector, ScalarType *product) const;

  /*!
   * \brief Calculates the matrix-vector product: product += matrix*vector
   * \param[in] matrix
   * \param[in] vector
   * \param[in,out] product
   */
  inline void MatrixVectorProductAdd(const ScalarType *matrix, const ScalarType *vector, ScalarType *product) const;

  /*!
   * \brief Calculates the matrix-vector product: product -= matrix*vector
   * \param[in] matrix
   * \param[in] vector
   * \param[in,out] product
   */
  inline void MatrixVectorProductSub(const ScalarType *matrix, const ScalarType *vector, ScalarType *product) const;

  /*!
   * \brief Calculates the matrix-vector product: product += matrix^T * vector
   * \param[in] matrix
   * \param[in] vector
   * \param[in,out] product
   */
  inline void MatrixVectorProductTransp(const ScalarType *matrix, const ScalarType *vector, ScalarType *product) const;

  /*!
   * \brief Calculates the matrix-matrix product
   */
  inline void MatrixMatrixProduct(const ScalarType *matrix_a, const ScalarType *matrix_b, ScalarType *product) const;

  /*!
   * \brief Subtract b from a and store the result in c.
   */
  inline void VectorSubtraction(const ScalarType *a, const ScalarType *b, ScalarType *c) const {
    for(unsigned long iVar = 0; iVar < nVar; iVar++)
      c[iVar] = a[iVar] - b[iVar];
  }

  /*!
   * \brief Subtract b from a and store the result in c.
   */
  inline void MatrixSubtraction(const ScalarType *a, const ScalarType *b, ScalarType *c) const {
    for(unsigned long iVar = 0; iVar < nVar*nEqn; iVar++)
      c[iVar] = a[iVar] - b[iVar];
  }

  /*!
   * \brief Copy matrix src into dst, transpose is required.
   */
  inline void MatrixCopy(const ScalarType *src, ScalarType *dst, bool transposed = false) const {
    if (!transposed) {
      for(auto iVar = 0ul; iVar < nVar*nVar; ++iVar)
        dst[iVar] = src[iVar];
    }
    else {
      for (auto iVar = 0ul; iVar < nVar; ++iVar)
        for (auto jVar = 0ul; jVar < nVar; ++jVar)
          dst[iVar*nVar+jVar] = src[jVar*nVar+iVar];
    }
  }

  /*!
   * \brief Solve a small (nVar x nVar) linear system using Gaussian elimination.
   * \param[in,out] matrix - On entry the system matrix, on exit the factorized matrix.
   * \param[in,out] vec - On entry the rhs, on exit the solution.
   */
  void Gauss_Elimination(ScalarType* matrix, ScalarType* vec) const;

  /*!
   * \brief Invert a small dense matrix.
   * \param[in,out] matrix - On entry the system matrix, on exit the factorized matrix.
   * \param[out] inverse - the matrix inverse.
   */
  void MatrixInverse(ScalarType *matrix, ScalarType *inverse) const;

  /*!
   * \brief Performs the Gauss Elimination algorithm to solve the linear subsystem of the (i,i) subblock and rhs.
   * \param[in] block_i - Index of the (i,i) diagonal block.
   * \param[in] rhs - Right-hand-side of the linear system.
   * \param[in] transposed - If true the transposed of the block is used (default = false).
   * \return Solution of the linear system (overwritten on rhs).
   */
  inline void Gauss_Elimination(unsigned long block_i, ScalarType* rhs, bool transposed = false) const;

  /*!
   * \brief Inverse diagonal block.
   * \param[in] block_i - Indexes of the block in the matrix-by-blocks structure.
   * \param[out] invBlock - Inverse block.
   */
  inline void InverseDiagonalBlock(unsigned long block_i, ScalarType *invBlock, bool transposed = false) const;

  /*!
   * \brief Inverse diagonal block.
   * \param[in] block_i - Indexes of the block in the matrix-by-blocks structure.
   * \param[out] invBlock - Inverse block.
   */
  inline void InverseDiagonalBlock_ILUMatrix(unsigned long block_i, ScalarType *invBlock) const;

  /*!
   * \brief Copies the block (i, j) of the matrix-by-blocks structure in the internal variable *block.
   * \param[in] block_i - Indexes of the block in the matrix-by-blocks structure.
   * \param[in] block_j - Indexes of the block in the matrix-by-blocks structure.
   */
  inline ScalarType *GetBlock_ILUMatrix(unsigned long block_i, unsigned long block_j);

  /*!
   * \brief Set the value of a block in the sparse matrix.
   * \param[in] block_i - Indexes of the block in the matrix-by-blocks structure.
   * \param[in] block_j - Indexes of the block in the matrix-by-blocks structure.
   * \param[in] **val_block - Block to set to A(i, j).
   */
  inline void SetBlock_ILUMatrix(unsigned long block_i, unsigned long block_j, ScalarType *val_block);

  /*!
   * \brief Set the transposed value of a block in the sparse matrix.
   * \param[in] block_i - Indexes of the block in the matrix-by-blocks structure.
   * \param[in] block_j - Indexes of the block in the matrix-by-blocks structure.
   * \param[in] **val_block - Block to set to A(i, j).
   */
  inline void SetBlockTransposed_ILUMatrix(unsigned long block_i, unsigned long block_j, ScalarType *val_block);

  /*!
   * \brief Performs the product of i-th row of the upper part of a sparse matrix by a vector.
   * \param[in] vec - Vector to be multiplied by the upper part of the sparse matrix A.
   * \param[in] row_i - Row of the matrix to be multiplied by vector vec.
   * \param[in] col_ub - Exclusive upper bound for column indices considered in multiplication.
   * \param[out] prod - Result of the product U(A)*vec.
   */
  inline void UpperProduct(const CSysVector<ScalarType> & vec, unsigned long row_i,
                           unsigned long col_ub, ScalarType *prod) const;

  /*!
   * \brief Performs the product of i-th row of the lower part of a sparse matrix by a vector.
   * \param[in] vec - Vector to be multiplied by the lower part of the sparse matrix A.
   * \param[in] row_i - Row of the matrix to be multiplied by vector vec.
   * \param[in] col_lb - Inclusive lower bound for column indices considered in multiplication.
   * \param[out] prod - Result of the product L(A)*vec.
   */
  inline void LowerProduct(const CSysVector<ScalarType> & vec, unsigned long row_i,
                           unsigned long col_lb, ScalarType *prod) const;

  /*!
   * \brief Performs the product of i-th row of the diagonal part of a sparse matrix by a vector.
   * \param[in] vec - Vector to be multiplied by the diagonal part of the sparse matrix A.
   * \param[in] row_i - Row of the matrix to be multiplied by vector vec.
   * \return prod Result of the product D(A)*vec (stored at *prod_row_vector).
   */
  inline void DiagonalProduct(const CSysVector<ScalarType> & vec, unsigned long row_i, ScalarType *prod) const;

  /*!
   * \brief Performs the product of i-th row of a sparse matrix by a vector.
   * \param[in] vec - Vector to be multiplied by the row of the sparse matrix A.
   * \param[in] row_i - Row of the matrix to be multiplied by vector vec.
   * \return Result of the product (stored at *prod_row_vector).
   */
  void RowProduct(const CSysVector<ScalarType> & vec, unsigned long row_i, ScalarType *prod) const;

public:

  /*!
   * \brief Constructor of the class.
   */
  CSysMatrix(void);

  /*!
   * \brief Destructor of the class.
   */
  ~CSysMatrix(void);

  /*!
   * \brief Initializes sparse matrix system.
   * \param[in] npoint - Number of points including halos.
   * \param[in] npointdomain - Number of points excluding halos.
   * \param[in] nvar - Number of variables.
   * \param[in] neqn - Number of equations.
   * \param[in] geometry - Geometrical definition of the problem.
   * \param[in] config - Definition of the particular problem.
   */
  void Initialize(unsigned long npoint, unsigned long npointdomain,
                  unsigned short nvar, unsigned short neqn,
                  bool EdgeConnect, CGeometry *geometry, CConfig *config);

  /*!
   * \brief Sets to zero all the entries of the sparse matrix.
   */
  void SetValZero(void);

  /*!
   * \brief Sets to zero all the block diagonal entries of the sparse matrix.
   */
  void SetValDiagonalZero(void);

  /*!
   * \brief Routine to load a vector quantity into the data structures for MPI point-to-point
   *        communication and to launch non-blocking sends and recvs.
   * \param[in] x        - CSysVector holding the array of data.
   * \param[in] geometry - Geometrical definition of the problem.
   * \param[in] config   - Definition of the particular problem.
   * \param[in] commType - Enumerated type for the quantity to be communicated.
   */
  template<class OtherType>
  void InitiateComms(const CSysVector<OtherType> & x,
                     CGeometry *geometry,
                     CConfig *config,
                     unsigned short commType) const;

  /*!
   * \brief Routine to complete the set of non-blocking communications launched by
   *        InitiateComms() and unpacking of the data in the vector.
   * \param[in] x        - CSysVector holding the array of data.
   * \param[in] geometry - Geometrical definition of the problem.
   * \param[in] config   - Definition of the particular problem.
   * \param[in] commType - Enumerated type for the quantity to be unpacked.
   */
  template<class OtherType>
  void CompleteComms(CSysVector<OtherType> & x,
                     CGeometry *geometry,
                     CConfig *config,
                     unsigned short commType) const;

  /*!
   * \brief Get a pointer to the start of block "ij"
   * \param[in] block_i - Row index.
   * \param[in] block_j - Column index.
   * \return Pointer to location in memory where the block starts.
   */
  inline ScalarType *GetBlock(unsigned long block_i, unsigned long block_j) {

    for (unsigned long index = row_ptr[block_i]; index < row_ptr[block_i+1]; index++)
      if (col_ind[index] == block_j)
        return &(matrix[index*nVar*nEqn]);
    return nullptr;
  }

  /*!
   * \brief Get a pointer to the start of block "ij", const version
   */
  inline const ScalarType *GetBlock(unsigned long block_i, unsigned long block_j) const {

    for (unsigned long index = row_ptr[block_i]; index < row_ptr[block_i+1]; index++)
      if (col_ind[index] == block_j)
        return &(matrix[index*nVar*nEqn]);
    return nullptr;
  }

  /*!
   * \brief Gets the value of a particular entry in block "ij".
   * \param[in] block_i - Row index.
   * \param[in] block_j - Column index.
   * \param[in] iVar - Row of the block.
   * \param[in] jVar - Column of the block.
   * \return Value of the block entry.
   */
  inline ScalarType GetBlock(unsigned long block_i, unsigned long block_j,
                             unsigned short iVar, unsigned short jVar) const {

    for (unsigned long index = row_ptr[block_i]; index < row_ptr[block_i+1]; index++)
      if (col_ind[index] == block_j)
        return matrix[index*nVar*nEqn+iVar*nEqn+jVar];
    return 0.0;
  }

  /*!
   * \brief Set the value of a block in the sparse matrix.
   * \param[in] block_i - Row index.
   * \param[in] block_j - Column index.
   * \param[in] val_block - Block to set to A(i, j).
   */
  template<class OtherType>
  inline void SetBlock(unsigned long block_i, unsigned long block_j, OtherType **val_block) {

    unsigned long iVar, jVar, index;

    for (index = row_ptr[block_i]; index < row_ptr[block_i+1]; index++) {
      if (col_ind[index] == block_j) {
        for (iVar = 0; iVar < nVar; iVar++)
          for (jVar = 0; jVar < nEqn; jVar++)
            matrix[index*nVar*nEqn+iVar*nEqn+jVar] = PassiveAssign<ScalarType,OtherType>(val_block[iVar][jVar]);
        break;
      }
    }
  }

  /*!
   * \brief Set the value of a block in the sparse matrix.
   * \param[in] block_i - Row index.
   * \param[in] block_j - Column index.
   * \param[in] val_block - Block to set to A(i, j).
   */
  template<class OtherType>
  inline void SetBlock(unsigned long block_i, unsigned long block_j, const OtherType *val_block) {

    unsigned long iVar, index;

    for (index = row_ptr[block_i]; index < row_ptr[block_i+1]; index++) {
      if (col_ind[index] == block_j) {
        for (iVar = 0; iVar < nVar*nEqn; iVar++)
          matrix[index*nVar*nEqn+iVar] = PassiveAssign<ScalarType,OtherType>(val_block[iVar]);
        break;
      }
    }
  }

  /*!
   * \brief Add a scaled block (in flat format) to the sparse matrix.
   * \param[in] block_i - Row index.
   * \param[in] block_j - Column index.
   * \param[in] alpha - Scale factor.
   * \param[in] val_block - Block to set to A(i, j).
   */
  template<class OtherType>
  inline void AddBlock(unsigned long block_i, unsigned long block_j,
                       OtherType alpha, const OtherType *val_block) {

    unsigned long iVar, index;

    for (index = row_ptr[block_i]; index < row_ptr[block_i+1]; index++) {
      if (col_ind[index] == block_j) {
        for (iVar = 0; iVar < nVar*nEqn; iVar++)
          matrix[index*nVar*nEqn+iVar] += PassiveAssign<ScalarType,OtherType>(alpha * val_block[iVar]);
        break;
      }
    }
  }

  /*!
   * \brief Adds the specified block to the sparse matrix.
   * \param[in] block_i - Row index.
   * \param[in] block_j - Column index.
   * \param[in] val_block - Block to add to A(i, j).
   */
  template<class OtherType>
  inline void AddBlock(unsigned long block_i, unsigned long block_j, OtherType **val_block) {

    unsigned long iVar, jVar, index;

    for (index = row_ptr[block_i]; index < row_ptr[block_i+1]; index++) {
      if (col_ind[index] == block_j) {
        for (iVar = 0; iVar < nVar; iVar++)
          for (jVar = 0; jVar < nEqn; jVar++)
            matrix[index*nVar*nEqn+iVar*nEqn+jVar] += PassiveAssign<ScalarType,OtherType>(val_block[iVar][jVar]);
        break;
      }
    }
  }

  /*!
   * \brief Adds the specified block to the sparse matrix.
   * \param[in] block_i - Row index.
   * \param[in] block_j - Column index.
   * \param[in] *val_block - Block to add to A(i, j).
   */
  template<class OtherType>
  inline void AddBlock(unsigned long block_i, unsigned long block_j, OtherType *val_block) {

    unsigned long iVar, jVar, index;

    for (index = row_ptr[block_i]; index < row_ptr[block_i+1]; index++) {
      if (col_ind[index] == block_j) {
        for (iVar = 0; iVar < nVar; iVar++)
          for (jVar = 0; jVar < nEqn; jVar++)
            matrix[index*nVar*nEqn+iVar*nEqn+jVar] += PassiveAssign<ScalarType,OtherType>(val_block[iVar*nVar+jVar]);
        break;
      }
    }
  }

  /*!
   * \brief Subtracts the specified block to the sparse matrix.
   * \param[in] block_i - Row index.
   * \param[in] block_j - Column index.
   * \param[in] val_block - Block to subtract to A(i, j).
   */
  template<class OtherType>
  inline void SubtractBlock(unsigned long block_i, unsigned long block_j, OtherType **val_block) {

    unsigned long iVar, jVar, index;

    for (index = row_ptr[block_i]; index < row_ptr[block_i+1]; index++) {
      if (col_ind[index] == block_j) {
        for (iVar = 0; iVar < nVar; iVar++)
          for (jVar = 0; jVar < nEqn; jVar++)
            matrix[index*nVar*nEqn+iVar*nEqn+jVar] -= PassiveAssign<ScalarType,OtherType>(val_block[iVar][jVar]);
        break;
      }
    }
  }

  /*!
<<<<<<< HEAD
   * \brief Subtracts the specified block to the sparse matrix.
   * \param[in] block_i - Row index.
   * \param[in] block_j - Column index.
   * \param[in] *val_block - Block to subtract to A(i, j).
   */
  template<class OtherType>
  inline void SubtractBlock(unsigned long block_i, unsigned long block_j, OtherType *val_block) {

    unsigned long iVar, jVar, index;

    for (index = row_ptr[block_i]; index < row_ptr[block_i+1]; index++) {
      if (col_ind[index] == block_j) {
        for (iVar = 0; iVar < nVar; iVar++)
          for (jVar = 0; jVar < nEqn; jVar++)
            matrix[index*nVar*nEqn+iVar*nEqn+jVar] -= PassiveAssign<ScalarType,OtherType>(val_block[iVar*nVar+jVar]);
        break;
=======
   * \brief Update 4 blocks ii, ij, ji, jj (add to i* sub from j*).
   * \note The template parameter Sign, can be used create a "subtractive"
   *       update i.e. subtract from row i and add to row j instead.
   * \param[in] edge - Index of edge that connects iPoint and jPoint.
   * \param[in] iPoint - Row to which we add the blocks.
   * \param[in] jPoint - Row from which we subtract the blocks.
   * \param[in] block_i - Adds to ii, subs from ji.
   * \param[in] block_j - Adds to ij, subs from jj.
   */
  template<class OtherType, int Sign = 1>
  inline void UpdateBlocks(unsigned long iEdge, unsigned long iPoint, unsigned long jPoint,
                           OtherType **block_i, OtherType **block_j) {

    ScalarType *bii = &matrix[dia_ptr[iPoint]*nVar*nEqn];
    ScalarType *bjj = &matrix[dia_ptr[jPoint]*nVar*nEqn];
    ScalarType *bij = &matrix[edge_ptr(iEdge,0)*nVar*nEqn];
    ScalarType *bji = &matrix[edge_ptr(iEdge,1)*nVar*nEqn];

    unsigned long iVar, jVar, offset = 0;

    for (iVar = 0; iVar < nVar; iVar++) {
      for (jVar = 0; jVar < nEqn; jVar++) {
        bii[offset] += PassiveAssign<ScalarType,OtherType>(block_i[iVar][jVar]) * Sign;
        bij[offset] += PassiveAssign<ScalarType,OtherType>(block_j[iVar][jVar]) * Sign;
        bji[offset] -= PassiveAssign<ScalarType,OtherType>(block_i[iVar][jVar]) * Sign;
        bjj[offset] -= PassiveAssign<ScalarType,OtherType>(block_j[iVar][jVar]) * Sign;
        ++offset;
>>>>>>> b7081be9
      }
    }
  }

  /*!
   * \brief Adds the specified value to the diagonal of the (i, i) subblock
   *        of the matrix-by-blocks structure.
   * \param[in] block_i - Diagonal index.
   * \param[in] val_matrix - Value to add to the diagonal elements of A(i, i).
   */
  template<class OtherType>
  inline void AddVal2Diag(unsigned long block_i, OtherType val_matrix) {
    for (auto iVar = 0ul; iVar < nVar; iVar++)
      matrix[dia_ptr[block_i]*nVar*nVar + iVar*(nVar+1)] += PassiveAssign<ScalarType,OtherType>(val_matrix);
  }

  /*!
   * \brief Sets the specified value to the diagonal of the (i, i) subblock
   *        of the matrix-by-blocks structure.
   * \param[in] block_i - Diagonal index.
   * \param[in] val_matrix - Value to add to the diagonal elements of A(i, i).
   */
  template<class OtherType>
  inline void SetVal2Diag(unsigned long block_i, OtherType val_matrix) {

    unsigned long iVar, index = dia_ptr[block_i]*nVar*nVar;

    /*--- Clear entire block before setting its diagonal. ---*/
    for (iVar = 0; iVar < nVar*nVar; iVar++)
      matrix[index+iVar] = 0.0;

    for (iVar = 0; iVar < nVar; iVar++)
      matrix[index+iVar*(nVar+1)] = PassiveAssign<ScalarType,OtherType>(val_matrix);
  }

  /*!
   * \brief Deletes the values of the row i of the sparse matrix.
   * \param[in] i - Index of the row.
   */
  void DeleteValsRowi(unsigned long i);

  /*!
   * \brief Modifies this matrix (A) and a rhs vector (b) such that (A^-1 * b)_i = x_i.
   * \param[in] node_i - Index of the node for which to enforce the solution of all DOF's.
   * \param[in] x_i - Values to enforce (nVar sized).
   * \param[in,out] b - The rhs vector (b := b - A_{*,i} * x_i;  b_i = x_i).
   */
  template<class OtherType>
  void EnforceSolutionAtNode(const unsigned long node_i, const OtherType *x_i, CSysVector<OtherType> & b);

  /*!
   * \brief Add a scaled sparse matrix to "this" (axpy-type operation, A = A+alpha*B).
   * \note Matrices must have the same sparse pattern.
   * \param[in] alpha - The scaling constant.
   * \param[in] B - Matrix being.
   */
  template<class OtherType>
  void MatrixMatrixAddition(OtherType alpha, const CSysMatrix<OtherType>& B);

  /*!
   * \brief Performs the product of a sparse matrix by a CSysVector.
   * \param[in] vec - CSysVector to be multiplied by the sparse matrix A.
   * \param[in] geometry - Geometrical definition of the problem.
   * \param[in] config - Definition of the particular problem.
   * \param[out] prod - Result of the product.
   */
  void MatrixVectorProduct(const CSysVector<ScalarType> & vec, CSysVector<ScalarType> & prod,
                           CGeometry *geometry, CConfig *config) const;

  /*!
   * \brief Performs the product of a sparse matrix by a CSysVector.
   * \param[in] vec - CSysVector to be multiplied by the sparse matrix A.
   * \param[in] geometry - Geometrical definition of the problem.
   * \param[in] config - Definition of the particular problem.
   * \param[out] prod - Result of the product.
   */
  void MatrixVectorProductTransposed(const CSysVector<ScalarType> & vec, CSysVector<ScalarType> & prod,
                                     CGeometry *geometry, CConfig *config) const;

  /*!
   * \brief Build the Jacobi preconditioner.
   */
  void BuildJacobiPreconditioner(bool transpose = false);

  /*!
   * \brief Multiply CSysVector by the preconditioner
   * \param[in] vec - CSysVector to be multiplied by the preconditioner.
   * \param[out] prod - Result of the product A*vec.
   * \param[in] geometry - Geometrical definition of the problem.
   * \param[in] config - Definition of the particular problem.
   */
  void ComputeJacobiPreconditioner(const CSysVector<ScalarType> & vec, CSysVector<ScalarType> & prod,
                                   CGeometry *geometry, CConfig *config) const;

  /*!
   * \brief Build the ILU preconditioner.
   * \param[in] transposed - Flag to use the transposed matrix to construct the preconditioner.
   */
  void BuildILUPreconditioner(bool transposed = false);

  /*!
   * \brief Multiply CSysVector by the preconditioner
   * \param[in] vec - CSysVector to be multiplied by the preconditioner.
   * \param[out] prod - Result of the product A*vec.
   * \param[in] geometry - Geometrical definition of the problem.
   * \param[in] config - Definition of the particular problem.
   */
  void ComputeILUPreconditioner(const CSysVector<ScalarType> & vec, CSysVector<ScalarType> & prod,
                                CGeometry *geometry, CConfig *config) const;

  /*!
   * \brief Multiply CSysVector by the preconditioner
   * \param[in] vec - CSysVector to be multiplied by the preconditioner.
   * \param[out] prod - Result of the product A*vec.
   */
  void ComputeLU_SGSPreconditioner(const CSysVector<ScalarType> & vec, CSysVector<ScalarType> & prod,
                                   CGeometry *geometry, CConfig *config) const;

  /*!
   * \brief Build the Linelet preconditioner.
   * \param[in] geometry - Geometrical definition of the problem.
   * \param[in] config - Definition of the particular problem.
   * \return Average number of points per linelet.
   */
  unsigned long BuildLineletPreconditioner(CGeometry *geometry, CConfig *config);

  /*!
   * \brief Multiply CSysVector by the preconditioner
   * \param[in] vec - CSysVector to be multiplied by the preconditioner.
   * \param[out] prod - Result of the product A*vec.
   */
  void ComputeLineletPreconditioner(const CSysVector<ScalarType> & vec, CSysVector<ScalarType> & prod,
                                    CGeometry *geometry, CConfig *config) const;

  /*!
   * \brief Compute the linear residual.
   * \param[in] sol - Solution (x).
   * \param[in] f - Right hand side (b).
   * \param[out] res - Residual (Ax-b).
   */
  void ComputeResidual(const CSysVector<ScalarType> & sol, const CSysVector<ScalarType> & f,
                       CSysVector<ScalarType> & res) const;

  /*!
   * \brief Factorize matrix using PaStiX.
   * \param[in] geometry - Geometrical definition of the problem.
   * \param[in] config - Definition of the particular problem.
   * \param[in] kind_fact - Type of factorization.
   * \param[in] transposed - Flag to use the transposed matrix during application of the preconditioner.
   */
  void BuildPastixPreconditioner(CGeometry *geometry, CConfig *config, unsigned short kind_fact, bool transposed = false);

  /*!
   * \brief Apply the PaStiX factorization to CSysVec.
   * \param[in] vec - CSysVector to be multiplied by the preconditioner.
   * \param[out] prod - Result of the product M*vec.
   * \param[in] geometry - Geometrical definition of the problem.
   * \param[in] config - Definition of the particular problem.
   */
  void ComputePastixPreconditioner(const CSysVector<ScalarType> & vec, CSysVector<ScalarType> & prod,
                                   CGeometry *geometry, CConfig *config) const;

};

#ifdef CODI_REVERSE_TYPE
template<> template<>
inline passivedouble CSysMatrix<passivedouble>::ActiveAssign(const su2double & val) const { return SU2_TYPE::GetValue(val); }

template<> template<>
inline passivedouble CSysMatrix<su2double>::ActiveAssign(const su2double & val) const { return SU2_TYPE::GetValue(val); }
#endif<|MERGE_RESOLUTION|>--- conflicted
+++ resolved
@@ -518,27 +518,6 @@
   }
 
   /*!
-   * \brief Adds the specified block to the sparse matrix.
-   * \param[in] block_i - Row index.
-   * \param[in] block_j - Column index.
-   * \param[in] *val_block - Block to add to A(i, j).
-   */
-  template<class OtherType>
-  inline void AddBlock(unsigned long block_i, unsigned long block_j, OtherType *val_block) {
-
-    unsigned long iVar, jVar, index;
-
-    for (index = row_ptr[block_i]; index < row_ptr[block_i+1]; index++) {
-      if (col_ind[index] == block_j) {
-        for (iVar = 0; iVar < nVar; iVar++)
-          for (jVar = 0; jVar < nEqn; jVar++)
-            matrix[index*nVar*nEqn+iVar*nEqn+jVar] += PassiveAssign<ScalarType,OtherType>(val_block[iVar*nVar+jVar]);
-        break;
-      }
-    }
-  }
-
-  /*!
    * \brief Subtracts the specified block to the sparse matrix.
    * \param[in] block_i - Row index.
    * \param[in] block_j - Column index.
@@ -560,24 +539,6 @@
   }
 
   /*!
-<<<<<<< HEAD
-   * \brief Subtracts the specified block to the sparse matrix.
-   * \param[in] block_i - Row index.
-   * \param[in] block_j - Column index.
-   * \param[in] *val_block - Block to subtract to A(i, j).
-   */
-  template<class OtherType>
-  inline void SubtractBlock(unsigned long block_i, unsigned long block_j, OtherType *val_block) {
-
-    unsigned long iVar, jVar, index;
-
-    for (index = row_ptr[block_i]; index < row_ptr[block_i+1]; index++) {
-      if (col_ind[index] == block_j) {
-        for (iVar = 0; iVar < nVar; iVar++)
-          for (jVar = 0; jVar < nEqn; jVar++)
-            matrix[index*nVar*nEqn+iVar*nEqn+jVar] -= PassiveAssign<ScalarType,OtherType>(val_block[iVar*nVar+jVar]);
-        break;
-=======
    * \brief Update 4 blocks ii, ij, ji, jj (add to i* sub from j*).
    * \note The template parameter Sign, can be used create a "subtractive"
    *       update i.e. subtract from row i and add to row j instead.
@@ -605,7 +566,6 @@
         bji[offset] -= PassiveAssign<ScalarType,OtherType>(block_i[iVar][jVar]) * Sign;
         bjj[offset] -= PassiveAssign<ScalarType,OtherType>(block_j[iVar][jVar]) * Sign;
         ++offset;
->>>>>>> b7081be9
       }
     }
   }
