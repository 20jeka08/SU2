/*!
 * \file config_structure.cpp
 * \brief Main file for managing the config file
 * \author F. Palacios, T. Economon, B. Tracey, H. Kline
 * \version 6.1.0 "Falcon"
 *
 * The current SU2 release has been coordinated by the
 * SU2 International Developers Society <www.su2devsociety.org>
 * with selected contributions from the open-source community.
 *
 * The main research teams contributing to the current release are:
 *  - Prof. Juan J. Alonso's group at Stanford University.
 *  - Prof. Piero Colonna's group at Delft University of Technology.
 *  - Prof. Nicolas R. Gauger's group at Kaiserslautern University of Technology.
 *  - Prof. Alberto Guardone's group at Polytechnic University of Milan.
 *  - Prof. Rafael Palacios' group at Imperial College London.
 *  - Prof. Vincent Terrapon's group at the University of Liege.
 *  - Prof. Edwin van der Weide's group at the University of Twente.
 *  - Lab. of New Concepts in Aeronautics at Tech. Institute of Aeronautics.
 *
 * Copyright 2012-2018, Francisco D. Palacios, Thomas D. Economon,
 *                      Tim Albring, and the SU2 contributors.
 *
 * SU2 is free software; you can redistribute it and/or
 * modify it under the terms of the GNU Lesser General Public
 * License as published by the Free Software Foundation; either
 * version 2.1 of the License, or (at your option) any later version.
 *
 * SU2 is distributed in the hope that it will be useful,
 * but WITHOUT ANY WARRANTY; without even the implied warranty of
 * MERCHANTABILITY or FITNESS FOR A PARTICULAR PURPOSE. See the GNU
 * Lesser General Public License for more details.
 *
 * You should have received a copy of the GNU Lesser General Public
 * License along with SU2. If not, see <http://www.gnu.org/licenses/>.
 */

#include "../include/config_structure.hpp"
#include "../include/fem_gauss_jacobi_quadrature.hpp"
#include "../include/fem_geometry_structure.hpp"

vector<string> Profile_Function_tp;       /*!< \brief Vector of string names for profiled functions. */
vector<double> Profile_Time_tp;           /*!< \brief Vector of elapsed time for profiled functions. */
vector<double> Profile_ID_tp;             /*!< \brief Vector of group ID number for profiled functions. */
map<string, vector<int> > Profile_Map_tp; /*!< \brief Map containing the final results for profiled functions. */

map<CLong3T, int> GEMM_Profile_MNK;       /*!< \brief Map, which maps the GEMM size to the index where
                                                      the data for this GEMM is stored in several vectors. */
vector<long>   GEMM_Profile_NCalls;       /*!< \brief Vector, which stores the number of calls to this
                                                      GEMM size. */
vector<double> GEMM_Profile_TotTime;      /*!< \brief Total time spent for this GEMM size. */
vector<double> GEMM_Profile_MinTime;      /*!< \brief Minimum time spent for this GEMM size. */
vector<double> GEMM_Profile_MaxTime;      /*!< \brief Maximum time spent for this GEMM size. */

//#pragma omp threadprivate(Profile_Function_tp, Profile_Time_tp, Profile_ID_tp, Profile_Map_tp)

#include "../include/ad_structure.hpp"
#include "../include/toolboxes/printing_toolbox.hpp"

CConfig::CConfig(char case_filename[MAX_STRING_SIZE], unsigned short val_software, unsigned short val_iZone, unsigned short val_nZone, unsigned short val_nDim, unsigned short verb_level) {
  
  /*--- Store MPI rank and size ---*/ 
  
  rank = SU2_MPI::GetRank();
  size = SU2_MPI::GetSize();

  /*--- Initialize pointers to Null---*/

  SetPointersNull();

  /*--- Reading config options  ---*/

  SetConfig_Options(val_iZone, val_nZone);

  /*--- Parsing the config file  ---*/

  SetConfig_Parsing(case_filename);

  /*--- Configuration file postprocessing ---*/

  SetPostprocessing(val_software, val_iZone, val_nDim);

  /*--- Configuration file boundaries/markers setting ---*/

  SetMarkers(val_software);

  /*--- Configuration file output ---*/

  if ((rank == MASTER_NODE) && (verb_level == VERB_HIGH) && (val_iZone == 0))
    SetOutput(val_software, val_iZone);

}

CConfig::CConfig(char case_filename[MAX_STRING_SIZE], unsigned short val_software) {

  /*--- Store MPI rank and size ---*/ 
  
  rank = SU2_MPI::GetRank();
  size = SU2_MPI::GetSize();
  
  /*--- Initialize pointers to Null---*/

  SetPointersNull();

  /*--- Reading config options  ---*/

  SetConfig_Options(0, 1);

  /*--- Parsing the config file  ---*/

  SetConfig_Parsing(case_filename);

  /*--- Configuration file postprocessing ---*/

  SetPostprocessing(val_software, 0, 1);

  /*--- Configuration file boundaries/markers setting ---*/

  SetMarkers(val_software);

}

CConfig::CConfig(char case_filename[MAX_STRING_SIZE], CConfig *config) {

  /*--- Store MPI rank and size ---*/ 
  
  rank = SU2_MPI::GetRank();
  size = SU2_MPI::GetSize();
  
  bool runtime_file = false;

  /*--- Initialize pointers to Null---*/

  SetPointersNull();

  /*--- Reading config options  ---*/

  SetRunTime_Options();

  /*--- Parsing the config file  ---*/

  runtime_file = SetRunTime_Parsing(case_filename);

  /*--- Update original config file ---*/

  if (runtime_file) {
    config->SetnExtIter(nExtIter);
  }

}

SU2_MPI::Comm CConfig::GetMPICommunicator() {

  return SU2_Communicator;

}

void CConfig::SetMPICommunicator(SU2_MPI::Comm Communicator) {

  SU2_Communicator = Communicator;

}

unsigned short CConfig::GetnZone(string val_mesh_filename, unsigned short val_format, CConfig *config) {

  int nZone = 1; /* Default value if nothing is specified. */

  switch (val_format) {
    case SU2: {

      /*--- Local variables for reading the SU2 file. ---*/
      string text_line;
      ifstream mesh_file;

      /*--- Check if the mesh file can be opened for reading. ---*/
      mesh_file.open(val_mesh_filename.c_str(), ios::in);
      if (mesh_file.fail())
        SU2_MPI::Error(string("There is no geometry file called ") + val_mesh_filename,
                              CURRENT_FUNCTION);

      /*--- Read the SU2 mesh file until the zone data is reached or
            when it can be decided that it is not present. ---*/
      while( getline (mesh_file, text_line) ) {

        /*--- Search for the "NZONE" keyword to see if there are multiple Zones ---*/
        if(text_line.find ("NZONE=",0) != string::npos) {
          text_line.erase (0,6); nZone = atoi(text_line.c_str());
          break;
        }

        /*--- If one of the keywords IZONE, NELEM or NPOIN, NMARK is encountered,
              it can be assumed that the NZONE keyword is not present and the loop
              can be terminated. ---*/
        if(text_line.find ("IZONE=",0) != string::npos) break;
        if(text_line.find ("NELEM=",0) != string::npos) break;
        if(text_line.find ("NPOIN=",0) != string::npos) break;
        if(text_line.find ("NMARK=",0) != string::npos) break;
      }

      mesh_file.close();
      break;
    }

    case CGNS: {

#ifdef HAVE_CGNS

      /*--- Local variables which are needed when calling the CGNS mid-level API. ---*/
      int fn, nbases, file_type;

      /*--- Check whether the supplied file is truly a CGNS file. ---*/
      if ( cg_is_cgns(val_mesh_filename.c_str(), &file_type) != CG_OK )
        SU2_MPI::Error(val_mesh_filename + string(" is not a CGNS file"),
                       CURRENT_FUNCTION);

      /*--- Open the CGNS file for reading. The value of fn returned
            is the specific index number for this file and will be
            repeatedly used in the function calls. ---*/
      if (cg_open(val_mesh_filename.c_str(), CG_MODE_READ, &fn) != CG_OK) cg_error_exit();

      /*--- Get the number of databases. This is the highest node
            in the CGNS heirarchy. ---*/
      if (cg_nbases(fn, &nbases) != CG_OK) cg_error_exit();

      /*--- Check if there is more than one database. Throw an
            error if there is because this reader can currently
            only handle one database. ---*/
      if ( nbases > 1 )
        SU2_MPI::Error("CGNS reader currently incapable of handling more than 1 database.",
                       CURRENT_FUNCTION);

      /*--- Determine the number of zones present in the first base.
            Note that the indexing starts at 1 in CGNS. Afterwards
            close the file again. ---*/
      if(cg_nzones(fn, 1, &nZone) != CG_OK) cg_error_exit();
      if (cg_close(fn) != CG_OK) cg_error_exit();
#endif

      break;
    }
  }

  return (unsigned short) nZone;
}

unsigned short CConfig::GetnDim(string val_mesh_filename, unsigned short val_format) {

  short nDim = -1;

  switch (val_format) {
    case SU2: {

      /*--- Local variables for reading the SU2 file. ---*/
      string text_line;
      ifstream mesh_file;

      /*--- Open grid file ---*/
      mesh_file.open(val_mesh_filename.c_str(), ios::in);
      if (mesh_file.fail()) {
        SU2_MPI::Error(string("The SU2 mesh file named ") + val_mesh_filename + string(" was not found."), CURRENT_FUNCTION);
      }

      /*--- Read the SU2 mesh file until the dimension data is reached
            or when it can be decided that it is not present. ---*/
      while( getline (mesh_file, text_line) ) {

        /*--- Search for the "NDIME" keyword to determine the number
              of dimensions.  ---*/
        if(text_line.find ("NDIME=",0) != string::npos) {
          text_line.erase (0,6); nDim = atoi(text_line.c_str());
          break;
        }

        /*--- If one of the keywords NELEM or NPOIN, NMARK is encountered,
              it can be assumed that the NZONE keyword is not present and
              the loop can be terminated. ---*/
        if(text_line.find ("NELEM=",0) != string::npos) break;
        if(text_line.find ("NPOIN=",0) != string::npos) break;
        if(text_line.find ("NMARK=",0) != string::npos) break;
      }

      mesh_file.close();

      /*--- Throw an error if the dimension was not found. ---*/
      if (nDim == -1) {
        SU2_MPI::Error(val_mesh_filename + string(" is not an SU2 mesh file or has the wrong format \n ('NDIME=' not found). Please check."),
                       CURRENT_FUNCTION);
      }

      break;
    }

    case CGNS: {

#ifdef HAVE_CGNS

      /*--- Local variables which are needed when calling the CGNS mid-level API. ---*/
      int fn, nbases, file_type;
      int cell_dim, phys_dim;
      char basename[CGNS_STRING_SIZE];

      /*--- Check whether the supplied file is truly a CGNS file. ---*/
      if ( cg_is_cgns(val_mesh_filename.c_str(), &file_type) != CG_OK ) {
        SU2_MPI::Error(val_mesh_filename + string(" was not found or is not a CGNS file."),
                       CURRENT_FUNCTION);
      }

      /*--- Open the CGNS file for reading. The value of fn returned
            is the specific index number for this file and will be
            repeatedly used in the function calls. ---*/
      if (cg_open(val_mesh_filename.c_str(), CG_MODE_READ, &fn) != CG_OK) cg_error_exit();

      /*--- Get the number of databases. This is the highest node
            in the CGNS heirarchy. ---*/
      if (cg_nbases(fn, &nbases) != CG_OK) cg_error_exit();

      /*--- Check if there is more than one database. Throw an
            error if there is because this reader can currently
            only handle one database. ---*/
      if ( nbases > 1 )
        SU2_MPI::Error("CGNS reader currently incapable of handling more than 1 database." ,
                       CURRENT_FUNCTION);

      /*--- Read the database. Note that the indexing starts at 1.
            Afterwards close the file again. ---*/
      if (cg_base_read(fn, 1, basename, &cell_dim, &phys_dim) != CG_OK) cg_error_exit();
      if (cg_close(fn) != CG_OK) cg_error_exit();

      /*--- Set the problem dimension as read from the CGNS file ---*/
      nDim = cell_dim;
#endif

      break;
    }
  }

  /*--- After reading the mesh, assert that the dimension is equal to 2 or 3. ---*/
  assert((nDim == 2) || (nDim == 3));

  return (unsigned short) nDim;
}


bool CConfig::GetPeriodic(string val_mesh_filename,
                          unsigned short val_format,
                          CConfig *config) {

  bool isPeriodic = false;

  /*--- For now, assume that if we have periodic BCs in the config, that
   the user's intent is for there to be periodic BCs in the mesh too. ---*/

  if (config->GetnMarker_Periodic() > 0) isPeriodic = true;

  return isPeriodic;
  
}

void CConfig::SetPointersNull(void) {
  
  Marker_CfgFile_GeoEval      = NULL;   Marker_All_GeoEval       = NULL;
  Marker_CfgFile_Monitoring   = NULL;   Marker_All_Monitoring    = NULL;
  Marker_CfgFile_Designing    = NULL;   Marker_All_Designing     = NULL;
  Marker_CfgFile_Plotting     = NULL;   Marker_All_Plotting      = NULL;
  Marker_CfgFile_Analyze      = NULL;   Marker_All_Analyze       = NULL;
  Marker_CfgFile_DV           = NULL;   Marker_All_DV            = NULL;
  Marker_CfgFile_Moving       = NULL;   Marker_All_Moving        = NULL;
  Marker_CfgFile_PerBound     = NULL;   Marker_All_PerBound      = NULL;    Marker_PerBound   = NULL;
  Marker_CfgFile_Turbomachinery = NULL; Marker_All_Turbomachinery = NULL;
  Marker_CfgFile_TurbomachineryFlag = NULL; Marker_All_TurbomachineryFlag = NULL;
  Marker_CfgFile_MixingPlaneInterface = NULL; Marker_All_MixingPlaneInterface = NULL;
  Marker_CfgFile_ZoneInterface = NULL;

  Marker_CfgFile_Turbomachinery       = NULL; Marker_All_Turbomachinery       = NULL;
  Marker_CfgFile_TurbomachineryFlag   = NULL; Marker_All_TurbomachineryFlag   = NULL;
  Marker_CfgFile_MixingPlaneInterface = NULL; Marker_All_MixingPlaneInterface = NULL;

  Marker_CfgFile_PyCustom     = NULL;   Marker_All_PyCustom      = NULL;
  
  Marker_DV                   = NULL;   Marker_Moving            = NULL;    Marker_Monitoring = NULL;
  Marker_Designing            = NULL;   Marker_GeoEval           = NULL;    Marker_Plotting   = NULL;
  Marker_Analyze              = NULL;   Marker_PyCustom          = NULL;    Marker_WallFunctions        = NULL;
  Marker_CfgFile_KindBC       = NULL;   Marker_All_KindBC        = NULL;

  Kind_WallFunctions       = NULL;
  IntInfo_WallFunctions    = NULL;
  DoubleInfo_WallFunctions = NULL;
  
  Config_Filenames = NULL;

  /*--- Marker Pointers ---*/

  Marker_Euler                = NULL;    Marker_FarField         = NULL;    Marker_Custom         = NULL;
  Marker_SymWall              = NULL;    Marker_PerBound       = NULL;
  Marker_PerDonor             = NULL;    Marker_NearFieldBound   = NULL;    Marker_InterfaceBound = NULL;
  Marker_Dirichlet            = NULL;    Marker_Inlet            = NULL;    
  Marker_Supersonic_Inlet     = NULL;    Marker_Outlet           = NULL;
  Marker_Isothermal           = NULL;    Marker_HeatFlux         = NULL;    Marker_EngineInflow   = NULL;
  Marker_Supersonic_Outlet    = NULL;    Marker_Load             = NULL;    Marker_Disp_Dir       = NULL;
  Marker_EngineExhaust        = NULL;    Marker_Displacement     = NULL;    Marker_Load           = NULL;
  Marker_Load_Dir             = NULL;    Marker_Load_Sine        = NULL;    Marker_Clamped        = NULL;
  Marker_FlowLoad             = NULL;    Marker_Neumann          = NULL;    Marker_Internal       = NULL;
  Marker_All_TagBound         = NULL;    Marker_CfgFile_TagBound = NULL;    Marker_All_KindBC     = NULL;
  Marker_CfgFile_KindBC       = NULL;    Marker_All_SendRecv     = NULL;    Marker_All_PerBound   = NULL;
  Marker_ZoneInterface        = NULL;    Marker_All_ZoneInterface= NULL;    Marker_Riemann        = NULL;
  Marker_Fluid_InterfaceBound = NULL;    Marker_CHTInterface     = NULL;    Marker_Damper           = NULL;

  
    /*--- Boundary Condition settings ---*/

  Dirichlet_Value = NULL;    Isothermal_Temperature = NULL;
  Heat_Flux       = NULL;    Displ_Value            = NULL;    Load_Value = NULL;
  FlowLoad_Value  = NULL;    Damper_Constant        = NULL;
  
  /*--- Inlet Outlet Boundary Condition settings ---*/

  Inlet_Ttotal    = NULL;    Inlet_Ptotal      = NULL;
  Inlet_FlowDir   = NULL;    Inlet_Temperature = NULL;    Inlet_Pressure = NULL;
  Inlet_Velocity  = NULL;
  Outlet_Pressure = NULL;
  
  /*--- Engine Boundary Condition settings ---*/
  
  Inflow_Pressure      = NULL;    Inflow_MassFlow    = NULL;    Inflow_ReverseMassFlow  = NULL;
  Inflow_TotalPressure = NULL;    Inflow_Temperature = NULL;    Inflow_TotalTemperature = NULL;
  Inflow_RamDrag       = NULL;    Inflow_Force       = NULL;    Inflow_Power            = NULL;
  Inflow_Mach          = NULL;
  
  Exhaust_Pressure        = NULL;   Exhaust_Temperature        = NULL;    Exhaust_MassFlow = NULL;
  Exhaust_TotalPressure   = NULL;   Exhaust_TotalTemperature   = NULL;
  Exhaust_GrossThrust     = NULL;   Exhaust_Force              = NULL;
  Exhaust_Power           = NULL;   Exhaust_Temperature_Target = NULL;
  Exhaust_Pressure_Target = NULL;
  
  Engine_Mach  = NULL;    Engine_Force        = NULL;
  Engine_Power = NULL;    Engine_NetThrust    = NULL;    Engine_GrossThrust = NULL;
  Engine_Area  = NULL;    EngineInflow_Target = NULL;
  
  Periodic_Translate   = NULL;   Periodic_Rotation  = NULL;   Periodic_Center    = NULL;
  Periodic_Translation = NULL;   Periodic_RotAngles = NULL;   Periodic_RotCenter = NULL;

  Dirichlet_Value           = NULL;     Exhaust_Temperature_Target  = NULL;     Exhaust_Temperature   = NULL;
  Exhaust_Pressure_Target   = NULL;     Inlet_Ttotal                = NULL;     Inlet_Ptotal          = NULL;
  Inlet_FlowDir             = NULL;     Inlet_Temperature           = NULL;     Inlet_Pressure        = NULL;
  Inlet_Velocity            = NULL;     Inflow_Mach                 = NULL;     Inflow_Pressure       = NULL;
  Exhaust_Pressure          = NULL;     Outlet_Pressure             = NULL;     Isothermal_Temperature= NULL;
  Heat_Flux                 = NULL;     Displ_Value                 = NULL;     Load_Value            = NULL;
  FlowLoad_Value            = NULL;     Periodic_RotCenter          = NULL;     Periodic_RotAngles    = NULL;
  Periodic_Translation      = NULL;     Periodic_Center             = NULL;     Periodic_Rotation     = NULL;
  Periodic_Translate        = NULL;

  ElasticityMod             = NULL;     PoissonRatio                = NULL;     MaterialDensity       = NULL;

  Load_Dir = NULL;	          Load_Dir_Value = NULL;          Load_Dir_Multiplier = NULL;
  Disp_Dir = NULL;            Disp_Dir_Value = NULL;          Disp_Dir_Multiplier = NULL;
  Load_Sine_Dir = NULL;	      Load_Sine_Amplitude = NULL;     Load_Sine_Frequency = NULL;
  Electric_Field_Mod = NULL;  Electric_Field_Dir = NULL;      RefNode_Displacement = NULL;

  Electric_Constant = NULL;

  /*--- Actuator Disk Boundary Condition settings ---*/
  
  ActDiskInlet_Pressure         = NULL;    ActDiskInlet_TotalPressure = NULL;    ActDiskInlet_Temperature = NULL;
  ActDiskInlet_TotalTemperature = NULL;    ActDiskInlet_MassFlow      = NULL;    ActDiskInlet_RamDrag     = NULL;
  ActDiskInlet_Force            = NULL;    ActDiskInlet_Power         = NULL;

  ActDiskOutlet_Pressure      = NULL;
  ActDiskOutlet_TotalPressure = NULL;   ActDiskOutlet_GrossThrust = NULL;  ActDiskOutlet_Force            = NULL;
  ActDiskOutlet_Power         = NULL;   ActDiskOutlet_Temperature = NULL;  ActDiskOutlet_TotalTemperature = NULL;
  ActDiskOutlet_MassFlow      = NULL;
  
  ActDisk_DeltaPress      = NULL;    ActDisk_DeltaTemp      = NULL;
  ActDisk_TotalPressRatio = NULL;    ActDisk_TotalTempRatio = NULL;    ActDisk_StaticPressRatio = NULL;
  ActDisk_StaticTempRatio = NULL;    ActDisk_NetThrust      = NULL;    ActDisk_GrossThrust      = NULL;
  ActDisk_Power           = NULL;    ActDisk_MassFlow       = NULL;    ActDisk_Area             = NULL;
  ActDisk_ReverseMassFlow = NULL;    Surface_MassFlow        = NULL;   Surface_Mach             = NULL;
  Surface_Temperature      = NULL;   Surface_Pressure         = NULL;  Surface_Density          = NULL;   Surface_Enthalpy          = NULL;
  Surface_NormalVelocity   = NULL;   Surface_TotalTemperature = NULL;  Surface_TotalPressure    = NULL;   Surface_PressureDrop    = NULL;
  Surface_DC60             = NULL;    Surface_IDC = NULL;

  Outlet_MassFlow      = NULL;       Outlet_Density      = NULL;      Outlet_Area     = NULL;

  Surface_Uniformity = NULL; Surface_SecondaryStrength = NULL; Surface_SecondOverUniform = NULL;
  Surface_MomentumDistortion = NULL;

  Surface_IDC_Mach        = NULL;    Surface_IDR            = NULL;    ActDisk_Mach             = NULL;
  ActDisk_Force           = NULL;    ActDisk_BCThrust       = NULL;    ActDisk_BCThrust_Old     = NULL;
  
  /*--- Miscellaneous/unsorted ---*/

  Aeroelastic_plunge  = NULL;
  Aeroelastic_pitch   = NULL;
  MassFrac_FreeStream = NULL;
  Velocity_FreeStream = NULL;
  Inc_Velocity_Init   = NULL;

  RefOriginMoment     = NULL;
  CFL_AdaptParam      = NULL;            
  CFL                 = NULL;
  HTP_Axis = NULL;
  PlaneTag            = NULL;
  Kappa_Flow          = NULL;    
  Kappa_AdjFlow       = NULL;
  Kappa_Heat          = NULL;
  Stations_Bounds     = NULL;
  ParamDV             = NULL;     
  DV_Value            = NULL;    
  Design_Variable     = NULL;

  Hold_GridFixed_Coord      = NULL;
  SubsonicEngine_Cyl        = NULL;
  EA_IntLimit               = NULL;
  TimeDOFsADER_DG           = NULL;
  TimeIntegrationADER_DG    = NULL;
  WeightsIntegrationADER_DG = NULL;
  RK_Alpha_Step             = NULL;
  MG_CorrecSmooth           = NULL;
  MG_PreSmooth              = NULL;
  MG_PostSmooth             = NULL;
  Int_Coeffs                = NULL;

  Kind_Inc_Inlet = NULL;
  Kind_Inc_Outlet = NULL;
  
  Kind_ObjFunc   = NULL;

  Weight_ObjFunc = NULL;

  /*--- Moving mesh pointers ---*/

  Kind_GridMovement   = NULL;    LocationStations   = NULL;
  Motion_Origin_X     = NULL;    Motion_Origin_Y     = NULL;    Motion_Origin_Z     = NULL;
  Translation_Rate_X  = NULL;    Translation_Rate_Y  = NULL;    Translation_Rate_Z  = NULL;
  Rotation_Rate_X     = NULL;    Rotation_Rate_Y     = NULL;    Rotation_Rate_Z     = NULL;
  Pitching_Omega_X    = NULL;    Pitching_Omega_Y    = NULL;    Pitching_Omega_Z    = NULL;
  Pitching_Ampl_X     = NULL;    Pitching_Ampl_Y     = NULL;    Pitching_Ampl_Z     = NULL;
  Pitching_Phase_X    = NULL;    Pitching_Phase_Y    = NULL;    Pitching_Phase_Z    = NULL;
  Plunging_Omega_X    = NULL;    Plunging_Omega_Y    = NULL;    Plunging_Omega_Z    = NULL;
  Plunging_Ampl_X     = NULL;    Plunging_Ampl_Y     = NULL;    Plunging_Ampl_Z     = NULL;
  RefOriginMoment_X   = NULL;    RefOriginMoment_Y   = NULL;    RefOriginMoment_Z   = NULL;
  MoveMotion_Origin   = NULL;
  Periodic_Translate  = NULL;    Periodic_Rotation   = NULL;    Periodic_Center     = NULL;
  Periodic_Translation= NULL;    Periodic_RotAngles  = NULL;    Periodic_RotCenter  = NULL;


  /* Harmonic Balance Frequency pointer */
  Omega_HB = NULL;
    
  /*--- Initialize some default arrays to NULL. ---*/
  
  default_vel_inf            = NULL;
  default_ffd_axis           = NULL;
  default_eng_cyl            = NULL;
  default_eng_val            = NULL;
  default_cfl_adapt          = NULL;
  default_jst_coeff          = NULL;
  default_ffd_coeff          = NULL;
  default_mixedout_coeff     = NULL;
  default_extrarelfac        = NULL;
  default_rampRotFrame_coeff = NULL;
  default_rampOutPres_coeff  = NULL;
  default_jst_adj_coeff      = NULL;
  default_ad_coeff_heat      = NULL;
  default_obj_coeff          = NULL;
  default_geo_loc            = NULL;
  default_distortion         = NULL;
  default_ea_lim             = NULL;
  default_grid_fix           = NULL;
  default_inc_crit           = NULL;
  default_htp_axis           = NULL;
  default_body_force         = NULL;
  default_sineload_coeff     = NULL;
  default_nacelle_location   = NULL;
  
  default_cp_polycoeffs = NULL;
  default_mu_polycoeffs = NULL;
  default_kt_polycoeffs = NULL;
  CpPolyCoefficientsND  = NULL;
  MuPolyCoefficientsND  = NULL;
  KtPolyCoefficientsND  = NULL;
  
  Riemann_FlowDir       = NULL;
  Giles_FlowDir         = NULL;
  CoordFFDBox           = NULL;
  DegreeFFDBox          = NULL;
  FFDTag                = NULL;
  nDV_Value             = NULL;
  TagFFDBox             = NULL;
 
  Kind_Data_Riemann        = NULL;
  Riemann_Var1             = NULL;
  Riemann_Var2             = NULL;
  Kind_Data_Giles          = NULL;
  Giles_Var1               = NULL;
  Giles_Var2               = NULL;
  RelaxFactorAverage       = NULL;
  RelaxFactorFourier       = NULL;
  nSpan_iZones             = NULL;
  FinalRotation_Rate_Z     = NULL;
  ExtraRelFacGiles         = NULL;
  Mixedout_Coeff           = NULL;
  RampRotatingFrame_Coeff  = NULL;
  RampOutletPressure_Coeff = NULL;
  Kind_TurboMachinery      = NULL;
  SineLoad_Coeff           = NULL;

  Marker_MixingPlaneInterface  = NULL;
  Marker_TurboBoundIn          = NULL;
  Marker_TurboBoundOut         = NULL;
  Marker_Giles                 = NULL;
  Marker_Shroud                = NULL;

  nBlades                      = NULL;
  FreeStreamTurboNormal        = NULL;

  ConvHistFile                 = NULL;

  top_optim_kernels       = NULL;
  top_optim_kernel_params = NULL;
  top_optim_filter_radius = NULL;

  /*--- Variable initialization ---*/
  
  ExtIter    = 0;
  IntIter    = 0;
  nIntCoeffs = 0;
  OuterIter  = 0;
  
  AoA_Offset = 0;
  AoS_Offset = 0;

  nMarker_PerBound = 0;
  nPeriodic_Index  = 0;

  Grid_Movement = false;
  Aeroelastic_Simulation = false;
  ZoneSpecific_Problem = false;

  nSpanMaxAllZones = 1;

  Wrt_InletFile = false;
  
}

void CConfig::SetRunTime_Options(void) {
  
  /* DESCRIPTION: Number of external iterations */
  
  addUnsignedLongOption("EXT_ITER", nExtIter, 999999);

}

void CConfig::SetConfig_Options(unsigned short val_iZone, unsigned short val_nZone) {
  
  nZone = val_nZone;
  iZone = val_iZone;

  /*--- Allocate some default arrays needed for lists of doubles. ---*/
  
  default_vel_inf            = new su2double[3];
  default_ffd_axis           = new su2double[3];
  default_eng_cyl            = new su2double[7];
  default_eng_val            = new su2double[5];
  default_cfl_adapt          = new su2double[4];
  default_jst_coeff          = new su2double[2];
  default_ffd_coeff          = new su2double[3];
  default_mixedout_coeff     = new su2double[3];
  default_extrarelfac        = new su2double[2];
  default_rampRotFrame_coeff = new su2double[3];
  default_rampOutPres_coeff  = new su2double[3];
  default_jst_adj_coeff      = new su2double[2];
  default_ad_coeff_heat      = new su2double[2];
  default_obj_coeff          = new su2double[5];
  default_geo_loc            = new su2double[2];
  default_distortion         = new su2double[2];
  default_ea_lim             = new su2double[3];
  default_grid_fix           = new su2double[6];
  default_inc_crit           = new su2double[3];
  default_htp_axis           = new su2double[2];
  default_body_force         = new su2double[3];
  default_sineload_coeff     = new su2double[3];
  default_nacelle_location   = new su2double[5];
  
  /*--- All temperature polynomial fits for the fluid models currently
   assume a quartic form (5 coefficients). For example,
   Cp(T) = b0 + b1*T + b2*T^2 + b3*T^3 + b4*T^4. By default, all coeffs
   are set to zero and will be properly non-dim. in the solver. ---*/
  
  nPolyCoeffs = 5;
  default_cp_polycoeffs = new su2double[nPolyCoeffs];
  default_mu_polycoeffs = new su2double[nPolyCoeffs];
  default_kt_polycoeffs = new su2double[nPolyCoeffs];
  CpPolyCoefficientsND  = new su2double[nPolyCoeffs];
  MuPolyCoefficientsND  = new su2double[nPolyCoeffs];
  KtPolyCoefficientsND  = new su2double[nPolyCoeffs];
  for (unsigned short iVar = 0; iVar < nPolyCoeffs; iVar++) {
    default_cp_polycoeffs[iVar] = 0.0;
    default_mu_polycoeffs[iVar] = 0.0;
    default_kt_polycoeffs[iVar] = 0.0;
    CpPolyCoefficientsND[iVar]  = 0.0;
    MuPolyCoefficientsND[iVar]  = 0.0;
    KtPolyCoefficientsND[iVar]  = 0.0;
  }

  // This config file is parsed by a number of programs to make it easy to write SU2
  // wrapper scripts (in python, go, etc.) so please do
  // the best you can to follow the established format. It's very hard to parse c++ code
  // and none of us that write the parsers want to write a full c++ interpreter. Please
  // play nice with the existing format so that you don't break the existing scripts.

  /* BEGIN_CONFIG_OPTIONS */

  /*!\par CONFIG_CATEGORY: Problem Definition \ingroup Config */
  /*--- Options related to problem definition and partitioning ---*/

  /*!\brief REGIME_TYPE \n  DESCRIPTION: Regime type \n OPTIONS: see \link Regime_Map \endlink \ingroup Config*/
  addEnumOption("REGIME_TYPE", Kind_Regime, Regime_Map, COMPRESSIBLE);
  
  /*!\brief PHYSICAL_PROBLEM \n DESCRIPTION: Physical governing equations \n Options: see \link Solver_Map \endlink \n DEFAULT: NO_SOLVER \ingroup Config*/
  addEnumOption("PHYSICAL_PROBLEM", Kind_Solver, Solver_Map, NO_SOLVER);
  /*!\brief PHYSICAL_PROBLEM_ZONEWISE \n DESCRIPTION: Physical governing equations for each zone \n Options: see \link Solver_Map \endlink \n DEFAULT: NO_SOLVER \ingroup Config*/
  addEnumListOption("PHYSICAL_PROBLEM_ZONEWISE", nZoneSpecified, Kind_Solver_PerZone, Solver_Map);
  /*!\brief PHYSICAL_PROBLEM \n DESCRIPTION: Physical governing equations \n Options: see \link Solver_Map \endlink \n DEFAULT: NO_SOLVER \ingroup Config*/
  addEnumOption("MULTIZONE_SOLVER", Kind_MZSolver, Multizone_Map, MZ_BLOCK_GAUSS_SEIDEL);
  /*!\brief MATH_PROBLEM  \n DESCRIPTION: Mathematical problem \n  Options: DIRECT, ADJOINT \ingroup Config*/
  addMathProblemOption("MATH_PROBLEM", ContinuousAdjoint, false, DiscreteAdjoint, false, Restart_Flow, false);
  /*!\brief KIND_TURB_MODEL \n DESCRIPTION: Specify turbulence model \n Options: see \link Turb_Model_Map \endlink \n DEFAULT: NO_TURB_MODEL \ingroup Config*/
  addEnumOption("KIND_TURB_MODEL", Kind_Turb_Model, Turb_Model_Map, NO_TURB_MODEL);
  /*!\brief KIND_TRANS_MODEL \n DESCRIPTION: Specify transition model OPTIONS: see \link Trans_Model_Map \endlink \n DEFAULT: NO_TRANS_MODEL \ingroup Config*/
  addEnumOption("KIND_TRANS_MODEL", Kind_Trans_Model, Trans_Model_Map, NO_TRANS_MODEL);

  /*!\brief KIND_SGS_MODEL \n DESCRIPTION: Specify subgrid scale model OPTIONS: see \link SGS_Model_Map \endlink \n DEFAULT: NO_SGS_MODEL \ingroup Config*/
  addEnumOption("KIND_SGS_MODEL", Kind_SGS_Model, SGS_Model_Map, NO_SGS_MODEL);

  /*!\brief KIND_FEM_DG_SHOCK \n DESCRIPTION: Specify shock capturing method for DG OPTIONS: see \link ShockCapturingDG_Map \endlink \n DEFAULT: NO_SHOCK_CAPTURING \ingroup Config*/
  addEnumOption("KIND_FEM_DG_SHOCK", Kind_FEM_DG_Shock, ShockCapturingDG_Map, NO_SHOCK_CAPTURING);

  /*!\brief KIND_MATRIX_COLORING \n DESCRIPTION: Specify the method for matrix coloring for Jacobian computations OPTIONS: see \link MatrixColoring_Map \endlink \n DEFAULT GREEDY_COLORING \ingroup Config*/
  addEnumOption("KIND_MATRIX_COLORING", Kind_Matrix_Coloring, MatrixColoring_Map, GREEDY_COLORING);

  /*!\brief WEAKLY_COUPLED_HEAT_EQUATION \n DESCRIPTION: Enable heat equation for incompressible flows. \ingroup Config*/
  addBoolOption("WEAKLY_COUPLED_HEAT_EQUATION", Weakly_Coupled_Heat, NO);

  /*\brief AXISYMMETRIC \n DESCRIPTION: Axisymmetric simulation \n DEFAULT: false \ingroup Config */
  addBoolOption("AXISYMMETRIC", Axisymmetric, false);
  /* DESCRIPTION: Add the gravity force */
  addBoolOption("GRAVITY_FORCE", GravityForce, false);
  /* DESCRIPTION: Apply a body force as a source term (NO, YES) */
  addBoolOption("BODY_FORCE", Body_Force, false);
  default_body_force[0] = 0.0; default_body_force[1] = 0.0; default_body_force[2] = 0.0;
  /* DESCRIPTION: Vector of body force values (BodyForce_X, BodyForce_Y, BodyForce_Z) */
  addDoubleArrayOption("BODY_FORCE_VECTOR", 3, Body_Force_Vector, default_body_force);
  /*!\brief RESTART_SOL \n DESCRIPTION: Restart solution from native solution file \n Options: NO, YES \ingroup Config */
  addBoolOption("RESTART_SOL", Restart, false);
  /*!\brief BINARY_RESTART \n DESCRIPTION: Read / write binary SU2 native restart files. \n Options: YES, NO \ingroup Config */
  addBoolOption("WRT_BINARY_RESTART", Wrt_Binary_Restart, true);
  /*!\brief BINARY_RESTART \n DESCRIPTION: Read / write binary SU2 native restart files. \n Options: YES, NO \ingroup Config */
  addBoolOption("READ_BINARY_RESTART", Read_Binary_Restart, true);
  /*!\brief SYSTEM_MEASUREMENTS \n DESCRIPTION: System of measurements \n OPTIONS: see \link Measurements_Map \endlink \n DEFAULT: SI \ingroup Config*/
  addEnumOption("SYSTEM_MEASUREMENTS", SystemMeasurements, Measurements_Map, SI);

  /*!\par CONFIG_CATEGORY: FluidModel \ingroup Config*/
  /*!\brief FLUID_MODEL \n DESCRIPTION: Fluid model \n OPTIONS: See \link FluidModel_Map \endlink \n DEFAULT: STANDARD_AIR \ingroup Config*/
  addEnumOption("FLUID_MODEL", Kind_FluidModel, FluidModel_Map, STANDARD_AIR);


  /*!\par CONFIG_CATEGORY: Freestream Conditions \ingroup Config*/
  /*--- Options related to freestream specification ---*/

  /*!\brief GAS_CONSTANT \n DESCRIPTION: Specific gas constant (287.058 J/kg*K (air), only for compressible flows) \ingroup Config*/
  addDoubleOption("GAS_CONSTANT", Gas_Constant, 287.058);
  /*!\brief GAMMA_VALUE  \n DESCRIPTION: Ratio of specific heats (1.4 (air), only for compressible flows) \ingroup Config*/
  addDoubleOption("GAMMA_VALUE", Gamma, 1.4);
  /*!\brief CP_VALUE  \n DESCRIPTION: Specific heat at constant pressure, Cp (1004.703 J/kg*K (air), constant density incompressible fluids only) \ingroup Config*/
  addDoubleOption("SPECIFIC_HEAT_CP", Specific_Heat_Cp, 1004.703);
  /*!\brief CP_VALUE  \n DESCRIPTION: Specific heat at constant volume, Cp (717.645 J/kg*K (air), constant density incompressible fluids only) \ingroup Config*/
  addDoubleOption("SPECIFIC_HEAT_CV", Specific_Heat_Cv, 717.645);
  /* DESCRIPTION: Heat capacity used for heat equation */
  addDoubleOption("SPECIFIC_HEAT_CP_SOLID", Specific_Heat_Cp_Solid, 896.0);
  /*!\brief THERMAL_EXPANSION_COEFF  \n DESCRIPTION: Thermal expansion coefficient (0.00347 K^-1 (air), used for Boussinesq approximation for liquids/non-ideal gases) \ingroup Config*/
  addDoubleOption("THERMAL_EXPANSION_COEFF", Thermal_Expansion_Coeff, 0.00347);
  /*!\brief MOLECULAR_WEIGHT \n DESCRIPTION: Molecular weight for an incompressible ideal gas (28.96 g/mol (air) default) \ingroup Config*/
  addDoubleOption("MOLECULAR_WEIGHT", Molecular_Weight, 28.96);
  
  /*--- Options related to VAN der WAALS MODEL and PENG ROBINSON ---*/

  /* DESCRIPTION: Critical Temperature, default value for AIR */
  addDoubleOption("CRITICAL_TEMPERATURE", Temperature_Critical, 131.00);
  /* DESCRIPTION: Critical Pressure, default value for MDM */
  addDoubleOption("CRITICAL_PRESSURE", Pressure_Critical, 3588550.0);
  /* DESCRIPTION: Critical Density, default value for MDM */
  addDoubleOption("CRITICAL_DENSITY", Density_Critical, 263.0);

  /*--- Options related to VAN der WAALS MODEL and PENG ROBINSON ---*/
  /* DESCRIPTION: Critical Density, default value for MDM */
   addDoubleOption("ACENTRIC_FACTOR", Acentric_Factor, 0.035);

   /*--- Options related to Viscosity Model ---*/
  /*!\brief VISCOSITY_MODEL \n DESCRIPTION: model of the viscosity \n OPTIONS: See \link ViscosityModel_Map \endlink \n DEFAULT: SUTHERLAND \ingroup Config*/
  addEnumOption("VISCOSITY_MODEL", Kind_ViscosityModel, ViscosityModel_Map, SUTHERLAND);

  /*--- Options related to Constant Viscosity Model ---*/

  /* DESCRIPTION: default value for AIR */
  addDoubleOption("MU_CONSTANT", Mu_Constant , 1.716E-5);

  /*--- Options related to Sutherland Viscosity Model ---*/

  /* DESCRIPTION: Sutherland Viscosity Ref default value for AIR SI */
  addDoubleOption("MU_REF", Mu_Ref, 1.716E-5);
  /* DESCRIPTION: Sutherland Temperature Ref, default value for AIR SI */
  addDoubleOption("MU_T_REF", Mu_Temperature_Ref, 273.15);
  /* DESCRIPTION: Sutherland constant, default value for AIR SI */
  addDoubleOption("SUTHERLAND_CONSTANT", Mu_S, 110.4);

  /*--- Options related to Thermal Conductivity Model ---*/

  addEnumOption("CONDUCTIVITY_MODEL", Kind_ConductivityModel, ConductivityModel_Map, CONSTANT_PRANDTL);

  /* DESCRIPTION: Definition of the turbulent thermal conductivity model (CONSTANT_PRANDTL_TURB (default), NONE). */
  addEnumOption("TURBULENT_CONDUCTIVITY_MODEL", Kind_ConductivityModel_Turb, TurbConductivityModel_Map, CONSTANT_PRANDTL_TURB);

 /*--- Options related to Constant Thermal Conductivity Model ---*/

 /* DESCRIPTION: default value for AIR */
  addDoubleOption("KT_CONSTANT", Kt_Constant , 0.0257);
  
  /*--- Options related to temperature polynomial coefficients for fluid models. ---*/
  
  /* DESCRIPTION: Definition of the temperature polynomial coefficients for specific heat Cp. */
  addDoubleArrayOption("CP_POLYCOEFFS", nPolyCoeffs, CpPolyCoefficients, default_cp_polycoeffs);
  /* DESCRIPTION: Definition of the temperature polynomial coefficients for specific heat Cp. */
  addDoubleArrayOption("MU_POLYCOEFFS", nPolyCoeffs, MuPolyCoefficients, default_mu_polycoeffs);
  /* DESCRIPTION: Definition of the temperature polynomial coefficients for specific heat Cp. */
  addDoubleArrayOption("KT_POLYCOEFFS", nPolyCoeffs, KtPolyCoefficients, default_kt_polycoeffs);

  /*!\brief REYNOLDS_NUMBER \n DESCRIPTION: Reynolds number (non-dimensional, based on the free-stream values). Needed for viscous solvers. For incompressible solvers the Reynolds length will always be 1.0 \n DEFAULT: 0.0 \ingroup Config */
  addDoubleOption("REYNOLDS_NUMBER", Reynolds, 0.0);
  /*!\brief REYNOLDS_LENGTH \n DESCRIPTION: Reynolds length (1 m by default). Used for compressible solver: incompressible solver will use 1.0. \ingroup Config */
  addDoubleOption("REYNOLDS_LENGTH", Length_Reynolds, 1.0);
  /*!\brief PRANDTL_LAM \n DESCRIPTION: Laminar Prandtl number (0.72 (air), only for compressible flows) \n DEFAULT: 0.72 \ingroup Config*/
  addDoubleOption("PRANDTL_LAM", Prandtl_Lam, 0.72);
  /*!\brief PRANDTL_TURB \n DESCRIPTION: Turbulent Prandtl number (0.9 (air), only for compressible flows) \n DEFAULT 0.90 \ingroup Config*/
  addDoubleOption("PRANDTL_TURB", Prandtl_Turb, 0.90);
  /*!\brief BULK_MODULUS \n DESCRIPTION: Value of the Bulk Modulus  \n DEFAULT 1.42E5 \ingroup Config*/
  addDoubleOption("BULK_MODULUS", Bulk_Modulus, 1.42E5);
  /* DESCRIPTION: Epsilon^2 multipier in Beta calculation for incompressible preconditioner.  */
  addDoubleOption("BETA_FACTOR", Beta_Factor, 4.1);
  /*!\brief MACH_NUMBER  \n DESCRIPTION:  Mach number (non-dimensional, based on the free-stream values). 0.0 by default \ingroup Config*/
  addDoubleOption("MACH_NUMBER", Mach, 0.0);
  /*!\brief INIT_OPTION \n DESCRIPTION: Init option to choose between Reynolds or thermodynamics quantities for initializing the solution \n OPTIONS: see \link InitOption_Map \endlink \n DEFAULT REYNOLDS \ingroup Config*/
  addEnumOption("INIT_OPTION", Kind_InitOption, InitOption_Map, REYNOLDS);
  /* DESCRIPTION: Free-stream option to choose between density and temperature for initializing the solution */
  addEnumOption("FREESTREAM_OPTION", Kind_FreeStreamOption, FreeStreamOption_Map, TEMPERATURE_FS);
  /*!\brief FREESTREAM_PRESSURE\n DESCRIPTION: Free-stream pressure (101325.0 N/m^2 by default) \ingroup Config*/
  addDoubleOption("FREESTREAM_PRESSURE", Pressure_FreeStream, 101325.0);
  /*!\brief FREESTREAM_DENSITY\n DESCRIPTION: Free-stream density (1.2886 Kg/m^3 (air), 998.2 Kg/m^3 (water)) \n DEFAULT -1.0 (calculated from others) \ingroup Config*/
  addDoubleOption("FREESTREAM_DENSITY", Density_FreeStream, -1.0);
  /*!\brief FREESTREAM_TEMPERATURE\n DESCRIPTION: Free-stream temperature (288.15 K by default) \ingroup Config*/
  addDoubleOption("FREESTREAM_TEMPERATURE", Temperature_FreeStream, 288.15);

  /*--- Options related to incompressible flow solver ---*/

  /* DESCRIPTION: Option to choose the density model used in the incompressible flow solver. */
  addEnumOption("INC_DENSITY_MODEL", Kind_DensityModel, DensityModel_Map, CONSTANT);
    /*!\brief ENERGY_EQUATION \n DESCRIPTION: Solve the energy equation in the incompressible flow solver. \ingroup Config*/
  addBoolOption("INC_ENERGY_EQUATION", Energy_Equation, false);
  /*!\brief INC_DENSITY_REF \n DESCRIPTION: Reference density for incompressible flows  \ingroup Config*/
  addDoubleOption("INC_DENSITY_REF", Inc_Density_Ref, 1.0);
  /*!\brief INC_VELOCITY_REF \n DESCRIPTION: Reference velocity for incompressible flows (1.0 by default) \ingroup Config*/
  addDoubleOption("INC_VELOCITY_REF", Inc_Velocity_Ref, 1.0);
  /*!\brief INC_TEMPERATURE_REF \n DESCRIPTION: Reference temperature for incompressible flows with the energy equation (1.0 by default) \ingroup Config*/
  addDoubleOption("INC_TEMPERATURE_REF", Inc_Temperature_Ref, 1.0);
  /*!\brief INC_DENSITY_INIT \n DESCRIPTION: Initial density for incompressible flows (1.2886 kg/m^3 by default) \ingroup Config*/
  addDoubleOption("INC_DENSITY_INIT", Inc_Density_Init, 1.2886);
  /*!\brief INC_VELOCITY_INIT \n DESCRIPTION: Initial velocity for incompressible flows (1.0,0,0 m/s by default) \ingroup Config*/
  default_vel_inf[0] = 1.0; default_vel_inf[1] = 0.0; default_vel_inf[2] = 0.0;
  addDoubleArrayOption("INC_VELOCITY_INIT", 3, Inc_Velocity_Init, default_vel_inf);
  /*!\brief INC_TEMPERATURE_INIT \n DESCRIPTION: Initial temperature for incompressible flows with the energy equation (288.15 K by default) \ingroup Config*/
  addDoubleOption("INC_TEMPERATURE_INIT", Inc_Temperature_Init, 288.15);
  /*!\brief INC_NONDIM \n DESCRIPTION: Non-dimensionalization scheme for incompressible flows. \ingroup Config*/
  addEnumOption("INC_NONDIM", Ref_Inc_NonDim, NonDim_Map, INITIAL_VALUES);
    /*!\brief INC_INLET_USENORMAL \n DESCRIPTION: Use the local boundary normal for the flow direction with the incompressible pressure inlet. \ingroup Config*/
  addBoolOption("INC_INLET_USENORMAL", Inc_Inlet_UseNormal, false);
  /*!\brief INC_INLET_DAMPING \n DESCRIPTION: Damping factor applied to the iterative updates to the velocity at a pressure inlet in incompressible flow (0.1 by default). \ingroup Config*/
  addDoubleOption("INC_INLET_DAMPING", Inc_Inlet_Damping, 0.1);
  /*!\brief INC_OUTLET_DAMPING \n DESCRIPTION: Damping factor applied to the iterative updates to the pressure at a mass flow outlet in incompressible flow (0.1 by default). \ingroup Config*/
  addDoubleOption("INC_OUTLET_DAMPING", Inc_Outlet_Damping, 0.1);
  
  /*!\brief FREESTREAM_TEMPERATURE_VE\n DESCRIPTION: Free-stream vibrational-electronic temperature (288.15 K by default) \ingroup Config*/
  addDoubleOption("FREESTREAM_TEMPERATURE_VE", Temperature_ve_FreeStream, 288.15);
  default_vel_inf[0] = 1.0; default_vel_inf[1] = 0.0; default_vel_inf[2] = 0.0;
  /*!\brief FREESTREAM_VELOCITY\n DESCRIPTION: Free-stream velocity (m/s) */
  addDoubleArrayOption("FREESTREAM_VELOCITY", 3, Velocity_FreeStream, default_vel_inf);
  /* DESCRIPTION: Free-stream viscosity (1.853E-5 Ns/m^2 (air), 0.798E-3 Ns/m^2 (water)) */
  addDoubleOption("FREESTREAM_VISCOSITY", Viscosity_FreeStream, -1.0);
  /* DESCRIPTION: Thermal conductivity used for heat equation */
  addDoubleOption("THERMAL_CONDUCTIVITY_SOLID", Thermal_Conductivity_Solid, 0.0);
  /* DESCRIPTION: Solids temperature at freestream conditions */
  addDoubleOption("SOLID_TEMPERATURE_INIT", Temperature_Freestream_Solid, 288.15);
  /* DESCRIPTION: Density used in solids */
  addDoubleOption("SOLID_DENSITY", Density_Solid, 2710.0);
  /* DESCRIPTION:  */
  addDoubleOption("FREESTREAM_INTERMITTENCY", Intermittency_FreeStream, 1.0);
  /* DESCRIPTION:  */
  addDoubleOption("FREESTREAM_TURBULENCEINTENSITY", TurbulenceIntensity_FreeStream, 0.05);
  /* DESCRIPTION:  */
  addDoubleOption("FREESTREAM_NU_FACTOR", NuFactor_FreeStream, 3.0);
  /* DESCRIPTION:  */
  addDoubleOption("ENGINE_NU_FACTOR", NuFactor_Engine, 3.0);
  /* DESCRIPTION:  */
  addDoubleOption("ACTDISK_SECONDARY_FLOW", SecondaryFlow_ActDisk, 0.0);
  /* DESCRIPTION:  */
  addDoubleOption("INITIAL_BCTHRUST", Initial_BCThrust, 4000.0);
  /* DESCRIPTION:  */
  addDoubleOption("FREESTREAM_TURB2LAMVISCRATIO", Turb2LamViscRatio_FreeStream, 10.0);
  /* DESCRIPTION: Side-slip angle (degrees, only for compressible flows) */
  addDoubleOption("SIDESLIP_ANGLE", AoS, 0.0);
  /*!\brief AOA  \n DESCRIPTION: Angle of attack (degrees, only for compressible flows) \ingroup Config*/
  addDoubleOption("AOA", AoA, 0.0);
  /* DESCRIPTION: Activate fixed CL mode (specify a CL instead of AoA). */
  addBoolOption("FIXED_CL_MODE", Fixed_CL_Mode, false);
  /* DESCRIPTION: Activate fixed CM mode (specify a CM instead of iH). */
  addBoolOption("FIXED_CM_MODE", Fixed_CM_Mode, false);
  /* DESCRIPTION: Evaluate the dOF_dCL or dOF_dCMy during run time. */
  addBoolOption("EVAL_DOF_DCX", Eval_dOF_dCX, false);
  /* DESCRIPTION: DIscard the angle of attack in the solution and the increment in the geometry files. */
  addBoolOption("DISCARD_INFILES", Discard_InFiles, false);
  /* DESCRIPTION: Specify a fixed coefficient of lift instead of AoA (only for compressible flows) */
  addDoubleOption("TARGET_CL", Target_CL, 0.0);
  /* DESCRIPTION: Specify a fixed coefficient of lift instead of AoA (only for compressible flows) */
  addDoubleOption("TARGET_CM", Target_CM, 0.0);
  /* DESCRIPTION: Damping factor for fixed CL mode. */
  addDoubleOption("DCL_DALPHA", dCL_dAlpha, 0.2);
  /* DESCRIPTION: Damping factor for fixed CL mode. */
  addDoubleOption("DCM_DIH", dCM_diH, 0.05);
  /* DESCRIPTION: Number of times Alpha is updated in a fix CL problem. */
  addUnsignedLongOption("UPDATE_ALPHA", Update_Alpha, 5);
  /* DESCRIPTION: Number of times Alpha is updated in a fix CL problem. */
  addUnsignedLongOption("UPDATE_IH", Update_iH, 5);
  /* DESCRIPTION: Number of iterations to evaluate dCL_dAlpha . */
  addUnsignedLongOption("ITER_DCL_DALPHA", Iter_dCL_dAlpha, 500);
  /* DESCRIPTION: Damping factor for fixed CL mode. */
  addDoubleOption("DNETTHRUST_DBCTHRUST", dNetThrust_dBCThrust, 1.0);
  /* DESCRIPTION: Number of times Alpha is updated in a fix CL problem. */
  addUnsignedLongOption("UPDATE_BCTHRUST", Update_BCThrust, 5);


  /*!\par CONFIG_CATEGORY: Reference Conditions \ingroup Config*/
  /*--- Options related to reference values for nondimensionalization ---*/

  Length_Ref = 1.0; //<---- NOTE: this should be given an option or set as a const

  /*!\brief REF_ORIGIN_MOMENT_X\n DESCRIPTION: X Reference origin for moment computation \ingroup Config*/
  addDoubleListOption("REF_ORIGIN_MOMENT_X", nRefOriginMoment_X, RefOriginMoment_X);
  /*!\brief REF_ORIGIN_MOMENT_Y\n DESCRIPTION: Y Reference origin for moment computation \ingroup Config*/
  addDoubleListOption("REF_ORIGIN_MOMENT_Y", nRefOriginMoment_Y, RefOriginMoment_Y);
  /*!\brief REF_ORIGIN_MOMENT_Z\n DESCRIPTION: Z Reference origin for moment computation \ingroup Config*/
  addDoubleListOption("REF_ORIGIN_MOMENT_Z", nRefOriginMoment_Z, RefOriginMoment_Z);
  /*!\brief REF_AREA\n DESCRIPTION: Reference area for force coefficients (0 implies automatic calculation) \ingroup Config*/
  addDoubleOption("REF_AREA", RefArea, 1.0);
  /*!\brief SEMI_SPAN\n DESCRIPTION: Wing semi-span (0 implies automatic calculation) \ingroup Config*/
  addDoubleOption("SEMI_SPAN", SemiSpan, 0.0);
  /*!\brief REF_LENGTH\n DESCRIPTION: Reference length for pitching, rolling, and yawing non-dimensional moment \ingroup Config*/
  addDoubleOption("REF_LENGTH", RefLength, 1.0);
  /*!\brief REF_SHARP_EDGES\n DESCRIPTION: Reference coefficient for detecting sharp edges \ingroup Config*/
  addDoubleOption("REF_SHARP_EDGES", RefSharpEdges, 3.0);
	/*!\brief REF_VELOCITY\n DESCRIPTION: Reference velocity (incompressible only)  \ingroup Config*/
  addDoubleOption("REF_VELOCITY", Velocity_Ref, -1.0);
	/* !\brief REF_VISCOSITY  \n DESCRIPTION: Reference viscosity (incompressible only)  \ingroup Config*/
  addDoubleOption("REF_VISCOSITY", Viscosity_Ref, -1.0);
  /* DESCRIPTION: Type of mesh motion */
  addEnumOption("REF_DIMENSIONALIZATION", Ref_NonDim, NonDim_Map, DIMENSIONAL);

  /*!\par CONFIG_CATEGORY: Boundary Markers \ingroup Config*/
  /*--- Options related to various boundary markers ---*/

  /*!\brief HTP_AXIS\n DESCRIPTION: Location of the HTP axis*/
  default_htp_axis[0] = 0.0; default_htp_axis[1] = 0.0;
  addDoubleArrayOption("HTP_AXIS", 2, HTP_Axis, default_htp_axis);
  /*!\brief MARKER_PLOTTING\n DESCRIPTION: Marker(s) of the surface in the surface flow solution file  \ingroup Config*/
  addStringListOption("MARKER_PLOTTING", nMarker_Plotting, Marker_Plotting);
  /*!\brief MARKER_MONITORING\n DESCRIPTION: Marker(s) of the surface where evaluate the non-dimensional coefficients \ingroup Config*/
  addStringListOption("MARKER_MONITORING", nMarker_Monitoring, Marker_Monitoring);
  /*!\brief MARKER_CONTROL_VOLUME\n DESCRIPTION: Marker(s) of the surface in the surface flow solution file  \ingroup Config*/
  addStringListOption("MARKER_ANALYZE", nMarker_Analyze, Marker_Analyze);
  /*!\brief MARKER_DESIGNING\n DESCRIPTION: Marker(s) of the surface where objective function (design problem) will be evaluated \ingroup Config*/
  addStringListOption("MARKER_DESIGNING", nMarker_Designing, Marker_Designing);
  /*!\brief GEO_MARKER\n DESCRIPTION: Marker(s) of the surface where evaluate the geometrical functions \ingroup Config*/
  addStringListOption("GEO_MARKER", nMarker_GeoEval, Marker_GeoEval);
  /*!\brief MARKER_EULER\n DESCRIPTION: Euler wall boundary marker(s) \ingroup Config*/
  addStringListOption("MARKER_EULER", nMarker_Euler, Marker_Euler);
  /*!\brief MARKER_FAR\n DESCRIPTION: Far-field boundary marker(s) \ingroup Config*/
  addStringListOption("MARKER_FAR", nMarker_FarField, Marker_FarField);
  /*!\brief MARKER_SYM\n DESCRIPTION: Symmetry boundary condition \ingroup Config*/
  addStringListOption("MARKER_SYM", nMarker_SymWall, Marker_SymWall);
  /*!\brief MARKER_NEARFIELD\n DESCRIPTION: Near-Field boundary condition \ingroup Config*/
  addStringListOption("MARKER_NEARFIELD", nMarker_NearFieldBound, Marker_NearFieldBound);
  /*!\brief MARKER_FLUID_INTERFACE\n DESCRIPTION: Fluid interface boundary marker(s) \ingroup Config*/
  addStringListOption("MARKER_FLUID_INTERFACE", nMarker_Fluid_InterfaceBound, Marker_Fluid_InterfaceBound);
  /*!\brief MARKER_INTERFACE\n DESCRIPTION: Zone interface boundary marker(s) \ingroup Config*/
  addStringListOption("MARKER_INTERFACE", nMarker_InterfaceBound, Marker_InterfaceBound);
  /*!\brief MARKER_FSI_INTERFACE \n DESCRIPTION: ZONE interface boundary marker(s) \ingroup Config*/
  addStringListOption("MARKER_ZONE_INTERFACE", nMarker_ZoneInterface, Marker_ZoneInterface);
  /*!\brief MARKER_CHT_INTERFACE \n DESCRIPTION: CHT interface boundary marker(s) \ingroup Config*/
  addStringListOption("MARKER_CHT_INTERFACE", nMarker_CHTInterface, Marker_CHTInterface);
  /*!\brief MARKER_DIRICHLET  \n DESCRIPTION: Dirichlet boundary marker(s) \ingroup Config*/
  addStringListOption("MARKER_DIRICHLET", nMarker_Dirichlet, Marker_Dirichlet);
  /* DESCRIPTION: Neumann boundary marker(s) */
  addStringListOption("MARKER_NEUMANN", nMarker_Neumann, Marker_Neumann);
  /* DESCRIPTION: Neumann boundary marker(s) */
  addStringListOption("MARKER_INTERNAL", nMarker_Internal, Marker_Internal);
  /* DESCRIPTION: Custom boundary marker(s) */
  addStringListOption("MARKER_CUSTOM", nMarker_Custom, Marker_Custom);
  /* DESCRIPTION: Periodic boundary marker(s) for use with SU2_MSH
   Format: ( periodic marker, donor marker, rotation_center_x, rotation_center_y,
   rotation_center_z, rotation_angle_x-axis, rotation_angle_y-axis,
   rotation_angle_z-axis, translation_x, translation_y, translation_z, ... ) */
  addPeriodicOption("MARKER_PERIODIC", nMarker_PerBound, Marker_PerBound, Marker_PerDonor,
                    Periodic_RotCenter, Periodic_RotAngles, Periodic_Translation);

  /*!\brief MARKER_PYTHON_CUSTOM\n DESCRIPTION: Python customizable marker(s) \ingroup Config*/
  addStringListOption("MARKER_PYTHON_CUSTOM", nMarker_PyCustom, Marker_PyCustom);

  /*!\brief MARKER_WALL_FUNCTIONS\n DESCRIPTION: Viscous wall markers for which wall functions must be applied.
   Format: (Wall function marker, wall function type, ...) \ingroup Config*/
  addWallFunctionOption("MARKER_WALL_FUNCTIONS", nMarker_WallFunctions, Marker_WallFunctions,
                        Kind_WallFunctions, IntInfo_WallFunctions, DoubleInfo_WallFunctions);

  /*!\brief ACTDISK_TYPE  \n DESCRIPTION: Actuator Disk boundary type \n OPTIONS: see \link ActDisk_Map \endlink \n Default: VARIABLES_JUMP \ingroup Config*/
  addEnumOption("ACTDISK_TYPE", Kind_ActDisk, ActDisk_Map, VARIABLES_JUMP);

  /*!\brief MARKER_ACTDISK\n DESCRIPTION: Periodic boundary marker(s) for use with SU2_MSH
   Format: ( periodic marker, donor marker, rotation_center_x, rotation_center_y,
   rotation_center_z, rotation_angle_x-axis, rotation_angle_y-axis,
   rotation_angle_z-axis, translation_x, translation_y, translation_z, ... ) \ingroup Config*/
  addActDiskOption("MARKER_ACTDISK",
                   nMarker_ActDiskInlet, nMarker_ActDiskOutlet,  Marker_ActDiskInlet, Marker_ActDiskOutlet,
                   ActDisk_PressJump, ActDisk_TempJump, ActDisk_Omega);

  /*!\brief INLET_TYPE  \n DESCRIPTION: Inlet boundary type \n OPTIONS: see \link Inlet_Map \endlink \n DEFAULT: TOTAL_CONDITIONS \ingroup Config*/
  addEnumOption("INLET_TYPE", Kind_Inlet, Inlet_Map, TOTAL_CONDITIONS);
  /*!\brief INC_INLET_TYPE \n DESCRIPTION: List of inlet types for incompressible flows. List length must match number of inlet markers. Options: VELOCITY_INLET, PRESSURE_INLET. \ingroup Config*/
  addEnumListOption("INC_INLET_TYPE", nInc_Inlet, Kind_Inc_Inlet, Inlet_Map);
  addBoolOption("SPECIFIED_INLET_PROFILE", Inlet_From_File, false);
  /*!\brief INLET_FILENAME \n DESCRIPTION: Input file for a specified inlet profile (w/ extension) \n DEFAULT: inlet.dat \ingroup Config*/
  addStringOption("INLET_FILENAME", Inlet_Filename, string("inlet.dat"));
  /*!\brief INLET_MATCHING_TOLERANCE
   * \n DESCRIPTION: If a file is provided to specify the inlet profile,
   * this tolerance will be used to match the coordinates in the input file to
   * the points on the grid. \n DEFAULT: 1E-6 \ingroup Config*/
  addDoubleOption("INLET_MATCHING_TOLERANCE", Inlet_Matching_Tol, 1e-6);
  /*!\brief MARKER_INLET  \n DESCRIPTION: Inlet boundary marker(s) with the following formats,
   Total Conditions: (inlet marker, total temp, total pressure, flow_direction_x,
   flow_direction_y, flow_direction_z, ... ) where flow_direction is
   a unit vector.
   Mass Flow: (inlet marker, density, velocity magnitude, flow_direction_x,
   flow_direction_y, flow_direction_z, ... ) where flow_direction is
   a unit vector. \ingroup Config*/
  addInletOption("MARKER_INLET", nMarker_Inlet, Marker_Inlet, Inlet_Ttotal, Inlet_Ptotal, Inlet_FlowDir);

  /*!\brief MARKER_RIEMANN \n DESCRIPTION: Riemann boundary marker(s) with the following formats, a unit vector.
   * \n OPTIONS: See \link Riemann_Map \endlink. The variables indicated by the option and the flow direction unit vector must be specified. \ingroup Config*/
  addRiemannOption("MARKER_RIEMANN", nMarker_Riemann, Marker_Riemann, Kind_Data_Riemann, Riemann_Map, Riemann_Var1, Riemann_Var2, Riemann_FlowDir);
  /*!\brief MARKER_GILES \n DESCRIPTION: Giles boundary marker(s) with the following formats, a unit vector. */
  /* \n OPTIONS: See \link Giles_Map \endlink. The variables indicated by the option and the flow direction unit vector must be specified. \ingroup Config*/
  addGilesOption("MARKER_GILES", nMarker_Giles, Marker_Giles, Kind_Data_Giles, Giles_Map, Giles_Var1, Giles_Var2, Giles_FlowDir, RelaxFactorAverage, RelaxFactorFourier);
  /*!\brief SPATIAL_FOURIER \n DESCRIPTION: Option to compute the spatial fourier trasformation for the Giles BC. */
  addBoolOption("SPATIAL_FOURIER", SpatialFourier, false);
  /*!\brief GILES_EXTRA_RELAXFACTOR \n DESCRIPTION: the 1st coeff the value of the under relaxation factor to apply to the shroud and hub,
   * the 2nd coefficient is the the percentage of span-wise height influenced by this extra under relaxation factor.*/
  default_extrarelfac[0] = 0.1; default_extrarelfac[1] = 0.1;
  addDoubleArrayOption("GILES_EXTRA_RELAXFACTOR", 2, ExtraRelFacGiles, default_extrarelfac);
  /*!\brief AVERAGE_PROCESS_TYPE \n DESCRIPTION: types of mixing process for averaging quantities at the boundaries.
    \n OPTIONS: see \link MixingProcess_Map \endlink \n DEFAULT: AREA_AVERAGE \ingroup Config*/
  addEnumOption("MIXINGPLANE_INTERFACE_KIND", Kind_MixingPlaneInterface, MixingPlaneInterface_Map, NEAREST_SPAN);
  /*!\brief AVERAGE_PROCESS_KIND \n DESCRIPTION: types of mixing process for averaging quantities at the boundaries.
    \n OPTIONS: see \link MixingProcess_Map \endlink \n DEFAULT: AREA_AVERAGE \ingroup Config*/
  addEnumOption("AVERAGE_PROCESS_KIND", Kind_AverageProcess, AverageProcess_Map, AREA);
  /*!\brief PERFORMANCE_AVERAGE_PROCESS_KIND \n DESCRIPTION: types of mixing process for averaging quantities at the boundaries for performance computation.
      \n OPTIONS: see \link MixingProcess_Map \endlink \n DEFAULT: AREA_AVERAGE \ingroup Config*/
  addEnumOption("PERFORMANCE_AVERAGE_PROCESS_KIND", Kind_PerformanceAverageProcess, AverageProcess_Map, AREA);
  default_mixedout_coeff[0] = 1.0; default_mixedout_coeff[1] = 1.0E-05; default_mixedout_coeff[2] = 15.0;
  /*!\brief MIXEDOUT_COEFF \n DESCRIPTION: the 1st coeff is an under relaxation factor for the Newton method,
   * the 2nd coefficient is the tolerance for the Newton method, 3rd coefficient is the maximum number of
   * iteration for the Newton Method.*/
  addDoubleArrayOption("MIXEDOUT_COEFF", 3, Mixedout_Coeff, default_mixedout_coeff);
  /*!\brief RAMP_ROTATING_FRAME\n DESCRIPTION: option to ramp up or down the rotating frame velocity value*/
  addBoolOption("RAMP_ROTATING_FRAME", RampRotatingFrame, false);
  default_rampRotFrame_coeff[0] = 0; default_rampRotFrame_coeff[1] = 1.0; default_rampRotFrame_coeff[2] = 1000.0;
      /*!\brief RAMP_ROTATING_FRAME_COEFF \n DESCRIPTION: the 1st coeff is the staring velocity,
   * the 2nd coeff is the number of iterations for the update, 3rd is the number of iteration */
  addDoubleArrayOption("RAMP_ROTATING_FRAME_COEFF", 3, RampRotatingFrame_Coeff, default_rampRotFrame_coeff);
  /* DESCRIPTION: AVERAGE_MACH_LIMIT is a limit value for average procedure based on the mass flux. */
  addDoubleOption("AVERAGE_MACH_LIMIT", AverageMachLimit, 0.03);
  /*!\brief RAMP_OUTLET_PRESSURE\n DESCRIPTION: option to ramp up or down the rotating frame velocity value*/
  addBoolOption("RAMP_OUTLET_PRESSURE", RampOutletPressure, false);
  default_rampOutPres_coeff[0] = 100000.0; default_rampOutPres_coeff[1] = 1.0; default_rampOutPres_coeff[2] = 1000.0;
  /*!\brief RAMP_OUTLET_PRESSURE_COEFF \n DESCRIPTION: the 1st coeff is the staring outlet pressure,
   * the 2nd coeff is the number of iterations for the update, 3rd is the number of total iteration till reaching the final outlet pressure value */
  addDoubleArrayOption("RAMP_OUTLET_PRESSURE_COEFF", 3, RampOutletPressure_Coeff, default_rampOutPres_coeff);
  /*!\brief MARKER_MIXINGPLANE \n DESCRIPTION: Identify the boundaries in which the mixing plane is applied. \ingroup Config*/
  addStringListOption("MARKER_MIXINGPLANE_INTERFACE", nMarker_MixingPlaneInterface, Marker_MixingPlaneInterface);
  /*!\brief TURBULENT_MIXINGPLANE \n DESCRIPTION: Activate mixing plane also for turbulent quantities \ingroup Config*/
  addBoolOption("TURBULENT_MIXINGPLANE", turbMixingPlane, false);
  /*!\brief MARKER_TURBOMACHINERY \n DESCRIPTION: Identify the inflow and outflow boundaries in which the turbomachinery settings are  applied. \ingroup Config*/
  addTurboPerfOption("MARKER_TURBOMACHINERY", nMarker_Turbomachinery, Marker_TurboBoundIn, Marker_TurboBoundOut);
  /*!\brief NUM_SPANWISE_SECTIONS \n DESCRIPTION: Integer number of spanwise sections to compute 3D turbo BC and Performance for turbomachinery */
  addUnsignedShortOption("NUM_SPANWISE_SECTIONS", nSpanWiseSections_User, 1);
  /*!\brief SPANWISE_KIND \n DESCRIPTION: type of algorithm to identify the span-wise sections at the turbo boundaries.
   \n OPTIONS: see \link SpanWise_Map \endlink \n Default: AUTOMATIC */
  addEnumOption("SPANWISE_KIND", Kind_SpanWise, SpanWise_Map, AUTOMATIC);
  /*!\brief TURBOMACHINERY_KIND \n DESCRIPTION: types of turbomachynery architecture.
      \n OPTIONS: see \link TurboMachinery_Map \endlink \n Default: AXIAL */
  addEnumListOption("TURBOMACHINERY_KIND",nTurboMachineryKind, Kind_TurboMachinery, TurboMachinery_Map);
  /*!\brief MARKER_SHROUD \n DESCRIPTION: markers in which velocity is forced to 0.0 .
   * \n Format: (shroud1, shroud2, ...)*/
  addStringListOption("MARKER_SHROUD", nMarker_Shroud, Marker_Shroud);
  /*!\brief MARKER_SUPERSONIC_INLET  \n DESCRIPTION: Supersonic inlet boundary marker(s)
   * \n   Format: (inlet marker, temperature, static pressure, velocity_x,   velocity_y, velocity_z, ... ), i.e. primitive variables specified. \ingroup Config*/
  addInletOption("MARKER_SUPERSONIC_INLET", nMarker_Supersonic_Inlet, Marker_Supersonic_Inlet, Inlet_Temperature, Inlet_Pressure, Inlet_Velocity);
  /*!\brief MARKER_SUPERSONIC_OUTLET \n DESCRIPTION: Supersonic outlet boundary marker(s) \ingroup Config*/
  addStringListOption("MARKER_SUPERSONIC_OUTLET", nMarker_Supersonic_Outlet, Marker_Supersonic_Outlet);
  /*!\brief MARKER_OUTLET  \n DESCRIPTION: Outlet boundary marker(s)\n
   Format: ( outlet marker, back pressure (static), ... ) \ingroup Config*/
  addStringDoubleListOption("MARKER_OUTLET", nMarker_Outlet, Marker_Outlet, Outlet_Pressure);
  /*!\brief INC_INLET_TYPE \n DESCRIPTION: List of inlet types for incompressible flows. List length must match number of inlet markers. Options: VELOCITY_INLET, PRESSURE_INLET. \ingroup Config*/
  addEnumListOption("INC_OUTLET_TYPE", nInc_Outlet, Kind_Inc_Outlet, Outlet_Map);
  /*!\brief MARKER_ISOTHERMAL DESCRIPTION: Isothermal wall boundary marker(s)\n
   * Format: ( isothermal marker, wall temperature (static), ... ) \ingroup Config  */
  addStringDoubleListOption("MARKER_ISOTHERMAL", nMarker_Isothermal, Marker_Isothermal, Isothermal_Temperature);
  /*!\brief MARKER_HEATFLUX  \n DESCRIPTION: Specified heat flux wall boundary marker(s)
   Format: ( Heat flux marker, wall heat flux (static), ... ) \ingroup Config*/
  addStringDoubleListOption("MARKER_HEATFLUX", nMarker_HeatFlux, Marker_HeatFlux, Heat_Flux);
  /*!\brief MARKER_ENGINE_INFLOW  \n DESCRIPTION: Engine inflow boundary marker(s)
   Format: ( nacelle inflow marker, fan face Mach, ... ) \ingroup Config*/
  addStringDoubleListOption("MARKER_ENGINE_INFLOW", nMarker_EngineInflow, Marker_EngineInflow, EngineInflow_Target);
  /* DESCRIPTION: Highlite area */
  addDoubleOption("HIGHLITE_AREA", Highlite_Area, 1.0);
  /* DESCRIPTION: Fan poly efficiency */
  addDoubleOption("FAN_POLY_EFF", Fan_Poly_Eff, 1.0);
  /*!\brief SUBSONIC_ENGINE\n DESCRIPTION: Engine subsonic intake region \ingroup Config*/
  addBoolOption("INTEGRATED_HEATFLUX", Integrated_HeatFlux, false);
  /*!\brief SUBSONIC_ENGINE\n DESCRIPTION: Engine subsonic intake region \ingroup Config*/
  addBoolOption("SUBSONIC_ENGINE", SubsonicEngine, false);
  /* DESCRIPTION: Actuator disk double surface */
  addBoolOption("ACTDISK_DOUBLE_SURFACE", ActDisk_DoubleSurface, false);
  /* DESCRIPTION: Only half engine is in the computational grid */
  addBoolOption("ENGINE_HALF_MODEL", Engine_HalfModel, false);
  /* DESCRIPTION: Actuator disk double surface */
  addBoolOption("ACTDISK_SU2_DEF", ActDisk_SU2_DEF, false);
  /* DESCRIPTION: Definition of the distortion rack (radial number of proves / circumferential density (degree) */
  default_distortion[0] =  5.0; default_distortion[1] =  15.0;
  addDoubleArrayOption("DISTORTION_RACK", 2, DistortionRack, default_distortion);
  /* DESCRIPTION: Values of the box to impose a subsonic nacellle (mach, Pressure, Temperature) */
  default_eng_val[0]=0.0; default_eng_val[1]=0.0; default_eng_val[2]=0.0;
  default_eng_val[3]=0.0;  default_eng_val[4]=0.0;
  addDoubleArrayOption("SUBSONIC_ENGINE_VALUES", 5, SubsonicEngine_Values, default_eng_val);
  /* DESCRIPTION: Coordinates of the box to impose a subsonic nacellle cylinder (Xmin, Ymin, Zmin, Xmax, Ymax, Zmax, Radius) */
  default_eng_cyl[0] = 0.0; default_eng_cyl[1] = 0.0; default_eng_cyl[2] = 0.0;
  default_eng_cyl[3] =  1E15; default_eng_cyl[4] =  1E15; default_eng_cyl[5] =  1E15; default_eng_cyl[6] =  1E15;
  addDoubleArrayOption("SUBSONIC_ENGINE_CYL", 7, SubsonicEngine_Cyl, default_eng_cyl);
  /* DESCRIPTION: Engine exhaust boundary marker(s)
   Format: (nacelle exhaust marker, total nozzle temp, total nozzle pressure, ... )*/
  addExhaustOption("MARKER_ENGINE_EXHAUST", nMarker_EngineExhaust, Marker_EngineExhaust, Exhaust_Temperature_Target, Exhaust_Pressure_Target);
  /* DESCRIPTION: Clamped boundary marker(s) */
  addStringListOption("MARKER_CLAMPED", nMarker_Clamped, Marker_Clamped);
  /* DESCRIPTION: Displacement boundary marker(s) */
  addStringDoubleListOption("MARKER_NORMAL_DISPL", nMarker_Displacement, Marker_Displacement, Displ_Value);
  /* DESCRIPTION: Load boundary marker(s) - uniform pressure in Pa */
  addStringDoubleListOption("MARKER_PRESSURE", nMarker_Load, Marker_Load, Load_Value);
  /* DESCRIPTION: Load boundary marker(s) */
  addStringDoubleListOption("MARKER_DAMPER", nMarker_Damper, Marker_Damper, Damper_Constant);
  /* DESCRIPTION: Load boundary marker(s)
   Format: (inlet marker, load, multiplier, dir_x, dir_y, dir_z, ... ), i.e. primitive variables specified. */
  addInletOption("MARKER_LOAD", nMarker_Load_Dir, Marker_Load_Dir, Load_Dir_Value, Load_Dir_Multiplier, Load_Dir);
  /* DESCRIPTION: Load boundary marker(s)
   Format: (inlet marker, load, multiplier, dir_x, dir_y, dir_z, ... ), i.e. primitive variables specified. */
  addInletOption("MARKER_DISPLACEMENT", nMarker_Disp_Dir, Marker_Disp_Dir, Disp_Dir_Value, Disp_Dir_Multiplier, Disp_Dir);
  /* DESCRIPTION: Sine load boundary marker(s)
   Format: (inlet marker, load, multiplier, dir_x, dir_y, dir_z, ... ), i.e. primitive variables specified. */
  addInletOption("MARKER_SINE_LOAD", nMarker_Load_Sine, Marker_Load_Sine, Load_Sine_Amplitude, Load_Sine_Frequency, Load_Sine_Dir);
  /*!\brief SINE_LOAD\n DESCRIPTION: option to apply the load as a sine*/
  addBoolOption("SINE_LOAD", Sine_Load, false);
  default_sineload_coeff[0] = 0.0; default_sineload_coeff[1] = 0.0; default_sineload_coeff[2] = 0.0;
  /*!\brief SINE_LOAD_COEFF \n DESCRIPTION: the 1st coeff is the amplitude, the 2nd is the frequency, 3rd is the phase in radians */
  addDoubleArrayOption("SINE_LOAD_COEFF", 3, SineLoad_Coeff, default_sineload_coeff);
  /*!\brief RAMP_AND_RELEASE\n DESCRIPTION: release the load after applying the ramp*/
  addBoolOption("RAMP_AND_RELEASE_LOAD", RampAndRelease, false);

  /* DESCRIPTION: Flow load boundary marker(s) */
  addStringDoubleListOption("MARKER_FLOWLOAD", nMarker_FlowLoad, Marker_FlowLoad, FlowLoad_Value);
  /* DESCRIPTION: Damping factor for engine inlet condition */
  addDoubleOption("DAMP_ENGINE_INFLOW", Damp_Engine_Inflow, 0.95);
  /* DESCRIPTION: Damping factor for engine exhaust condition */
  addDoubleOption("DAMP_ENGINE_EXHAUST", Damp_Engine_Exhaust, 0.95);
  /*!\brief ENGINE_INFLOW_TYPE  \n DESCRIPTION: Inlet boundary type \n OPTIONS: see \link Engine_Inflow_Map \endlink \n Default: FAN_FACE_MACH \ingroup Config*/
  addEnumOption("ENGINE_INFLOW_TYPE", Kind_Engine_Inflow, Engine_Inflow_Map, FAN_FACE_MACH);
  /* DESCRIPTION: Evaluate a problem with engines */
  addBoolOption("ENGINE", Engine, false);
    
  /* DESCRIPTION:  Compute buffet sensor */
  addBoolOption("BUFFET_MONITORING", Buffet_Monitoring, false);
  /* DESCRIPTION:  Sharpness coefficient for the buffet sensor */
  addDoubleOption("BUFFET_K", Buffet_k, 10.0);
  /* DESCRIPTION:  Offset parameter for the buffet sensor */
  addDoubleOption("BUFFET_LAMBDA", Buffet_lambda, 0.0);


  /*!\par CONFIG_CATEGORY: Time-marching \ingroup Config*/
  /*--- Options related to time-marching ---*/

  /* DESCRIPTION: Unsteady simulation  */
  addEnumOption("UNSTEADY_SIMULATION", Unsteady_Simulation, Unsteady_Map, STEADY);
  /* DESCRIPTION:  Courant-Friedrichs-Lewy condition of the finest grid */
  addDoubleOption("CFL_NUMBER", CFLFineGrid, 1.25);
  /* DESCRIPTION:  Courant-Friedrichs-Lewy condition of the finest grid in (heat fvm) solid solvers */
  addDoubleOption("CFL_NUMBER_SOLID", CFLSolid, 1.25);
  /* DESCRIPTION:  Max time step in local time stepping simulations */
  addDoubleOption("MAX_DELTA_TIME", Max_DeltaTime, 1000000);
  /* DESCRIPTION: Activate The adaptive CFL number. */
  addBoolOption("CFL_ADAPT", CFL_Adapt, false);
  /* !\brief CFL_ADAPT_PARAM
   * DESCRIPTION: Parameters of the adaptive CFL number (factor down, factor up, CFL limit (min and max) )
   * Factor down generally >1.0, factor up generally < 1.0 to cause the CFL to increase when residual is decreasing,
   * and decrease when the residual is increasing or stalled. \ingroup Config*/
  default_cfl_adapt[0] = 0.0; default_cfl_adapt[1] = 0.0; default_cfl_adapt[2] = 1.0; default_cfl_adapt[3] = 100.0;
  addDoubleArrayOption("CFL_ADAPT_PARAM", 4, CFL_AdaptParam, default_cfl_adapt);
  /* DESCRIPTION: Reduction factor of the CFL coefficient in the adjoint problem */
  addDoubleOption("CFL_REDUCTION_ADJFLOW", CFLRedCoeff_AdjFlow, 0.8);
  /* DESCRIPTION: Reduction factor of the CFL coefficient in the level set problem */
  addDoubleOption("CFL_REDUCTION_TURB", CFLRedCoeff_Turb, 1.0);
  /* DESCRIPTION: Reduction factor of the CFL coefficient in the turbulent adjoint problem */
  addDoubleOption("CFL_REDUCTION_ADJTURB", CFLRedCoeff_AdjTurb, 1.0);
  /* DESCRIPTION: Number of total iterations */
  addUnsignedLongOption("EXT_ITER", nExtIter, 999999);
  /* DESCRIPTION: External iteration offset due to restart */
  addUnsignedLongOption("EXT_ITER_OFFSET", ExtIter_OffSet, 0);
  // these options share nRKStep as their size, which is not a good idea in general
  /* DESCRIPTION: Runge-Kutta alpha coefficients */
  addDoubleListOption("RK_ALPHA_COEFF", nRKStep, RK_Alpha_Step);
  /* DESCRIPTION: Number of time levels for time accurate local time stepping. */
  addUnsignedShortOption("LEVELS_TIME_ACCURATE_LTS", nLevels_TimeAccurateLTS, 1);
  /* DESCRIPTION: Number of time DOFs used in the predictor step of ADER-DG. */
  addUnsignedShortOption("TIME_DOFS_ADER_DG", nTimeDOFsADER_DG, 2);
  /* DESCRIPTION: Time Step for dual time stepping simulations (s) */
  addDoubleOption("UNST_TIMESTEP", Delta_UnstTime, 0.0);
  /* DESCRIPTION: Total Physical Time for dual time stepping simulations (s) */
  addDoubleOption("UNST_TIME", Total_UnstTime, 1.0);
  /* DESCRIPTION: Unsteady Courant-Friedrichs-Lewy number of the finest grid */
  addDoubleOption("UNST_CFL_NUMBER", Unst_CFL, 0.0);
  /* DESCRIPTION: Number of internal iterations (dual time method) */
  addUnsignedLongOption("UNST_INT_ITER", Unst_nIntIter, 100);
  /* DESCRIPTION: Integer number of periodic time instances for Harmonic Balance */
  addUnsignedShortOption("TIME_INSTANCES", nTimeInstances, 1);
  /* DESCRIPTION: Time period for Harmonic Balance wihtout moving meshes */
  addDoubleOption("HB_PERIOD", HarmonicBalance_Period, -1.0);
  /* DESCRIPTION:  Turn on/off harmonic balance preconditioning */
  addBoolOption("HB_PRECONDITION", HB_Precondition, false);
  /* DESCRIPTION: Iteration number to begin unsteady restarts (dual time method) */
  addLongOption("UNST_RESTART_ITER", Unst_RestartIter, 0);
  /* DESCRIPTION: Starting direct solver iteration for the unsteady adjoint */
  addLongOption("UNST_ADJOINT_ITER", Unst_AdjointIter, 0);
  /* DESCRIPTION: Number of iterations to average the objective */
  addLongOption("ITER_AVERAGE_OBJ", Iter_Avg_Objective , 0);
  /* DESCRIPTION: Iteration number to begin unsteady restarts (structural analysis) */
  addLongOption("DYN_RESTART_ITER", Dyn_RestartIter, 0);
  /* DESCRIPTION: Time discretization */
  addEnumOption("TIME_DISCRE_FLOW", Kind_TimeIntScheme_Flow, Time_Int_Map, EULER_IMPLICIT);
  /* DESCRIPTION: Time discretization */
  addEnumOption("TIME_DISCRE_FEM_FLOW", Kind_TimeIntScheme_FEM_Flow, Time_Int_Map, RUNGE_KUTTA_EXPLICIT);
  /* DESCRIPTION: ADER-DG predictor step */
  addEnumOption("ADER_PREDICTOR", Kind_ADER_Predictor, Ader_Predictor_Map, ADER_ALIASED_PREDICTOR);
  /* DESCRIPTION: Time discretization */
  addEnumOption("TIME_DISCRE_ADJFLOW", Kind_TimeIntScheme_AdjFlow, Time_Int_Map, EULER_IMPLICIT);
  /* DESCRIPTION: Time discretization */
  addEnumOption("TIME_DISCRE_TURB", Kind_TimeIntScheme_Turb, Time_Int_Map, EULER_IMPLICIT);
  /* DESCRIPTION: Time discretization */
  addEnumOption("TIME_DISCRE_ADJTURB", Kind_TimeIntScheme_AdjTurb, Time_Int_Map, EULER_IMPLICIT);
  /* DESCRIPTION: Time discretization */
  addEnumOption("TIME_DISCRE_FEA", Kind_TimeIntScheme_FEA, Time_Int_Map_FEA, NEWMARK_IMPLICIT);
  /* DESCRIPTION: Time discretization */
  addEnumOption("TIME_DISCRE_HEAT", Kind_TimeIntScheme_Heat, Time_Int_Map, EULER_IMPLICIT);
  /* DESCRIPTION: Time discretization */
  addEnumOption("TIMESTEP_HEAT", Kind_TimeStep_Heat, Heat_TimeStep_Map, MINIMUM);

  /*!\par CONFIG_CATEGORY: Linear solver definition \ingroup Config*/
  /*--- Options related to the linear solvers ---*/

  /*!\brief LINEAR_SOLVER
   *  \n DESCRIPTION: Linear solver for the implicit, mesh deformation, or discrete adjoint systems \n OPTIONS: see \link Linear_Solver_Map \endlink \n DEFAULT: FGMRES \ingroup Config*/
  addEnumOption("LINEAR_SOLVER", Kind_Linear_Solver, Linear_Solver_Map, FGMRES);
  /*!\brief LINEAR_SOLVER_PREC
   *  \n DESCRIPTION: Preconditioner for the Krylov linear solvers \n OPTIONS: see \link Linear_Solver_Prec_Map \endlink \n DEFAULT: LU_SGS \ingroup Config*/
  addEnumOption("LINEAR_SOLVER_PREC", Kind_Linear_Solver_Prec, Linear_Solver_Prec_Map, ILU);
  /* DESCRIPTION: Minimum error threshold for the linear solver for the implicit formulation */
  addDoubleOption("LINEAR_SOLVER_ERROR", Linear_Solver_Error, 1E-6);
  /* DESCRIPTION: Minimum error threshold for the linear solver for the implicit formulation for the FVM heat solver. */
  addDoubleOption("LINEAR_SOLVER_ERROR_HEAT", Linear_Solver_Error_Heat, 1E-8);
  /* DESCRIPTION: Maximum number of iterations of the linear solver for the implicit formulation */
  addUnsignedLongOption("LINEAR_SOLVER_ITER", Linear_Solver_Iter, 10);
  /* DESCRIPTION: Max iterations of the linear solver for the FVM heat solver. */
  addUnsignedLongOption("LINEAR_SOLVER_ITER_HEAT", Linear_Solver_Iter_Heat, 10);
  /* DESCRIPTION: Fill in level for the ILU preconditioner */
  addUnsignedShortOption("LINEAR_SOLVER_ILU_FILL_IN", Linear_Solver_ILU_n, 0);
  /* DESCRIPTION: Maximum number of iterations of the linear solver for the implicit formulation */
  addUnsignedLongOption("LINEAR_SOLVER_RESTART_FREQUENCY", Linear_Solver_Restart_Frequency, 10);
  /* DESCRIPTION: Relaxation of the flow equations solver for the implicit formulation */
  addDoubleOption("RELAXATION_FACTOR_FLOW", Relaxation_Factor_Flow, 1.0);
  /* DESCRIPTION: Relaxation of the turb equations solver for the implicit formulation */
  addDoubleOption("RELAXATION_FACTOR_TURB", Relaxation_Factor_Turb, 1.0);
  /* DESCRIPTION: Relaxation of the adjoint flow equations solver for the implicit formulation */
  addDoubleOption("RELAXATION_FACTOR_ADJFLOW", Relaxation_Factor_AdjFlow, 1.0);
  /* DESCRIPTION: Relaxation of the CHT coupling */
  addDoubleOption("RELAXATION_FACTOR_CHT", Relaxation_Factor_CHT, 1.0);
  /* DESCRIPTION: Roe coefficient */
  addDoubleOption("ROE_KAPPA", Roe_Kappa, 0.5);
  /* DESCRIPTION: Roe-Turkel preconditioning for low Mach number flows */
  addBoolOption("LOW_MACH_PREC", Low_Mach_Precon, false);
  /* DESCRIPTION: Post-reconstruction correction for low Mach number flows */
  addBoolOption("LOW_MACH_CORR", Low_Mach_Corr, false);
  /* DESCRIPTION: Time Step for dual time stepping simulations (s) */
  addDoubleOption("MIN_ROE_TURKEL_PREC", Min_Beta_RoeTurkel, 0.01);
  /* DESCRIPTION: Time Step for dual time stepping simulations (s) */
  addDoubleOption("MAX_ROE_TURKEL_PREC", Max_Beta_RoeTurkel, 0.2);
  /* DESCRIPTION: Linear solver for the turbulent adjoint systems */
  addEnumOption("ADJTURB_LIN_SOLVER", Kind_AdjTurb_Linear_Solver, Linear_Solver_Map, FGMRES);
  /* DESCRIPTION: Preconditioner for the turbulent adjoint Krylov linear solvers */
  addEnumOption("ADJTURB_LIN_PREC", Kind_AdjTurb_Linear_Prec, Linear_Solver_Prec_Map, ILU);
  /* DESCRIPTION: Minimum error threshold for the turbulent adjoint linear solver for the implicit formulation */
  addDoubleOption("ADJTURB_LIN_ERROR", AdjTurb_Linear_Error, 1E-5);
  /* DESCRIPTION: Maximum number of iterations of the turbulent adjoint linear solver for the implicit formulation */
  addUnsignedShortOption("ADJTURB_LIN_ITER", AdjTurb_Linear_Iter, 10);
  /* DESCRIPTION: Entropy fix factor */
  addDoubleOption("ENTROPY_FIX_COEFF", EntropyFix_Coeff, 0.001);
  /* DESCRIPTION: Linear solver for the discete adjoint systems */
  addEnumOption("DISCADJ_LIN_SOLVER", Kind_DiscAdj_Linear_Solver, Linear_Solver_Map, FGMRES);
  /* DESCRIPTION: Preconditioner for the discrete adjoint Krylov linear solvers */
  addEnumOption("DISCADJ_LIN_PREC", Kind_DiscAdj_Linear_Prec, Linear_Solver_Prec_Map, ILU);
  /* DESCRIPTION: Linear solver for the discete adjoint systems */
  addEnumOption("FSI_DISCADJ_LIN_SOLVER_STRUC", Kind_DiscAdj_Linear_Solver_FSI_Struc, Linear_Solver_Map, CONJUGATE_GRADIENT);
  /* DESCRIPTION: Preconditioner for the discrete adjoint Krylov linear solvers */
  addEnumOption("FSI_DISCADJ_LIN_PREC_STRUC", Kind_DiscAdj_Linear_Prec_FSI_Struc, Linear_Solver_Prec_Map, JACOBI);
  
  /*!\par CONFIG_CATEGORY: Convergence\ingroup Config*/
  /*--- Options related to convergence ---*/
  
  /*!\brief CONV_CRITERIA
   *  \n DESCRIPTION: Convergence criteria \n OPTIONS: see \link Converge_Crit_Map \endlink \n DEFAULT: RESIDUAL \ingroup Config*/
  addEnumOption("CONV_CRITERIA", ConvCriteria, Converge_Crit_Map, RESIDUAL);
  /*!\brief RESIDUAL_REDUCTION \n DESCRIPTION: Residual reduction (order of magnitude with respect to the initial value)\n DEFAULT: 3.0 \ingroup Config*/
  addDoubleOption("RESIDUAL_REDUCTION", OrderMagResidual, 5.0);
  /*!\brief RESIDUAL_MINVAL\n DESCRIPTION: Min value of the residual (log10 of the residual)\n DEFAULT: -14.0 \ingroup Config*/
  addDoubleOption("RESIDUAL_MINVAL", MinLogResidual, -14.0);
  /* DESCRIPTION: Residual reduction (order of magnitude with respect to the initial value) */
  addDoubleOption("RESIDUAL_REDUCTION_FSI", OrderMagResidualFSI, 3.0);
  /* DESCRIPTION: Min value of the residual (log10 of the residual) */
  addDoubleOption("RESIDUAL_MINVAL_FSI", MinLogResidualFSI, -5.0);
  /*!\brief RESIDUAL_REDUCTION \n DESCRIPTION: Residual reduction (order of magnitude with respect to the initial value)\n DEFAULT: 3.0 \ingroup Config*/
  addDoubleOption("RESIDUAL_REDUCTION_BGS_FLOW", OrderMagResidual_BGS_F, 3.0);
  /*!\brief RESIDUAL_MINVAL\n DESCRIPTION: Min value of the residual (log10 of the residual)\n DEFAULT: -8.0 \ingroup Config*/
  addDoubleOption("RESIDUAL_MINVAL_BGS_FLOW", MinLogResidual_BGS_F, -8.0);
  /*!\brief RESIDUAL_REDUCTION \n DESCRIPTION: Residual reduction (order of magnitude with respect to the initial value)\n DEFAULT: 3.0 \ingroup Config*/
  addDoubleOption("RESIDUAL_REDUCTION_BGS_STRUCTURE", OrderMagResidual_BGS_S, 3.0);
  /*!\brief RESIDUAL_MINVAL\n DESCRIPTION: Min value of the residual (log10 of the residual)\n DEFAULT: -8.0 \ingroup Config*/
  addDoubleOption("RESIDUAL_MINVAL_BGS_STRUCTURE", MinLogResidual_BGS_S, -8.0);
  /* DESCRIPTION: FEM: UTOL = norm(Delta_U(k)) / norm(U(k)) */
  addDoubleOption("RESIDUAL_FEM_UTOL", Res_FEM_UTOL, -9.0);
  /* DESCRIPTION: FEM: RTOL = norm(Residual(k)) / norm(Residual(0)) */
  addDoubleOption("RESIDUAL_FEM_RTOL", Res_FEM_RTOL, -9.0);
  /* DESCRIPTION: FEM: ETOL = Delta_U(k) * Residual(k) / Delta_U(0) * Residual(0) */
  addDoubleOption("RESIDUAL_FEM_ETOL", Res_FEM_ETOL, -9.0);
  /* DESCRIPTION: FEM: ETOL = Delta_U(k) * Residual(k) / Delta_U(0) * Residual(0) */
  addEnumOption("RESIDUAL_CRITERIA_FEM", Res_FEM_CRIT, ResFem_Map, RESFEM_RELATIVE);
  /*!\brief RESIDUAL_FUNC_FLOW\n DESCRIPTION: Flow functional for the Residual criteria\n OPTIONS: See \link Residual_Map \endlink \n DEFAULT: RHO_RESIDUAL \ingroup Config*/
  addEnumOption("RESIDUAL_FUNC_FLOW", Residual_Func_Flow, Residual_Map, RHO_RESIDUAL);
  /*!\brief STARTCONV_ITER\n DESCRIPTION: Iteration number to begin convergence monitoring\n DEFAULT: 5 \ingroup Config*/
  addUnsignedLongOption("STARTCONV_ITER", StartConv_Iter, 5);
  /*!\brief CAUCHY_ELEMS\n DESCRIPTION: Number of elements to apply the criteria. \n DEFAULT 100 \ingroup Config*/
  addUnsignedShortOption("CAUCHY_ELEMS", Cauchy_Elems, 100);
  /*!\brief CAUCHY_EPS\n DESCRIPTION: Epsilon to control the series convergence \n DEFAULT: 1e-10 \ingroup Config*/
  addDoubleOption("CAUCHY_EPS", Cauchy_Eps, 1E-10);
  /*!\brief CAUCHY_FUNC_FLOW
   *  \n DESCRIPTION: Flow functional for the Cauchy criteria \n OPTIONS: see \link Objective_Map \endlink \n DEFAULT: DRAG_COEFFICIENT \ingroup Config*/
  addEnumOption("CAUCHY_FUNC_FLOW", Cauchy_Func_Flow, Objective_Map, DRAG_COEFFICIENT);
  /*!\brief CAUCHY_FUNC_ADJFLOW\n DESCRIPTION: Adjoint functional for the Cauchy criteria.\n OPTIONS: See \link Sens_Map \endlink. \n DEFAULT: SENS_GEOMETRY \ingroup Config*/
  addEnumOption("CAUCHY_FUNC_ADJFLOW", Cauchy_Func_AdjFlow, Sens_Map, SENS_GEOMETRY);

  /*!\par CONFIG_CATEGORY: Multi-grid \ingroup Config*/
  /*--- Options related to Multi-grid ---*/

  /*!\brief START_UP_ITER \n DESCRIPTION: Start up iterations using the fine grid only. DEFAULT: 0 \ingroup Config*/
  addUnsignedShortOption("START_UP_ITER", nStartUpIter, 0);
  /*!\brief MGLEVEL\n DESCRIPTION: Multi-grid Levels. DEFAULT: 0 \ingroup Config*/
  addUnsignedShortOption("MGLEVEL", nMGLevels, 0);
  /*!\brief MGCYCLE\n DESCRIPTION: Multi-grid cycle. OPTIONS: See \link MG_Cycle_Map \endlink. Defualt V_CYCLE \ingroup Config*/
  addEnumOption("MGCYCLE", MGCycle, MG_Cycle_Map, V_CYCLE);
  /*!\brief MG_PRE_SMOOTH\n DESCRIPTION: Multi-grid pre-smoothing level \ingroup Config*/
  addUShortListOption("MG_PRE_SMOOTH", nMG_PreSmooth, MG_PreSmooth);
  /*!\brief MG_POST_SMOOTH\n DESCRIPTION: Multi-grid post-smoothing level \ingroup Config*/
  addUShortListOption("MG_POST_SMOOTH", nMG_PostSmooth, MG_PostSmooth);
  /*!\brief MG_CORRECTION_SMOOTH\n DESCRIPTION: Jacobi implicit smoothing of the correction \ingroup Config*/
  addUShortListOption("MG_CORRECTION_SMOOTH", nMG_CorrecSmooth, MG_CorrecSmooth);
  /*!\brief MG_DAMP_RESTRICTION\n DESCRIPTION: Damping factor for the residual restriction. DEFAULT: 0.75 \ingroup Config*/
  addDoubleOption("MG_DAMP_RESTRICTION", Damp_Res_Restric, 0.75);
  /*!\brief MG_DAMP_PROLONGATION\n DESCRIPTION: Damping factor for the correction prolongation. DEFAULT 0.75 \ingroup Config*/
  addDoubleOption("MG_DAMP_PROLONGATION", Damp_Correc_Prolong, 0.75);

  /*!\par CONFIG_CATEGORY: Spatial Discretization \ingroup Config*/
  /*--- Options related to the spatial discretization ---*/

  /*!\brief NUM_METHOD_GRAD
   *  \n DESCRIPTION: Numerical method for spatial gradients \n OPTIONS: See \link Gradient_Map \endlink. \n DEFAULT: WEIGHTED_LEAST_SQUARES. \ingroup Config*/
  addEnumOption("NUM_METHOD_GRAD", Kind_Gradient_Method, Gradient_Map, WEIGHTED_LEAST_SQUARES);
  /*!\brief VENKAT_LIMITER_COEFF
   *  \n DESCRIPTION: Coefficient for the limiter. DEFAULT value 0.5. Larger values decrease the extent of limiting, values approaching zero cause lower-order approximation to the solution. \ingroup Config */
  addDoubleOption("VENKAT_LIMITER_COEFF", Venkat_LimiterCoeff, 0.05);
  /*!\brief ADJ_SHARP_LIMITER_COEFF
   *  \n DESCRIPTION: Coefficient for detecting the limit of the sharp edges. DEFAULT value 3.0.  Use with sharp edges limiter. \ingroup Config*/
  addDoubleOption("ADJ_SHARP_LIMITER_COEFF", AdjSharp_LimiterCoeff, 3.0);
  /*!\brief LIMITER_ITER
   *  \n DESCRIPTION: Freeze the value of the limiter after a number of iterations. DEFAULT value 999999. \ingroup Config*/
  addUnsignedLongOption("LIMITER_ITER", LimiterIter, 999999);

  /*!\brief CONV_NUM_METHOD_FLOW
   *  \n DESCRIPTION: Convective numerical method \n OPTIONS: See \link Upwind_Map \endlink , \link Centered_Map \endlink. \ingroup Config*/
  addConvectOption("CONV_NUM_METHOD_FLOW", Kind_ConvNumScheme_Flow, Kind_Centered_Flow, Kind_Upwind_Flow);

  /*!\brief NUM_METHOD_FEM_FLOW
   *  \n DESCRIPTION: Numerical method \n OPTIONS: See \link FEM_Map \endlink , \link Centered_Map \endlink. \ingroup Config*/
  addConvectFEMOption("NUM_METHOD_FEM_FLOW", Kind_ConvNumScheme_FEM_Flow, Kind_FEM_Flow);

  /*!\brief MUSCL_FLOW \n DESCRIPTION: Check if the MUSCL scheme should be used \ingroup Config*/
  addBoolOption("MUSCL_FLOW", MUSCL_Flow, true);
  /*!\brief SLOPE_LIMITER_FLOW
   * DESCRIPTION: Slope limiter for the direct solution. \n OPTIONS: See \link Limiter_Map \endlink \n DEFAULT VENKATAKRISHNAN \ingroup Config*/
  addEnumOption("SLOPE_LIMITER_FLOW", Kind_SlopeLimit_Flow, Limiter_Map, VENKATAKRISHNAN);
  default_jst_coeff[0] = 0.5; default_jst_coeff[1] = 0.02;
  /*!\brief JST_SENSOR_COEFF \n DESCRIPTION: 2nd and 4th order artificial dissipation coefficients for the JST method \ingroup Config*/
  addDoubleArrayOption("JST_SENSOR_COEFF", 2, Kappa_Flow, default_jst_coeff);
  /*!\brief LAX_SENSOR_COEFF \n DESCRIPTION: 1st order artificial dissipation coefficients for the Lax-Friedrichs method. \ingroup Config*/
  addDoubleOption("LAX_SENSOR_COEFF", Kappa_1st_Flow, 0.15);
  default_ad_coeff_heat[0] = 0.5; default_ad_coeff_heat[1] = 0.02;
  /*!\brief JST_SENSOR_COEFF_HEAT \n DESCRIPTION: 2nd and 4th order artificial dissipation coefficients for the JST method \ingroup Config*/
  addDoubleArrayOption("JST_SENSOR_COEFF_HEAT", 2, Kappa_Heat, default_ad_coeff_heat);

  /*!\brief CONV_NUM_METHOD_ADJFLOW
   *  \n DESCRIPTION: Convective numerical method for the adjoint solver.
   *  \n OPTIONS:  See \link Upwind_Map \endlink , \link Centered_Map \endlink. Note: not all methods are guaranteed to be implemented for the adjoint solver. \ingroup Config */
  addConvectOption("CONV_NUM_METHOD_ADJFLOW", Kind_ConvNumScheme_AdjFlow, Kind_Centered_AdjFlow, Kind_Upwind_AdjFlow);
  /*!\brief MUSCL_FLOW \n DESCRIPTION: Check if the MUSCL scheme should be used \ingroup Config*/
  addBoolOption("MUSCL_ADJFLOW", MUSCL_AdjFlow, true);
  /*!\brief SLOPE_LIMITER_ADJFLOW
     * DESCRIPTION: Slope limiter for the adjoint solution. \n OPTIONS: See \link Limiter_Map \endlink \n DEFAULT VENKATAKRISHNAN \ingroup Config*/
  addEnumOption("SLOPE_LIMITER_ADJFLOW", Kind_SlopeLimit_AdjFlow, Limiter_Map, VENKATAKRISHNAN);
  default_jst_adj_coeff[0] = 0.5; default_jst_adj_coeff[1] = 0.02;
  /*!\brief ADJ_JST_SENSOR_COEFF \n DESCRIPTION: 2nd and 4th order artificial dissipation coefficients for the adjoint JST method. \ingroup Config*/
  addDoubleArrayOption("ADJ_JST_SENSOR_COEFF", 2, Kappa_AdjFlow, default_jst_adj_coeff);
  /*!\brief LAX_SENSOR_COEFF \n DESCRIPTION: 1st order artificial dissipation coefficients for the adjoint Lax-Friedrichs method. \ingroup Config*/
  addDoubleOption("ADJ_LAX_SENSOR_COEFF", Kappa_1st_AdjFlow, 0.15);

  /*!\brief MUSCL_FLOW \n DESCRIPTION: Check if the MUSCL scheme should be used \ingroup Config*/
  addBoolOption("MUSCL_TURB", MUSCL_Turb, false);
  /*!\brief SLOPE_LIMITER_TURB
   *  \n DESCRIPTION: Slope limiter  \n OPTIONS: See \link Limiter_Map \endlink \n DEFAULT VENKATAKRISHNAN \ingroup Config*/
  addEnumOption("SLOPE_LIMITER_TURB", Kind_SlopeLimit_Turb, Limiter_Map, VENKATAKRISHNAN);
  /*!\brief CONV_NUM_METHOD_TURB
   *  \n DESCRIPTION: Convective numerical method \ingroup Config*/
  addConvectOption("CONV_NUM_METHOD_TURB", Kind_ConvNumScheme_Turb, Kind_Centered_Turb, Kind_Upwind_Turb);
  
  /*!\brief MUSCL_FLOW \n DESCRIPTION: Check if the MUSCL scheme should be used \ingroup Config*/
  addBoolOption("MUSCL_ADJTURB", MUSCL_AdjTurb, false);
  /*!\brief SLOPE_LIMITER_ADJTURB
   *  \n DESCRIPTION: Slope limiter \n OPTIONS: See \link Limiter_Map \endlink \n DEFAULT VENKATAKRISHNAN \ingroup Config */
  addEnumOption("SLOPE_LIMITER_ADJTURB", Kind_SlopeLimit_AdjTurb, Limiter_Map, VENKATAKRISHNAN);
  /*!\brief CONV_NUM_METHOD_ADJTURB\n DESCRIPTION: Convective numerical method for the adjoint/turbulent problem \ingroup Config*/
  addConvectOption("CONV_NUM_METHOD_ADJTURB", Kind_ConvNumScheme_AdjTurb, Kind_Centered_AdjTurb, Kind_Upwind_AdjTurb);

  /*!\brief MUSCL_FLOW \n DESCRIPTION: Check if the MUSCL scheme should be used \ingroup Config*/
  addBoolOption("MUSCL_HEAT", MUSCL_Heat, false);
  /*!\brief CONV_NUM_METHOD_HEAT
   *  \n DESCRIPTION: Convective numerical method \n DEFAULT: UPWIND */
  addEnumOption("CONV_NUM_METHOD_HEAT", Kind_ConvNumScheme_Heat, Space_Map, SPACE_UPWIND);

  /*!\par CONFIG_CATEGORY: Adjoint and Gradient \ingroup Config*/
  /*--- Options related to the adjoint and gradient ---*/

  /*!\brief LIMIT_ADJFLOW \n DESCRIPTION: Limit value for the adjoint variable.\n DEFAULT: 1E6. \ingroup Config*/
  addDoubleOption("LIMIT_ADJFLOW", AdjointLimit, 1E6);
  /*!\brief MG_ADJFLOW\n DESCRIPTION: Multigrid with the adjoint problem. \n Defualt: YES \ingroup Config*/
  addBoolOption("MG_ADJFLOW", MG_AdjointFlow, true);

  /*!\brief OBJECTIVE_WEIGHT  \n DESCRIPTION: Adjoint problem boundary condition weights. Applies scaling factor to objective(s) \ingroup Config*/
  addDoubleListOption("OBJECTIVE_WEIGHT", nObjW, Weight_ObjFunc);
  /*!\brief OBJECTIVE_FUNCTION
   *  \n DESCRIPTION: Adjoint problem boundary condition \n OPTIONS: see \link Objective_Map \endlink \n DEFAULT: DRAG_COEFFICIENT \ingroup Config*/
  addEnumListOption("OBJECTIVE_FUNCTION", nObj, Kind_ObjFunc, Objective_Map);

  /* DESCRIPTION: parameter for the definition of a complex objective function */
  addDoubleOption("DCD_DCL_VALUE", dCD_dCL, 0.0);
  /* DESCRIPTION: parameter for the definition of a complex objective function */
  addDoubleOption("DCMX_DCL_VALUE", dCMx_dCL, 0.0);
  /* DESCRIPTION: parameter for the definition of a complex objective function */
  addDoubleOption("DCMY_DCL_VALUE", dCMy_dCL, 0.0);
  /* DESCRIPTION: parameter for the definition of a complex objective function */
  addDoubleOption("DCMZ_DCL_VALUE", dCMz_dCL, 0.0);

  /* DESCRIPTION: parameter for the definition of a complex objective function */
  addDoubleOption("DCD_DCMY_VALUE", dCD_dCMy, 0.0);

  default_obj_coeff[0]=0.0; default_obj_coeff[1]=0.0; default_obj_coeff[2]=0.0;
  default_obj_coeff[3]=0.0;  default_obj_coeff[4]=0.0;
  /*!\brief OBJ_CHAIN_RULE_COEFF
  * \n DESCRIPTION: Coefficients defining the objective function gradient using the chain rule
  * with area-averaged outlet primitive variables. This is used with the genereralized outflow
  * objective.  \ingroup Config   */
  addDoubleArrayOption("OBJ_CHAIN_RULE_COEFF", 5, Obj_ChainRuleCoeff, default_obj_coeff);

  default_geo_loc[0] = 0.0; default_geo_loc[1] = 1.0;
  /* DESCRIPTION: Definition of the airfoil section */
  addDoubleArrayOption("GEO_BOUNDS", 2, Stations_Bounds, default_geo_loc);
  /* DESCRIPTION: Identify the body to slice */
  addEnumOption("GEO_DESCRIPTION", Geo_Description, Geo_Description_Map, WING);
  /* DESCRIPTION: Z location of the waterline */
  addDoubleOption("GEO_WATERLINE_LOCATION", Geo_Waterline_Location, 0.0);
  /* DESCRIPTION: Number of section cuts to make when calculating internal volume */
  addUnsignedShortOption("GEO_NUMBER_STATIONS", nWingStations, 25);
  /* DESCRIPTION: Definition of the airfoil sections */
  addDoubleListOption("GEO_LOCATION_STATIONS", nLocationStations, LocationStations);
  default_nacelle_location[0] = 0.0; default_nacelle_location[1] = 0.0; default_nacelle_location[2] = 0.0;
  default_nacelle_location[3] = 0.0; default_nacelle_location[4] = 0.0;
  /* DESCRIPTION: Definition of the nacelle location (higlite coordinates, tilt angle, toe angle) */
  addDoubleArrayOption("GEO_NACELLE_LOCATION", 5, NacelleLocation, default_nacelle_location);
  /* DESCRIPTION: Output sectional forces for specified markers. */
  addBoolOption("GEO_PLOT_STATIONS", Plot_Section_Forces, false);
  /* DESCRIPTION: Mode of the GDC code (analysis, or gradient) */
  addEnumOption("GEO_MODE", GeometryMode, GeometryMode_Map, FUNCTION);

  /* DESCRIPTION: Drag weight in sonic boom Objective Function (from 0.0 to 1.0) */
  addDoubleOption("DRAG_IN_SONICBOOM", WeightCd, 0.0);
  /* DESCRIPTION: Sensitivity smoothing  */
  addEnumOption("SENS_SMOOTHING", Kind_SensSmooth, Sens_Smoothing_Map, NO_SMOOTH);
  /* DESCRIPTION: Continuous Adjoint frozen viscosity */
  addBoolOption("FROZEN_VISC_CONT", Frozen_Visc_Cont, true);
  /* DESCRIPTION: Discrete Adjoint frozen viscosity */
  addBoolOption("FROZEN_VISC_DISC", Frozen_Visc_Disc, false);
  /* DESCRIPTION: Discrete Adjoint frozen limiter */
  addBoolOption("FROZEN_LIMITER_DISC", Frozen_Limiter_Disc, false);
  /* DESCRIPTION: Use an inconsistent (primal/dual) discrete adjoint formulation */
  addBoolOption("INCONSISTENT_DISC", Inconsistent_Disc, false);
   /* DESCRIPTION:  */
  addDoubleOption("FIX_AZIMUTHAL_LINE", FixAzimuthalLine, 90.0);
  /*!\brief SENS_REMOVE_SHARP
   * \n DESCRIPTION: Remove sharp edges from the sensitivity evaluation  \n Format: SENS_REMOVE_SHARP = YES \n DEFAULT: NO \ingroup Config*/
  addBoolOption("SENS_REMOVE_SHARP", Sens_Remove_Sharp, false);

  /* DESCRIPTION: Automatically reorient elements that seem flipped */
  addBoolOption("REORIENT_ELEMENTS",ReorientElements, true);

  /*!\par CONFIG_CATEGORY: Input/output files and formats \ingroup Config */
  /*--- Options related to input/output files and formats ---*/

  /*!\brief OUTPUT_FORMAT \n DESCRIPTION: I/O format for output plots. \n OPTIONS: see \link Output_Map \endlink \n DEFAULT: TECPLOT \ingroup Config */
  addEnumOption("OUTPUT_FORMAT", Output_FileFormat, Output_Map, TECPLOT);
  /*!\brief ACTDISK_JUMP \n DESCRIPTION: The jump is given by the difference in values or a ratio */
  addEnumOption("ACTDISK_JUMP", ActDisk_Jump, Jump_Map, DIFFERENCE);
  /*!\brief MESH_FORMAT \n DESCRIPTION: Mesh input file format \n OPTIONS: see \link Input_Map \endlink \n DEFAULT: SU2 \ingroup Config*/
  addEnumOption("MESH_FORMAT", Mesh_FileFormat, Input_Map, SU2);
  /* DESCRIPTION:  Mesh input file */
  addStringOption("MESH_FILENAME", Mesh_FileName, string("mesh.su2"));
  /*!\brief MESH_OUT_FILENAME \n DESCRIPTION: Mesh output file name. Used when converting, scaling, or deforming a mesh. \n DEFAULT: mesh_out.su2 \ingroup Config*/
  addStringOption("MESH_OUT_FILENAME", Mesh_Out_FileName, string("mesh_out.su2"));
  /* DESCRIPTION: Determine if the mesh file supports multizone. \n DEFAULT: true (temporarily) */
  addBoolOption("MULTIZONE_MESH", Multizone_Mesh, true);
  /* DESCRIPTION: Determine if we need to allocate memory to store the multizone residual. \n DEFAULT: true (temporarily) */
  addBoolOption("MULTIZONE_RESIDUAL", Multizone_Residual, false);

  /*!\brief CONV_FILENAME \n DESCRIPTION: Output file convergence history (w/o extension) \n DEFAULT: history \ingroup Config*/
  addStringOption("CONV_FILENAME", Conv_FileName, string("history"));
  /*!\brief BREAKDOWN_FILENAME \n DESCRIPTION: Output file forces breakdown \ingroup Config*/
  addStringOption("BREAKDOWN_FILENAME", Breakdown_FileName, string("forces_breakdown.dat"));
  /*!\brief CONV_FILENAME \n DESCRIPTION: Output file convergence history (w/o extension) \n DEFAULT: history \ingroup Config*/
  addStringOption("CONV_FILENAME_FSI", Conv_FileName_FSI, string("historyFSI.csv"));
  /* DESCRIPTION: Viscous limiter turbulent equations */
  addBoolOption("WRITE_CONV_FILENAME_FSI", Write_Conv_FSI, false);
  /*!\brief SOLUTION_FLOW_FILENAME \n DESCRIPTION: Restart flow input file (the file output under the filename set by RESTART_FLOW_FILENAME) \n DEFAULT: solution_flow.dat \ingroup Config */
  addStringOption("SOLUTION_FLOW_FILENAME", Solution_FlowFileName, string("solution_flow.dat"));
  /*!\brief SOLUTION_ADJ_FILENAME\n DESCRIPTION: Restart adjoint input file. Objective function abbreviation is expected. \ingroup Config*/
  addStringOption("SOLUTION_ADJ_FILENAME", Solution_AdjFileName, string("solution_adj.dat"));
  /*!\brief SOLUTION_FLOW_FILENAME \n DESCRIPTION: Restart structure input file (the file output under the filename set by RESTART_FLOW_FILENAME) \n Default: solution_flow.dat \ingroup Config */
  addStringOption("SOLUTION_STRUCTURE_FILENAME", Solution_FEMFileName, string("solution_structure.dat"));
  /*!\brief SOLUTION_FLOW_FILENAME \n DESCRIPTION: Restart structure input file (the file output under the filename set by RESTART_FLOW_FILENAME) \n Default: solution_flow.dat \ingroup Config */
  addStringOption("SOLUTION_ADJ_STRUCTURE_FILENAME", Solution_AdjFEMFileName, string("solution_adjoint_structure.dat"));
  /*!\brief RESTART_FLOW_FILENAME \n DESCRIPTION: Output file restart flow \ingroup Config*/
  addStringOption("RESTART_FLOW_FILENAME", Restart_FlowFileName, string("restart_flow.dat"));
  /*!\brief RESTART_ADJ_FILENAME  \n DESCRIPTION: Output file restart adjoint. Objective function abbreviation will be appended. \ingroup Config*/
  addStringOption("RESTART_ADJ_FILENAME", Restart_AdjFileName, string("restart_adj.dat"));
  /*!\brief RESTART_STRUCTURE_FILENAME \n DESCRIPTION: Output file restart structure \ingroup Config*/
  addStringOption("RESTART_STRUCTURE_FILENAME", Restart_FEMFileName, string("restart_structure.dat"));
  /*!\brief RESTART_ADJ_STRUCTURE_FILENAME \n DESCRIPTION: Output file restart structure \ingroup Config*/
  addStringOption("RESTART_ADJ_STRUCTURE_FILENAME", Restart_AdjFEMFileName, string("restart_adjoint_structure.dat"));
  /*!\brief VOLUME_FLOW_FILENAME  \n DESCRIPTION: Output file flow (w/o extension) variables \ingroup Config */
  addStringOption("VOLUME_FLOW_FILENAME", Flow_FileName, string("flow"));
  /*!\brief VOLUME_STRUCTURE_FILENAME
   * \n  DESCRIPTION: Output file structure (w/o extension) variables \ingroup Config*/
  addStringOption("VOLUME_STRUCTURE_FILENAME", Structure_FileName, string("structure"));
  /*!\brief VOLUME_ADJ_STRUCTURE_FILENAME
   * \n  DESCRIPTION: Output file structure (w/o extension) variables \ingroup Config*/
  addStringOption("VOLUME_ADJ_STRUCTURE_FILENAME", AdjStructure_FileName, string("adj_structure"));
  /*!\brief SURFACE_STRUCTURE_FILENAME
   *  \n DESCRIPTION: Output file structure (w/o extension) variables \ingroup Config*/
  addStringOption("SURFACE_STRUCTURE_FILENAME", SurfStructure_FileName, string("surface_structure"));
  /*!\brief SURFACE_STRUCTURE_FILENAME
   *  \n DESCRIPTION: Output file structure (w/o extension) variables \ingroup Config*/
  addStringOption("SURFACE_ADJ_STRUCTURE_FILENAME", AdjSurfStructure_FileName, string("adj_surface_structure"));
  /*!\brief SURFACE_HEAT_FILENAME
   *  \n DESCRIPTION: Output file structure (w/o extension) variables \ingroup Config */
  addStringOption("SURFACE_HEAT_FILENAME", SurfHeat_FileName, string("surface_heat"));
  /*!\brief VOLUME_HEAT_FILENAME
   *  \n DESCRIPTION: Output file wave (w/o extension) variables  \ingroup Config*/
  addStringOption("VOLUME_HEAT_FILENAME", Heat_FileName, string("heat"));
  /*!\brief VOLUME_ADJ_FILENAME
   *  \n DESCRIPTION: Output file adjoint (w/o extension) variables  \ingroup Config*/
  addStringOption("VOLUME_ADJ_FILENAME", Adj_FileName, string("adjoint"));
  /*!\brief GRAD_OBJFUNC_FILENAME
   *  \n DESCRIPTION: Output objective function gradient  \ingroup Config*/
  addStringOption("GRAD_OBJFUNC_FILENAME", ObjFunc_Grad_FileName, string("of_grad.dat"));
  /*!\brief VALUE_OBJFUNC_FILENAME
   *  \n DESCRIPTION: Output objective function  \ingroup Config*/
  addStringOption("VALUE_OBJFUNC_FILENAME", ObjFunc_Value_FileName, string("of_func.dat"));
  /*!\brief SURFACE_FLOW_FILENAME
   *  \n DESCRIPTION: Output file surface flow coefficient (w/o extension)  \ingroup Config*/
  addStringOption("SURFACE_FLOW_FILENAME", SurfFlowCoeff_FileName, string("surface_flow"));
  /*!\brief SURFACE_ADJ_FILENAME
   *  \n DESCRIPTION: Output file surface adjoint coefficient (w/o extension)  \ingroup Config*/
  addStringOption("SURFACE_ADJ_FILENAME", SurfAdjCoeff_FileName, string("surface_adjoint"));
  /*!\brief SURFACE_SENS_FILENAME_FILENAME
   *  \n DESCRIPTION: Output file surface sensitivity (discrete adjoint) (w/o extension)  \ingroup Config*/
  addStringOption("SURFACE_SENS_FILENAME", SurfSens_FileName, string("surface_sens"));
  /*!\brief VOLUME_SENS_FILENAME
   *  \n DESCRIPTION: Output file volume sensitivity (discrete adjoint))  \ingroup Config*/
  addStringOption("VOLUME_SENS_FILENAME", VolSens_FileName, string("volume_sens"));
  /*!\brief WRT_SOL_FREQ
   *  \n DESCRIPTION: Writing solution file frequency  \ingroup Config*/
  addUnsignedLongOption("WRT_SOL_FREQ", Wrt_Sol_Freq, 1000);
  /*!\brief WRT_SOL_FREQ_DUALTIME
   *  \n DESCRIPTION: Writing solution file frequency for dual time  \ingroup Config*/
  addUnsignedLongOption("WRT_SOL_FREQ_DUALTIME", Wrt_Sol_Freq_DualTime, 1);
  /*!\brief WRT_CON_FREQ
   *  \n DESCRIPTION: Writing convergence history frequency  \ingroup Config*/
  addUnsignedLongOption("WRT_CON_FREQ",  Wrt_Con_Freq, 1);
  /*!\brief WRT_CON_FREQ_DUALTIME
   *  \n DESCRIPTION: Writing convergence history frequency for the dual time  \ingroup Config*/
  addUnsignedLongOption("WRT_CON_FREQ_DUALTIME",  Wrt_Con_Freq_DualTime, 10);
  /*!\brief LOW_MEMORY_OUTPUT
   *  \n DESCRIPTION: Output less information for lower memory use.  \ingroup Config*/
  addBoolOption("LOW_MEMORY_OUTPUT", Low_MemoryOutput, false);
  /*!\brief WRT_OUTPUT
   *  \n DESCRIPTION: Write output files (disable all output by setting to NO)  \ingroup Config*/
  addBoolOption("WRT_OUTPUT", Wrt_Output, true);
  /*!\brief WRT_VOL_SOL
   *  \n DESCRIPTION: Write a volume solution file  \ingroup Config*/
  addBoolOption("WRT_VOL_SOL", Wrt_Vol_Sol, true);
  /*!\brief WRT_SRF_SOL
   *  \n DESCRIPTION: Write a surface solution file  \ingroup Config*/
  addBoolOption("WRT_SRF_SOL", Wrt_Srf_Sol, true);
  /*!\brief WRT_CSV_SOL
   *  \n DESCRIPTION: Write a surface CSV solution file  \ingroup Config*/
  addBoolOption("WRT_CSV_SOL", Wrt_Csv_Sol, true);
  /*!\brief WRT_CSV_SOL
   *  \n DESCRIPTION: Write a binary coordinates file  \ingroup Config*/
  addBoolOption("WRT_CRD_SOL", Wrt_Crd_Sol, false);
  /*!\brief WRT_SURFACE
   *  \n DESCRIPTION: Output solution at each surface  \ingroup Config*/
  addBoolOption("WRT_SURFACE", Wrt_Surface, false);
  /*!\brief WRT_RESIDUALS
   *  \n DESCRIPTION: Output residual info to solution/restart file  \ingroup Config*/
  addBoolOption("WRT_RESIDUALS", Wrt_Residuals, false);
  /*!\brief WRT_LIMITERS
   *  \n DESCRIPTION: Output limiter value information to solution/restart file  \ingroup Config*/
  addBoolOption("WRT_LIMITERS", Wrt_Limiters, false);
  /*!\brief WRT_SHARPEDGES
   *  \n DESCRIPTION: Output sharp edge limiter information to solution/restart file  \ingroup Config*/
  addBoolOption("WRT_SHARPEDGES", Wrt_SharpEdges, false);
  /* DESCRIPTION: Output the rind layers in the solution files  \ingroup Config*/
  addBoolOption("WRT_HALO", Wrt_Halo, false);
  /* DESCRIPTION: Output the performance summary to the console at the end of SU2_CFD  \ingroup Config*/
  addBoolOption("WRT_PERFORMANCE", Wrt_Performance, false);
    /* DESCRIPTION: Output a 1D slice of a 2D cartesian solution \ingroup Config*/
  addBoolOption("WRT_SLICE", Wrt_Slice, false);
  /*!\brief MARKER_ANALYZE_AVERAGE
   *  \n DESCRIPTION: Output averaged flow values on specified analyze marker.
   *  Options: AREA, MASSFLUX
   *  \n Use with MARKER_ANALYZE. \ingroup Config*/
  addEnumOption("MARKER_ANALYZE_AVERAGE", Kind_Average, Average_Map, AVERAGE_MASSFLUX);
  /*!\brief CONSOLE_OUTPUT_VERBOSITY
   *  \n DESCRIPTION: Verbosity level for console output  \ingroup Config*/
  addEnumOption("CONSOLE_OUTPUT_VERBOSITY", Console_Output_Verb, Verb_Map, VERB_HIGH);


  /*!\par CONFIG_CATEGORY: Dynamic mesh definition \ingroup Config*/
  /*--- Options related to dynamic meshes ---*/

  /* DESCRIPTION: Mesh motion for unsteady simulations */
  addBoolOption("GRID_MOVEMENT", Grid_Movement, false);
  /* DESCRIPTION: Type of mesh motion */
  addEnumListOption("GRID_MOVEMENT_KIND", nGridMovement, Kind_GridMovement, GridMovement_Map);
  /* DESCRIPTION: Marker(s) of moving surfaces (MOVING_WALL or DEFORMING grid motion). */
  addStringListOption("MARKER_MOVING", nMarker_Moving, Marker_Moving);
  /* DESCRIPTION: Mach number (non-dimensional, based on the mesh velocity and freestream vals.) */
  addDoubleOption("MACH_MOTION", Mach_Motion, 0.0);
  /* DESCRIPTION: Coordinates of the rigid motion origin */
  addDoubleListOption("MOTION_ORIGIN_X", nMotion_Origin_X, Motion_Origin_X);
  /* DESCRIPTION: Coordinates of the rigid motion origin */
  addDoubleListOption("MOTION_ORIGIN_Y", nMotion_Origin_Y, Motion_Origin_Y);
  /* DESCRIPTION: Coordinates of the rigid motion origin */
  addDoubleListOption("MOTION_ORIGIN_Z", nMotion_Origin_Z, Motion_Origin_Z);
  /* DESCRIPTION: Translational velocity vector (m/s) in the x, y, & z directions (RIGID_MOTION only) */
  addDoubleListOption("TRANSLATION_RATE_X", nTranslation_Rate_X, Translation_Rate_X);
  /* DESCRIPTION: Translational velocity vector (m/s) in the x, y, & z directions (RIGID_MOTION only) */
  addDoubleListOption("TRANSLATION_RATE_Y", nTranslation_Rate_Y, Translation_Rate_Y);
  /* DESCRIPTION: Translational velocity vector (m/s) in the x, y, & z directions (RIGID_MOTION only) */
  addDoubleListOption("TRANSLATION_RATE_Z", nTranslation_Rate_Z, Translation_Rate_Z);
  /* DESCRIPTION: Angular velocity vector (rad/s) about x, y, & z axes (RIGID_MOTION only) */
  addDoubleListOption("ROTATION_RATE_X", nRotation_Rate_X, Rotation_Rate_X);
  /* DESCRIPTION: Angular velocity vector (rad/s) about x, y, & z axes (RIGID_MOTION only) */
  addDoubleListOption("ROTATION_RATE_Y", nRotation_Rate_Y, Rotation_Rate_Y);
  /* DESCRIPTION: Angular velocity vector (rad/s) about x, y, & z axes (RIGID_MOTION only) */
  addDoubleListOption("ROTATION_RATE_Z", nRotation_Rate_Z, Rotation_Rate_Z);
  /* DESCRIPTION: Pitching angular freq. (rad/s) about x, y, & z axes (RIGID_MOTION only) */
  addDoubleListOption("PITCHING_OMEGA_X", nPitching_Omega_X, Pitching_Omega_X);
  /* DESCRIPTION: Pitching angular freq. (rad/s) about x, y, & z axes (RIGID_MOTION only) */
  addDoubleListOption("PITCHING_OMEGA_Y", nPitching_Omega_Y, Pitching_Omega_Y);
  /* DESCRIPTION: Pitching angular freq. (rad/s) about x, y, & z axes (RIGID_MOTION only) */
  addDoubleListOption("PITCHING_OMEGA_Z", nPitching_Omega_Z, Pitching_Omega_Z);
  /* DESCRIPTION: Pitching amplitude (degrees) about x, y, & z axes (RIGID_MOTION only) */
  addDoubleListOption("PITCHING_AMPL_X", nPitching_Ampl_X, Pitching_Ampl_X);
  /* DESCRIPTION: Pitching amplitude (degrees) about x, y, & z axes (RIGID_MOTION only) */
  addDoubleListOption("PITCHING_AMPL_Y", nPitching_Ampl_Y, Pitching_Ampl_Y);
  /* DESCRIPTION: Pitching amplitude (degrees) about x, y, & z axes (RIGID_MOTION only) */
  addDoubleListOption("PITCHING_AMPL_Z", nPitching_Ampl_Z, Pitching_Ampl_Z);
  /* DESCRIPTION: Pitching phase offset (degrees) about x, y, & z axes (RIGID_MOTION only) */
  addDoubleListOption("PITCHING_PHASE_X", nPitching_Phase_X, Pitching_Phase_X);
  /* DESCRIPTION: Pitching phase offset (degrees) about x, y, & z axes (RIGID_MOTION only) */
  addDoubleListOption("PITCHING_PHASE_Y", nPitching_Phase_Y, Pitching_Phase_Y);
  /* DESCRIPTION: Pitching phase offset (degrees) about x, y, & z axes (RIGID_MOTION only) */
  addDoubleListOption("PITCHING_PHASE_Z", nPitching_Phase_Z, Pitching_Phase_Z);
  /* DESCRIPTION: Plunging angular freq. (rad/s) in x, y, & z directions (RIGID_MOTION only) */
  addDoubleListOption("PLUNGING_OMEGA_X", nPlunging_Omega_X, Plunging_Omega_X);
  /* DESCRIPTION: Plunging angular freq. (rad/s) in x, y, & z directions (RIGID_MOTION only) */
  addDoubleListOption("PLUNGING_OMEGA_Y", nPlunging_Omega_Y, Plunging_Omega_Y);
  /* DESCRIPTION: Plunging angular freq. (rad/s) in x, y, & z directions (RIGID_MOTION only) */
  addDoubleListOption("PLUNGING_OMEGA_Z", nPlunging_Omega_Z, Plunging_Omega_Z);
  /* DESCRIPTION: Plunging amplitude (m) in x, y, & z directions (RIGID_MOTION only) */
  addDoubleListOption("PLUNGING_AMPL_X", nPlunging_Ampl_X, Plunging_Ampl_X);
  /* DESCRIPTION: Plunging amplitude (m) in x, y, & z directions (RIGID_MOTION only) */
  addDoubleListOption("PLUNGING_AMPL_Y", nPlunging_Ampl_Y, Plunging_Ampl_Y);
  /* DESCRIPTION: Plunging amplitude (m) in x, y, & z directions (RIGID_MOTION only) */
  addDoubleListOption("PLUNGING_AMPL_Z", nPlunging_Ampl_Z, Plunging_Ampl_Z);
  /* DESCRIPTION: Value to move motion origins (1 or 0) */
  addUShortListOption("MOVE_MOTION_ORIGIN", nMoveMotion_Origin, MoveMotion_Origin);

  /*!\par CONFIG_CATEGORY: Grid adaptation \ingroup Config*/
  /*--- Options related to grid adaptation ---*/

  /* DESCRIPTION: Kind of grid adaptation */
  addEnumOption("KIND_ADAPT", Kind_Adaptation, Adapt_Map, NO_ADAPT);
  /* DESCRIPTION: Percentage of new elements (% of the original number of elements) */
  addDoubleOption("NEW_ELEMS", New_Elem_Adapt, -1.0);
  /* DESCRIPTION: Scale factor for the dual volume */
  addDoubleOption("DUALVOL_POWER", DualVol_Power, 0.5);
  /* DESCRIPTION: Use analytical definition for surfaces */
  addEnumOption("ANALYTICAL_SURFDEF", Analytical_Surface, Geo_Analytic_Map, NO_GEO_ANALYTIC);
  /* DESCRIPTION: Before each computation, implicitly smooth the nodal coordinates */
  addBoolOption("SMOOTH_GEOMETRY", SmoothNumGrid, false);
  /* DESCRIPTION: Adapt the boundary elements */
  addBoolOption("ADAPT_BOUNDARY", AdaptBoundary, true);

  /*!\par CONFIG_CATEGORY: Aeroelastic Simulation (Typical Section Model) \ingroup Config*/
  /*--- Options related to aeroelastic simulations using the Typical Section Model) ---*/
  /* DESCRIPTION: The flutter speed index (modifies the freestream condition) */
  addDoubleOption("FLUTTER_SPEED_INDEX", FlutterSpeedIndex, 0.6);
  /* DESCRIPTION: Natural frequency of the spring in the plunging direction (rad/s). */
  addDoubleOption("PLUNGE_NATURAL_FREQUENCY", PlungeNaturalFrequency, 100);
  /* DESCRIPTION: Natural frequency of the spring in the pitching direction (rad/s). */
  addDoubleOption("PITCH_NATURAL_FREQUENCY", PitchNaturalFrequency, 100);
  /* DESCRIPTION: The airfoil mass ratio. */
  addDoubleOption("AIRFOIL_MASS_RATIO", AirfoilMassRatio, 60);
  /* DESCRIPTION: Distance in semichords by which the center of gravity lies behind the elastic axis. */
  addDoubleOption("CG_LOCATION", CG_Location, 1.8);
  /* DESCRIPTION: The radius of gyration squared (expressed in semichords) of the typical section about the elastic axis. */
  addDoubleOption("RADIUS_GYRATION_SQUARED", RadiusGyrationSquared, 3.48);
  /* DESCRIPTION: Solve the aeroelastic equations every given number of internal iterations. */
  addUnsignedShortOption("AEROELASTIC_ITER", AeroelasticIter, 3);
  
  /*!\par CONFIG_CATEGORY: Optimization Problem*/
  
  /* DESCRIPTION: Scale the line search in the optimizer */
  addDoubleOption("OPT_RELAX_FACTOR", Opt_RelaxFactor, 1.0);

  /* DESCRIPTION: Bound the line search in the optimizer */
  addDoubleOption("OPT_LINE_SEARCH_BOUND", Opt_LineSearch_Bound, 1E6);

  /*!\par CONFIG_CATEGORY: Wind Gust \ingroup Config*/
  /*--- Options related to wind gust simulations ---*/

  /* DESCRIPTION: Apply a wind gust */
  addBoolOption("WIND_GUST", Wind_Gust, false);
  /* DESCRIPTION: Type of gust */
  addEnumOption("GUST_TYPE", Gust_Type, Gust_Type_Map, NO_GUST);
  /* DESCRIPTION: Gust wavelenght (meters) */
  addDoubleOption("GUST_WAVELENGTH", Gust_WaveLength, 0.0);
  /* DESCRIPTION: Number of gust periods */
  addDoubleOption("GUST_PERIODS", Gust_Periods, 1.0);
  /* DESCRIPTION: Gust amplitude (m/s) */
  addDoubleOption("GUST_AMPL", Gust_Ampl, 0.0);
  /* DESCRIPTION: Time at which to begin the gust (sec) */
  addDoubleOption("GUST_BEGIN_TIME", Gust_Begin_Time, 0.0);
  /* DESCRIPTION: Location at which the gust begins (meters) */
  addDoubleOption("GUST_BEGIN_LOC", Gust_Begin_Loc, 0.0);
  /* DESCRIPTION: Direction of the gust X or Y dir */
  addEnumOption("GUST_DIR", Gust_Dir, Gust_Dir_Map, Y_DIR);

  /* Harmonic Balance config */
  /* DESCRIPTION: Omega_HB = 2*PI*frequency - frequencies for Harmonic Balance method */
  addDoubleListOption("OMEGA_HB", nOmega_HB, Omega_HB);

  /*!\par CONFIG_CATEGORY: Equivalent Area \ingroup Config*/
  /*--- Options related to the equivalent area ---*/

  /* DESCRIPTION: Evaluate equivalent area on the Near-Field  */
  addBoolOption("EQUIV_AREA", EquivArea, false);
  default_ea_lim[0] = 0.0; default_ea_lim[1] = 1.0; default_ea_lim[2] = 1.0;
  /* DESCRIPTION: Integration limits of the equivalent area ( xmin, xmax, Dist_NearField ) */
  addDoubleArrayOption("EA_INT_LIMIT", 3, EA_IntLimit, default_ea_lim);
  /* DESCRIPTION: Equivalent area scaling factor */
  addDoubleOption("EA_SCALE_FACTOR", EA_ScaleFactor, 1.0);

	// these options share nDV as their size in the option references; not a good idea
	/*!\par CONFIG_CATEGORY: Grid deformation \ingroup Config*/
  /*--- Options related to the grid deformation ---*/

	/* DESCRIPTION: Kind of deformation */
	addEnumListOption("DV_KIND", nDV, Design_Variable, Param_Map);
	/* DESCRIPTION: Marker of the surface to which we are going apply the shape deformation */
  addStringListOption("DV_MARKER", nMarker_DV, Marker_DV);
	/* DESCRIPTION: Parameters of the shape deformation
   - FFD_CONTROL_POINT_2D ( FFDBox ID, i_Ind, j_Ind, x_Disp, y_Disp )
   - FFD_RADIUS_2D ( FFDBox ID )
   - FFD_CAMBER_2D ( FFDBox ID, i_Ind )
   - FFD_THICKNESS_2D ( FFDBox ID, i_Ind )
   - HICKS_HENNE ( Lower Surface (0)/Upper Surface (1)/Only one Surface (2), x_Loc )
   - SURFACE_BUMP ( x_start, x_end, x_Loc )
   - CST ( Lower Surface (0)/Upper Surface (1), Kulfan parameter number, Total number of Kulfan parameters for surface )
   - NACA_4DIGITS ( 1st digit, 2nd digit, 3rd and 4th digit )
   - PARABOLIC ( Center, Thickness )
   - TRANSLATION ( x_Disp, y_Disp, z_Disp )
   - ROTATION ( x_Orig, y_Orig, z_Orig, x_End, y_End, z_End )
   - OBSTACLE ( Center, Bump size )
   - SPHERICAL ( ControlPoint_Index, Theta_Disp, R_Disp )
   - FFD_CONTROL_POINT ( FFDBox ID, i_Ind, j_Ind, k_Ind, x_Disp, y_Disp, z_Disp )
   - FFD_TWIST_ANGLE ( FFDBox ID, x_Orig, y_Orig, z_Orig, x_End, y_End, z_End )
   - FFD_ROTATION ( FFDBox ID, x_Orig, y_Orig, z_Orig, x_End, y_End, z_End )
   - FFD_CONTROL_SURFACE ( FFDBox ID, x_Orig, y_Orig, z_Orig, x_End, y_End, z_End )
   - FFD_CAMBER ( FFDBox ID, i_Ind, j_Ind )
   - FFD_THICKNESS ( FFDBox ID, i_Ind, j_Ind ) */
	addDVParamOption("DV_PARAM", nDV, ParamDV, FFDTag, Design_Variable);
  /* DESCRIPTION: New value of the shape deformation */
  addDVValueOption("DV_VALUE", nDV_Value, DV_Value, nDV, ParamDV, Design_Variable);
  /* DESCRIPTION: Provide a file of surface positions from an external parameterization. */
  addStringOption("DV_FILENAME", DV_Filename, string("surface_positions.dat"));
	/* DESCRIPTION: Hold the grid fixed in a region */
  addBoolOption("HOLD_GRID_FIXED", Hold_GridFixed, false);
	default_grid_fix[0] = -1E15; default_grid_fix[1] = -1E15; default_grid_fix[2] = -1E15;
	default_grid_fix[3] =  1E15; default_grid_fix[4] =  1E15; default_grid_fix[5] =  1E15;
	/* DESCRIPTION: Coordinates of the box where the grid will be deformed (Xmin, Ymin, Zmin, Xmax, Ymax, Zmax) */
	addDoubleArrayOption("HOLD_GRID_FIXED_COORD", 6, Hold_GridFixed_Coord, default_grid_fix);
	/* DESCRIPTION: Visualize the deformation (surface grid) */
  addBoolOption("VISUALIZE_SURFACE_DEF", Visualize_Surface_Def, true);
  /* DESCRIPTION: Visualize the deformation (volume grid) */
  addBoolOption("VISUALIZE_VOLUME_DEF", Visualize_Volume_Def, false);
  /* DESCRIPTION: Print the residuals during mesh deformation to the console */
  addBoolOption("DEFORM_CONSOLE_OUTPUT", Deform_Output, true);
  /* DESCRIPTION: Number of nonlinear deformation iterations (surface deformation increments) */
  addUnsignedLongOption("DEFORM_NONLINEAR_ITER", GridDef_Nonlinear_Iter, 1);
  /* DESCRIPTION: Number of smoothing iterations for FEA mesh deformation */
  addUnsignedLongOption("DEFORM_LINEAR_ITER", GridDef_Linear_Iter, 1000);
  /* DESCRIPTION: Factor to multiply smallest volume for deform tolerance (0.001 default) */
  addDoubleOption("DEFORM_TOL_FACTOR", Deform_Tol_Factor, 1E-6);
  /* DESCRIPTION: Deform coefficient (-1.0 to 0.5) */
  addDoubleOption("DEFORM_COEFF", Deform_Coeff, 1E6);
  /* DESCRIPTION: Deform limit in m or inches */
  addDoubleOption("DEFORM_LIMIT", Deform_Limit, 1E6);
  /* DESCRIPTION: Type of element stiffness imposed for FEA mesh deformation (INVERSE_VOLUME, WALL_DISTANCE, CONSTANT_STIFFNESS) */
  addEnumOption("DEFORM_STIFFNESS_TYPE", Deform_Stiffness_Type, Deform_Stiffness_Map, SOLID_WALL_DISTANCE);
  /* DESCRIPTION: Poisson's ratio for constant stiffness FEA method of grid deformation*/
  addDoubleOption("DEFORM_ELASTICITY_MODULUS", Deform_ElasticityMod, 2E11);
  /* DESCRIPTION: Young's modulus and Poisson's ratio for constant stiffness FEA method of grid deformation*/
  addDoubleOption("DEFORM_POISSONS_RATIO", Deform_PoissonRatio, 0.3);
  /*  DESCRIPTION: Linear solver for the mesh deformation\n OPTIONS: see \link Linear_Solver_Map \endlink \n DEFAULT: FGMRES \ingroup Config*/
  addEnumOption("DEFORM_LINEAR_SOLVER", Kind_Deform_Linear_Solver, Linear_Solver_Map, FGMRES);
  /*  \n DESCRIPTION: Preconditioner for the Krylov linear solvers \n OPTIONS: see \link Linear_Solver_Prec_Map \endlink \n DEFAULT: LU_SGS \ingroup Config*/
  addEnumOption("DEFORM_LINEAR_SOLVER_PREC", Kind_Deform_Linear_Solver_Prec, Linear_Solver_Prec_Map, ILU);
  /* DESCRIPTION: Minimum error threshold for the linear solver for the implicit formulation */
  addDoubleOption("DEFORM_LINEAR_SOLVER_ERROR", Deform_Linear_Solver_Error, 1E-5);
  /* DESCRIPTION: Maximum number of iterations of the linear solver for the implicit formulation */
  addUnsignedLongOption("DEFORM_LINEAR_SOLVER_ITER", Deform_Linear_Solver_Iter, 1000);

  /*!\par CONFIG_CATEGORY: Rotorcraft problem \ingroup Config*/
  /*--- option related to rotorcraft problems ---*/

  /* DESCRIPTION: MISSING ---*/
  addDoubleOption("CYCLIC_PITCH", Cyclic_Pitch, 0.0);
  /* DESCRIPTION: MISSING ---*/
  addDoubleOption("COLLECTIVE_PITCH", Collective_Pitch, 0.0);

  /*!\par CONFIG_CATEGORY: FEM flow solver definition \ingroup Config*/
  /*--- Options related to the finite element flow solver---*/

  /* DESCRIPTION: Riemann solver used for DG (ROE, LAX-FRIEDRICH, AUSM, AUSMPW+, HLLC, VAN_LEER) */
  addEnumOption("RIEMANN_SOLVER_FEM", Riemann_Solver_FEM, Upwind_Map, ROE);
  /* DESCRIPTION: Constant factor applied for quadrature with straight elements (2.0 by default) */
  addDoubleOption("QUADRATURE_FACTOR_STRAIGHT_FEM", Quadrature_Factor_Straight, 2.0);
  /* DESCRIPTION: Constant factor applied for quadrature with curved elements (3.0 by default) */
  addDoubleOption("QUADRATURE_FACTOR_CURVED_FEM", Quadrature_Factor_Curved, 3.0);
  /* DESCRIPTION: Factor applied during quadrature in time for ADER-DG. (2.0 by default) */
  addDoubleOption("QUADRATURE_FACTOR_TIME_ADER_DG", Quadrature_Factor_Time_ADER_DG, 2.0);
  /* DESCRIPTION: Factor for the symmetrizing terms in the DG FEM discretization (1.0 by default) */
  addDoubleOption("THETA_INTERIOR_PENALTY_DG_FEM", Theta_Interior_Penalty_DGFEM, 1.0);
  /* DESCRIPTION: Compute the entropy in the fluid model (YES, NO) */
  addBoolOption("COMPUTE_ENTROPY_FLUID_MODEL", Compute_Entropy, true);
  /* DESCRIPTION: Use the lumped mass matrix for steady DGFEM computations */
  addBoolOption("USE_LUMPED_MASSMATRIX_DGFEM", Use_Lumped_MassMatrix_DGFEM, false);
  /* DESCRIPTION: Only compute the exact Jacobian of the spatial discretization (NO, YES) */
  addBoolOption("JACOBIAN_SPATIAL_DISCRETIZATION_ONLY", Jacobian_Spatial_Discretization_Only, false);

  /* DESCRIPTION: Number of aligned bytes for the matrix multiplications. Multiple of 64. (128 by default) */
  addUnsignedShortOption("ALIGNED_BYTES_MATMUL", byteAlignmentMatMul, 128);

  /*!\par CONFIG_CATEGORY: FEA solver \ingroup Config*/
  /*--- Options related to the FEA solver ---*/

  /*!\brief FEA_FILENAME \n DESCRIPTION: Filename to input for element-based properties \n Default: element_properties.dat \ingroup Config */
  addStringOption("FEA_FILENAME", FEA_FileName, string("element_properties.dat"));

  /* DESCRIPTION: Modulus of elasticity */
  addDoubleListOption("ELASTICITY_MODULUS", nElasticityMod, ElasticityMod);
  /* DESCRIPTION: Poisson ratio */
  addDoubleListOption("POISSON_RATIO", nPoissonRatio, PoissonRatio);
  /* DESCRIPTION: Material density */
  addDoubleListOption("MATERIAL_DENSITY", nMaterialDensity, MaterialDensity);
  /* DESCRIPTION: Knowles B constant */
  addDoubleOption("KNOWLES_B", Knowles_B, 1.0);
  /* DESCRIPTION: Knowles N constant */
  addDoubleOption("KNOWLES_N", Knowles_N, 1.0);

  /*  DESCRIPTION: Include DE effects
  *  Options: NO, YES \ingroup Config */
  addBoolOption("DE_EFFECTS", DE_Effects, false);
  /*!\brief ELECTRIC_FIELD_CONST \n DESCRIPTION: Value of the Dielectric Elastomer constant */
  addDoubleListOption("ELECTRIC_FIELD_CONST", nElectric_Constant, Electric_Constant);
  /* DESCRIPTION: Modulus of the Electric Fields */
  addDoubleListOption("ELECTRIC_FIELD_MOD", nElectric_Field, Electric_Field_Mod);
  /* DESCRIPTION: Direction of the Electic Fields */
  addDoubleListOption("ELECTRIC_FIELD_DIR", nDim_Electric_Field, Electric_Field_Dir);

  /* DESCRIPTION: Convergence criteria for FEM adjoint */
  addDoubleOption("CRITERIA_FEM_ADJ", Res_FEM_ADJ, -5.0);

  /*!\brief DESIGN_VARIABLE_FEA
   *  \n DESCRIPTION: Design variable for FEA problems \n OPTIONS: See \link DVFEA_Map \endlink \n DEFAULT VENKATAKRISHNAN \ingroup Config */
  addEnumOption("DESIGN_VARIABLE_FEA", Kind_DV_FEA, DVFEA_Map, NODV_FEA);

  /*  DESCRIPTION: Consider a reference solution for the structure (optimization applications)
  *  Options: NO, YES \ingroup Config */
  addBoolOption("REFERENCE_GEOMETRY", RefGeom, false);
  /*!\brief REFERENCE_GEOMETRY_PENALTY\n DESCRIPTION: Penalty weight value for the objective function \ingroup Config*/
  addDoubleOption("REFERENCE_GEOMETRY_PENALTY", RefGeom_Penalty, 1E6);
  /*!\brief SOLUTION_FLOW_FILENAME \n DESCRIPTION: Restart structure input file (the file output under the filename set by RESTART_FLOW_FILENAME) \n Default: solution_flow.dat \ingroup Config */
  addStringOption("REFERENCE_GEOMETRY_FILENAME", RefGeom_FEMFileName, string("reference_geometry.dat"));
  /*!\brief MESH_FORMAT \n DESCRIPTION: Mesh input file format \n OPTIONS: see \link Input_Map \endlink \n DEFAULT: SU2 \ingroup Config*/
  addEnumOption("REFERENCE_GEOMETRY_FORMAT", RefGeom_FileFormat, Input_Ref_Map, SU2_REF);

  /*!\brief TOTAL_DV_PENALTY\n DESCRIPTION: Penalty weight value to maintain the total sum of DV constant \ingroup Config*/
  addDoubleOption("TOTAL_DV_PENALTY", DV_Penalty, 0);

  /*!\brief REFERENCE_NODE\n  DESCRIPTION: Reference node for the structure (optimization applications) */
  addUnsignedLongOption("REFERENCE_NODE", refNodeID, 0);
  /* DESCRIPTION: Modulus of the electric fields */
  addDoubleListOption("REFERENCE_NODE_DISPLACEMENT", nDim_RefNode, RefNode_Displacement);
  /*!\brief REFERENCE_NODE_PENALTY\n DESCRIPTION: Penalty weight value for the objective function \ingroup Config*/
  addDoubleOption("REFERENCE_NODE_PENALTY", RefNode_Penalty, 1E3);

  /*!\brief REGIME_TYPE \n  DESCRIPTION: Geometric condition \n OPTIONS: see \link Struct_Map \endlink \ingroup Config*/
  addEnumOption("GEOMETRIC_CONDITIONS", Kind_Struct_Solver, Struct_Map, SMALL_DEFORMATIONS);
  /*!\brief REGIME_TYPE \n  DESCRIPTION: Material model \n OPTIONS: see \link Material_Map \endlink \ingroup Config*/
  addEnumOption("MATERIAL_MODEL", Kind_Material, Material_Map, LINEAR_ELASTIC);
  /*!\brief REGIME_TYPE \n  DESCRIPTION: Compressibility of the material \n OPTIONS: see \link MatComp_Map \endlink \ingroup Config*/
  addEnumOption("MATERIAL_COMPRESSIBILITY", Kind_Material_Compress, MatComp_Map, COMPRESSIBLE_MAT);

  /*  DESCRIPTION: Consider a prestretch in the structural domain
  *  Options: NO, YES \ingroup Config */
  addBoolOption("PRESTRETCH", Prestretch, false);
  /*!\brief PRESTRETCH_FILENAME \n DESCRIPTION: Filename to input for prestretching membranes \n Default: prestretch_file.dat \ingroup Config */
  addStringOption("PRESTRETCH_FILENAME", Prestretch_FEMFileName, string("prestretch_file.dat"));

  /* DESCRIPTION: Iterative method for non-linear structural analysis */
  addEnumOption("NONLINEAR_FEM_SOLUTION_METHOD", Kind_SpaceIteScheme_FEA, Space_Ite_Map_FEA, NEWTON_RAPHSON);
  /* DESCRIPTION: Number of internal iterations for Newton-Raphson Method in nonlinear structural applications */
  addUnsignedLongOption("NONLINEAR_FEM_INT_ITER", Dyn_nIntIter, 10);

  /* DESCRIPTION: Formulation for bidimensional elasticity solver */
  addEnumOption("FORMULATION_ELASTICITY_2D", Kind_2DElasForm, ElasForm_2D, PLANE_STRAIN);
  /*  DESCRIPTION: Apply dead loads
  *  Options: NO, YES \ingroup Config */
  addBoolOption("DEAD_LOAD", DeadLoad, false);
  /*  DESCRIPTION: Temporary: pseudo static analysis (no density in dynamic analysis)
  *  Options: NO, YES \ingroup Config */
  addBoolOption("PSEUDO_STATIC", PseudoStatic, false);
  /* DESCRIPTION: Dynamic or static structural analysis */
  addEnumOption("DYNAMIC_ANALYSIS", Dynamic_Analysis, Dynamic_Map, STATIC);
  /* DESCRIPTION: Time Step for dynamic analysis (s) */
  addDoubleOption("DYN_TIMESTEP", Delta_DynTime, 0.0);
  /* DESCRIPTION: Total Physical Time for dual time stepping simulations (s) */
  addDoubleOption("DYN_TIME", Total_DynTime, 1.0);
  /* DESCRIPTION: Parameter alpha for Newmark scheme (s) */
  addDoubleOption("NEWMARK_BETA", Newmark_beta, 0.25);
  /* DESCRIPTION: Parameter delta for Newmark scheme (s) */
  addDoubleOption("NEWMARK_GAMMA", Newmark_gamma, 0.5);
  /* DESCRIPTION: Apply the load as a ramp */
  addBoolOption("RAMP_LOADING", Ramp_Load, false);
  /* DESCRIPTION: Time while the load is to be increased linearly */
  addDoubleOption("RAMP_TIME", Ramp_Time, 1.0);
  /* DESCRIPTION: Transfer method used for multiphysics problems */
  addEnumOption("DYNAMIC_LOAD_TRANSFER", Dynamic_LoadTransfer, Dyn_Transfer_Method_Map, POL_ORDER_1);

  /* DESCRIPTION: Newmark - Generalized alpha - coefficients */
  addDoubleListOption("TIME_INT_STRUCT_COEFFS", nIntCoeffs, Int_Coeffs);

  /*  DESCRIPTION: Apply dead loads. Options: NO, YES \ingroup Config */
  addBoolOption("INCREMENTAL_LOAD", IncrementalLoad, false);
  /* DESCRIPTION: Maximum number of increments of the  */
  addUnsignedLongOption("NUMBER_INCREMENTS", IncLoad_Nincrements, 10);

  default_inc_crit[0] = 0.0; default_inc_crit[1] = 0.0; default_inc_crit[2] = 0.0;
  /* DESCRIPTION: Definition of the  UTOL RTOL ETOL*/
  addDoubleArrayOption("INCREMENTAL_CRITERIA", 3, IncLoad_Criteria, default_inc_crit);

  /* DESCRIPTION: Use of predictor */
  addBoolOption("PREDICTOR", Predictor, false);
  /* DESCRIPTION: Order of the predictor */
  addUnsignedShortOption("PREDICTOR_ORDER", Pred_Order, 0);

  /* DESCRIPTION: Transfer method used for multiphysics problems */
  addEnumOption("MULTIPHYSICS_TRANSFER_METHOD", Kind_TransferMethod, Transfer_Method_Map, BROADCAST_DATA);

  /* DESCRIPTION: Topology optimization options */
  addBoolOption("TOPOLOGY_OPTIMIZATION", topology_optimization, false);
  addStringOption("TOPOL_OPTIM_OUTFILE", top_optim_output_file, string("element_derivatives.dat"));
  addDoubleOption("TOPOL_OPTIM_SIMP_EXPONENT", simp_exponent, 1.0);
  addDoubleOption("TOPOL_OPTIM_SIMP_MINSTIFF", simp_minimum_stiffness, 0.001);
  addEnumListOption("TOPOL_OPTIM_FILTER_KERNEL", top_optim_nKernel, top_optim_kernels, Filter_Kernel_Map);
  addDoubleListOption("TOPOL_OPTIM_FILTER_RADIUS", top_optim_nRadius, top_optim_filter_radius);
  addDoubleListOption("TOPOL_OPTIM_KERNEL_PARAM", top_optim_nKernelParams, top_optim_kernel_params);
  addEnumOption("TOPOL_OPTIM_PROJECTION_TYPE", top_optim_proj_type, Projection_Function_Map, NO_PROJECTION);
  addDoubleOption("TOPOL_OPTIM_PROJECTION_PARAM", top_optim_proj_param, 0.0);

  /* CONFIG_CATEGORY: FSI solver */
  /*--- Options related to the FSI solver ---*/

  /*!\brief PHYSICAL_PROBLEM_FLUID_FSI
   *  DESCRIPTION: Physical governing equations \n
   *  Options: NONE (default),EULER, NAVIER_STOKES, RANS,
   *  \ingroup Config*/
  addEnumOption("FSI_FLUID_PROBLEM", Kind_Solver_Fluid_FSI, FSI_Fluid_Solver_Map, NO_SOLVER_FFSI);

  /*!\brief PHYSICAL_PROBLEM_STRUCTURAL_FSI
   *  DESCRIPTION: Physical governing equations \n
   *  Options: NONE (default), FEM_ELASTICITY
   *  \ingroup Config*/
  addEnumOption("FSI_STRUCTURAL_PROBLEM", Kind_Solver_Struc_FSI, FSI_Struc_Solver_Map, NO_SOLVER_SFSI);

  /* DESCRIPTION: Linear solver for the structural side on FSI problems */
  addEnumOption("FSI_LINEAR_SOLVER_STRUC", Kind_Linear_Solver_FSI_Struc, Linear_Solver_Map, FGMRES);
  /* DESCRIPTION: Preconditioner for the Krylov linear solvers */
  addEnumOption("FSI_LINEAR_SOLVER_PREC_STRUC", Kind_Linear_Solver_Prec_FSI_Struc, Linear_Solver_Prec_Map, ILU);
  /* DESCRIPTION: Maximum number of iterations of the linear solver for the implicit formulation */
  addUnsignedLongOption("FSI_LINEAR_SOLVER_ITER_STRUC", Linear_Solver_Iter_FSI_Struc, 500);
  /* DESCRIPTION: Minimum error threshold for the linear solver for the implicit formulation */
  addDoubleOption("FSI_LINEAR_SOLVER_ERROR_STRUC", Linear_Solver_Error_FSI_Struc, 1E-6);

  /* DESCRIPTION: ID of the region we want to compute the sensitivities using direct differentiation */
  addUnsignedShortOption("FEA_ID_DIRECTDIFF", nID_DV, 0);

  /* DESCRIPTION: Restart from a steady state (sets grid velocities to 0 when loading the restart). */
  addBoolOption("RESTART_STEADY_STATE", SteadyRestart, false);

  /*  DESCRIPTION: Apply dead loads
  *  Options: NO, YES \ingroup Config */
  addBoolOption("MATCHING_MESH", MatchingMesh, false);

  /*!\par CONFIG_CATEGORY: Multizone definition \ingroup Config*/
  /*--- Options related to multizone problems ---*/

  /*!\brief MARKER_PLOTTING\n DESCRIPTION: Marker(s) of the surface in the surface flow solution file  \ingroup Config*/
  addStringListOption("CONFIG_LIST", nConfig_Files, Config_Filenames);

  /* DESCRIPTION: Determines if the multizone problem is solved for time-domain. */
  addBoolOption("TIME_DOMAIN", Time_Domain, false);
  /* DESCRIPTION: Number of outer iterations in the multizone problem. */
  addUnsignedLongOption("OUTER_ITER", Outer_Iter, 1);
  /* DESCRIPTION: Number of inner iterations in each multizone block. */
  addUnsignedLongOption("INNER_ITER", Inner_Iter, 1);
  /* DESCRIPTION: Number of time steps solved in the multizone problem. */
  addUnsignedLongOption("TIME_ITER", Time_Iter, 1);
  /* DESCRIPTION: Number of iterations in each single-zone block. */
  addUnsignedLongOption("ITER", Iter, 1000);
  /* DESCRIPTION: Restart iteration in the multizone problem. */
  addUnsignedLongOption("RESTART_ITER", Restart_Iter, 1);
  /* DESCRIPTION: Minimum error threshold for the linear solver for the implicit formulation */
  addDoubleOption("TIME_STEP", Time_Step, 0.0);
  /* DESCRIPTION: Total Physical Time for time-domain problems (s) */
  addDoubleOption("MAX_TIME", Max_Time, 1.0);
  /* DESCRIPTION: Determines if the single-zone driver is used. (TEMPORARY) */
  addBoolOption("SINGLEZONE_DRIVER", SinglezoneDriver, false);
  /* DESCRIPTION: Determines if the special output is written out */
  addBoolOption("SPECIAL_OUTPUT", SpecialOutput, false);
  /* DESCRIPTION: Determines if the special output is written out */
  addBoolOption("WRT_FORCES_BREAKDOWN", Wrt_ForcesBreakdown, false);
  
  /*  DESCRIPTION: Use conservative approach for interpolating between meshes.
  *  Options: NO, YES \ingroup Config */
  addBoolOption("CONSERVATIVE_INTERPOLATION", ConservativeInterpolation, true);

  /*!\par KIND_INTERPOLATION \n
   * DESCRIPTION: Type of interpolation to use for multi-zone problems. \n OPTIONS: see \link Interpolator_Map \endlink
   * Sets Kind_Interpolation \ingroup Config
   */
  addEnumOption("KIND_INTERPOLATION", Kind_Interpolation, Interpolator_Map, NEAREST_NEIGHBOR);
    
  /*!\par KIND_INTERPOLATION \n
   * DESCRIPTION: Type of radial basis function to use for radial basis function interpolation. \n OPTIONS: see \link RadialBasis_Map \endlink
   * Sets Kind_RadialBasis \ingroup Config
   */
  addEnumOption("KIND_RADIAL_BASIS_FUNCTION", Kind_RadialBasisFunction, RadialBasisFunction_Map, WENDLAND_C2);
  
  /*  DESCRIPTION: Use polynomial term in radial basis function interpolation.
  *  Options: NO, YES \ingroup Config */
  addBoolOption("RADIAL_BASIS_FUNCTION_POLYNOMIAL_TERM", RadialBasisFunction_PolynomialOption, true);
  
  /* DESCRIPTION: Radius for radial basis function */
  addDoubleOption("RADIAL_BASIS_FUNCTION_PARAMETER", RadialBasisFunction_Parameter, 1);

  /* DESCRIPTION: Maximum number of FSI iterations */
  addUnsignedShortOption("FSI_ITER", nIterFSI, 1);
  /* DESCRIPTION: Number of FSI iterations during which a ramp is applied */
  addUnsignedShortOption("RAMP_FSI_ITER", nIterFSI_Ramp, 2);
  /* DESCRIPTION: Aitken's static relaxation factor */
  addDoubleOption("STAT_RELAX_PARAMETER", AitkenStatRelax, 0.4);
  /* DESCRIPTION: Aitken's dynamic maximum relaxation factor for the first iteration */
  addDoubleOption("AITKEN_DYN_MAX_INITIAL", AitkenDynMaxInit, 0.5);
  /* DESCRIPTION: Aitken's dynamic minimum relaxation factor for the first iteration */
  addDoubleOption("AITKEN_DYN_MIN_INITIAL", AitkenDynMinInit, 0.5);
  /* DESCRIPTION: Kind of relaxation */
  addEnumOption("BGS_RELAXATION", Kind_BGS_RelaxMethod, AitkenForm_Map, NO_RELAXATION);
  /* DESCRIPTION: Relaxation required */
  addBoolOption("RELAXATION", Relaxation, false);

  /*!\par CONFIG_CATEGORY: Heat solver \ingroup Config*/
  /*--- options related to the heat solver ---*/

  /* DESCRIPTION: Thermal diffusivity constant */
  addDoubleOption("THERMAL_DIFFUSIVITY", Thermal_Diffusivity, 1.172E-5);

  /* DESCRIPTION: Thermal diffusivity constant */
  addDoubleOption("THERMAL_DIFFUSIVITY_SOLID", Thermal_Diffusivity_Solid, 1.172E-5);

  /*!\par CONFIG_CATEGORY: Visualize Control Volumes \ingroup Config*/
  /*--- options related to visualizing control volumes ---*/

  /* DESCRIPTION: Node number for the CV to be visualized */
  addLongOption("VISUALIZE_CV", Visualize_CV, -1);

  /*!\par CONFIG_CATEGORY: Inverse design problem \ingroup Config*/
  /*--- options related to inverse design problem ---*/

  /* DESCRIPTION: Evaluate inverse design on the surface  */
  addBoolOption("INV_DESIGN_CP", InvDesign_Cp, false);

  /* DESCRIPTION: Evaluate inverse design on the surface  */
  addBoolOption("INV_DESIGN_HEATFLUX", InvDesign_HeatFlux, false);

  /*!\par CONFIG_CATEGORY: Unsupported options \ingroup Config*/
  /*--- Options that are experimental and not intended for general use ---*/

  /* DESCRIPTION: Write extra output */
  addBoolOption("EXTRA_OUTPUT", ExtraOutput, false);

  /* DESCRIPTION: Write extra heat output for a given zone heat solver zone */
  addLongOption("EXTRA_HEAT_ZONE_OUTPUT", ExtraHeatOutputZone, -1);

  /*--- options related to the FFD problem ---*/
  /*!\par CONFIG_CATEGORY:FFD point inversion \ingroup Config*/
  
  /* DESCRIPTION: Fix I plane */
  addShortListOption("FFD_FIX_I", nFFD_Fix_IDir, FFD_Fix_IDir);
  
  /* DESCRIPTION: Fix J plane */
  addShortListOption("FFD_FIX_J", nFFD_Fix_JDir, FFD_Fix_JDir);
  
  /* DESCRIPTION: Fix K plane */
  addShortListOption("FFD_FIX_K", nFFD_Fix_KDir, FFD_Fix_KDir);
  
  /* DESCRIPTION: FFD symmetry plane (j=0) */
  addBoolOption("FFD_SYMMETRY_PLANE", FFD_Symmetry_Plane, false);

  /* DESCRIPTION: Define different coordinates systems for the FFD */
  addEnumOption("FFD_COORD_SYSTEM", FFD_CoordSystem, CoordSystem_Map, CARTESIAN);

  /* DESCRIPTION: Axis information for the spherical and cylindrical coord system */
  default_ffd_axis[0] = 0.0; default_ffd_axis[1] = 0.0; default_ffd_axis[2] =0.0;
  addDoubleArrayOption("FFD_AXIS", 3, FFD_Axis, default_ffd_axis);

  /* DESCRIPTION: Number of total iterations in the FFD point inversion */
  addUnsignedShortOption("FFD_ITERATIONS", nFFD_Iter, 500);

  /* DESCRIPTION: Free surface damping coefficient */
	addDoubleOption("FFD_TOLERANCE", FFD_Tol, 1E-10);

  /* DESCRIPTION: Definition of the FFD boxes */
  addFFDDefOption("FFD_DEFINITION", nFFDBox, CoordFFDBox, TagFFDBox);
  
  /* DESCRIPTION: Definition of the FFD boxes */
  addFFDDegreeOption("FFD_DEGREE", nFFDBox, DegreeFFDBox);
  
  /* DESCRIPTION: Surface continuity at the intersection with the FFD */
  addEnumOption("FFD_CONTINUITY", FFD_Continuity, Continuity_Map, DERIVATIVE_2ND);

  /* DESCRIPTION: Kind of blending for the FFD definition */
  addEnumOption("FFD_BLENDING", FFD_Blending, Blending_Map, BEZIER );

  /* DESCRIPTION: Order of the BSplines for BSpline Blending function */
  default_ffd_coeff[0] = 2; default_ffd_coeff[1] = 2; default_ffd_coeff[2] = 2;
  addDoubleArrayOption("FFD_BSPLINE_ORDER", 3, FFD_BSpline_Order, default_ffd_coeff);

  /*--- Options for the automatic differentiation methods ---*/
  /*!\par CONFIG_CATEGORY: Automatic Differentation options\ingroup Config*/

  /* DESCRIPTION: Direct differentiation mode (forward) */
  addEnumOption("DIRECT_DIFF", DirectDiff, DirectDiff_Var_Map, NO_DERIVATIVE);

  /* DESCRIPTION: Automatic differentiation mode (reverse) */
  addBoolOption("AUTO_DIFF", AD_Mode, NO);

  /* DESCRIPTION: Preaccumulation in the AD mode. */
  addBoolOption("PREACC", AD_Preaccumulation, YES);

  /*--- options that are used in the python optimization scripts. These have no effect on the c++ toolsuite ---*/
  /*!\par CONFIG_CATEGORY:Python Options\ingroup Config*/

  /* DESCRIPTION: Gradient method */
  addPythonOption("GRADIENT_METHOD");

  /* DESCRIPTION: Geometrical Parameter */
  addPythonOption("GEO_PARAM");

  /* DESCRIPTION: Setup for design variables */
  addPythonOption("DEFINITION_DV");

  /* DESCRIPTION: Maximum number of iterations */
  addPythonOption("OPT_ITERATIONS");
  
  /* DESCRIPTION: Requested accuracy */
  addPythonOption("OPT_ACCURACY");
  
  /*!\brief OPT_COMBINE_OBJECTIVE
   *  \n DESCRIPTION: Flag specifying whether to internally combine a multi-objective function or treat separately */
  addPythonOption("OPT_COMBINE_OBJECTIVE");

  /* DESCRIPTION: Current value of the design variables */
  addPythonOption("DV_VALUE_NEW");

  /* DESCRIPTION: Previous value of the design variables */
  addPythonOption("DV_VALUE_OLD");

  /* DESCRIPTION: Number of partitions of the mesh */
  addPythonOption("NUMBER_PART");

  /* DESCRIPTION: Optimization objective function with optional scaling factor*/
  addPythonOption("OPT_OBJECTIVE");

  /* DESCRIPTION: Optimization constraint functions with optional scaling factor */
  addPythonOption("OPT_CONSTRAINT");

  /* DESCRIPTION: Finite different step for gradient estimation */
  addPythonOption("FIN_DIFF_STEP");

  /* DESCRIPTION: Verbosity of the python scripts to Stdout */
  addPythonOption("CONSOLE");

  /* DESCRIPTION: Flag specifying if the mesh was decomposed */
  addPythonOption("DECOMPOSED");

  /* DESCRIPTION: Optimization gradient factor */
  addPythonOption("OPT_GRADIENT_FACTOR");
  
  /* DESCRIPTION: Upper bound for the optimizer */
  addPythonOption("OPT_BOUND_UPPER");
  
  /* DESCRIPTION: Lower bound for the optimizer */
  addPythonOption("OPT_BOUND_LOWER");

  /* DESCRIPTION: Number of zones of the problem */
  addPythonOption("NZONES");

  /* DESCRIPTION: Activate ParMETIS mode for testing */
  addBoolOption("PARMETIS", ParMETIS, false);
    
  /*--- options that are used in the Hybrid RANS/LES Simulations  ---*/
  /*!\par CONFIG_CATEGORY:Hybrid_RANSLES Options\ingroup Config*/
    
  /* DESCRIPTION: Writing surface solution file frequency for dual time */
  addUnsignedLongOption("WRT_SURF_FREQ_DUALTIME", Wrt_Surf_Freq_DualTime, 1);

  /* DESCRIPTION: DES Constant */
  addDoubleOption("DES_CONST", Const_DES, 0.65);

  /* DESCRIPTION: Specify Hybrid RANS/LES model */
  addEnumOption("HYBRID_RANSLES", Kind_HybridRANSLES, HybridRANSLES_Map, NO_HYBRIDRANSLES);
    
  /* DESCRIPTION: Roe with low dissipation for unsteady flows */
  addEnumOption("ROE_LOW_DISSIPATION", Kind_RoeLowDiss, RoeLowDiss_Map, NO_ROELOWDISS);

  /* DESCRIPTION: Activate SA Quadratic Constitutive Relation, 2000 version */
  addBoolOption("SA_QCR", QCR, false);
  
  /* DESCRIPTION: Compute Average for unsteady simulations */
  addBoolOption("COMPUTE_AVERAGE", Compute_Average, false);
  
  /* DESCRIPTION: Multipoint design Mach number*/
  addPythonOption("MULTIPOINT_MACH_NUMBER");
  
  /* DESCRIPTION: Multipoint design Weight */
  addPythonOption("MULTIPOINT_WEIGHT");
  
  /* DESCRIPTION: Multipoint design Angle of Attack */
  addPythonOption("MULTIPOINT_AOA");
  
  /* DESCRIPTION: Multipoint design Sideslip angle */
  addPythonOption("MULTIPOINT_SIDESLIP_ANGLE");
  
  /* DESCRIPTION: Multipoint design target CL*/
  addPythonOption("MULTIPOINT_TARGET_CL");
  
  /* DESCRIPTION: Multipoint design Reynolds number */
  addPythonOption("MULTIPOINT_REYNOLDS_NUMBER");
  
  /* DESCRIPTION: Multipoint design freestream temperature */
  addPythonOption("MULTIPOINT_FREESTREAM_TEMPERATURE");
  
  /* DESCRIPTION: Multipoint design freestream pressure */
  addPythonOption("MULTIPOINT_FREESTREAM_PRESSURE");

  /*!\par CONFIG_CATEGORY: Boom propagation \ingroup Config*/
  /*--- options related to the SUBoom propagation code ---*/
  /*!\brief BOOM
   *  \n DESCRIPTION: Evaluate sonic boom \ingroup Config*/
  addEnumOption("BOOM", Boom_flag, Boom_Map, NOBOOM);

  /*!\brief BOOM_N_PROF
   *  \n DESCRIPTION: Number of points used in atmospheric profile for RK4 integration.  \ingroup Config*/
  addUnsignedLongOption("BOOM_N_PROF", Boom_N_prof, 100001);

  /*!\brief BOOM_PHI
   *  \n DESCRIPTION: Azimuth angles to evaluate boom.  \ingroup Config*/
  addDoubleListOption("BOOM_PHI", Boom_N_phi, Boom_phi);

  /*!\brief BOOM_R0
   *  \n DESCRIPTION: Radius from aircraft to begin boom propagation. \ingroup Config*/
  addDoubleOption("BOOM_R0", Boom_r0, 1.0);

  /*!\brief BOOM_FLT_H
   *  \n DESCRIPTION: Aircraft altitude for boom propagation. \ingroup Config*/
  addDoubleOption("BOOM_FLT_H", Boom_flt_h, 15240.0);

  /*!\brief BOOM_CFL_REDUCE
   *  \n DESCRIPTION: Factor for time step reduction in boom propagation (ABBOOM). \ingroup Config*/
  addDoubleOption("BOOM_CFL_REDUCE", Boom_cfl_reduce, 1.0);

  /*!\brief BOOM_STEP_TYPE
   *  \n DESCRIPTION: Type of step size used (ABBOOM). \ingroup Config*/
  addEnumOption("BOOM_STEP_TYPE", Boom_step_type, Boom_Step_Map, AUTO);

  /*!\brief BOOM_STEP_SIZE
   *  \n DESCRIPTION: Step size in meters for boom propagation, ignored if automatic step size used (ABBOOM). \ingroup Config*/
  addDoubleOption("BOOM_STEP_SIZE", Boom_step_size, 0.01);

  /*!\brief BOOM_STEP_GROWTH
   *  \n DESCRIPTION: Growth rate for expnential step size (ABBOOM). \ingroup Config*/
  addDoubleOption("BOOM_STEP_GROWTH", Boom_step_growth, 0.01);

  /*!\brief BOOM_TOL_DPHI
   *  \n DESCRIPTION: Tolerance for azimuth angle in boom propagation (SUBOOM). \ingroup Config*/
  addDoubleOption("BOOM_TOL_DPHI", Boom_Tol_dphi, 1.0E-3);

  /*!\brief BOOM_TOL_DR
   *  \n DESCRIPTION: Tolerance for radius in boom propagation (SUBOOM). \ingroup Config*/
  addDoubleOption("BOOM_TOL_DR", Boom_Tol_dr, 1.0E-3);

  /*!\brief BOOM_TOL_M
   *  \n DESCRIPTION: Tolerance for signal slope in boom propagation (SUBOOM). \ingroup Config*/
  addDoubleOption("BOOM_TOL_M", Boom_Tol_m, 5.0E4);

  /*!\brief BOOM_TOL_DP
   *  \n DESCRIPTION: Tolerance for pressure jump in boom propagation (SUBOOM). \ingroup Config*/
  addDoubleOption("BOOM_TOL_DP", Boom_Tol_dp, 1.0E-6);

  /*!\brief BOOM_TOL_L
   *  \n DESCRIPTION: Tolerance for segment length in boom propagation (SUBOOM). \ingroup Config*/
  addDoubleOption("BOOM_TOL_L", Boom_Tol_l, 1.0E-4);
  
  /* DESCRIPTION: Multipoint design for outlet quantities (varying back pressure or mass flow operating points). */
  addPythonOption("MULTIPOINT_OUTLET_VALUE");
  
  /* DESCRIPTION: Using Uncertainty Quantification with SST Turbulence Model */
  addBoolOption("USING_UQ", using_uq, false);

  /* DESCRIPTION: Parameter to perturb eigenvalues */
  addDoubleOption("UQ_DELTA_B", uq_delta_b, 1.0);

  /* DESCRIPTION: Parameter to determine kind of perturbation */
  addUnsignedShortOption("UQ_COMPONENT", eig_val_comp, 1);

  /* DESCRIPTION: Parameter to perturb eigenvalues */
  addDoubleOption("UQ_URLX", uq_urlx, 0.1);

  /* DESCRIPTION: Permuting eigenvectors for UQ analysis */
  addBoolOption("UQ_PERMUTE", uq_permute, false);

  /* END_CONFIG_OPTIONS */

}

void CConfig::SetConfig_Parsing(char case_filename[MAX_STRING_SIZE]) {
  string text_line, option_name;
  ifstream case_file;
  vector<string> option_value;
  
  /*--- Read the configuration file ---*/
  
  case_file.open(case_filename, ios::in);

  if (case_file.fail()) {
    SU2_MPI::Error("The configuration file (.cfg) is missing!!", CURRENT_FUNCTION);
  }

  string errorString;

  int  err_count = 0;  // How many errors have we found in the config file
  int max_err_count = 30; // Maximum number of errors to print before stopping

  map<string, bool> included_options;

  /*--- Parse the configuration file and set the options ---*/
  
  while (getline (case_file, text_line)) {
    
    if (err_count >= max_err_count) {
      errorString.append("too many errors. Stopping parse");

      cout << errorString << endl;
      throw(1);
    }
    
    if (TokenizeString(text_line, option_name, option_value)) {
      
      /*--- See if it's a python option ---*/

      if (option_map.find(option_name) == option_map.end()) {
          string newString;
          newString.append(option_name);
          newString.append(": invalid option name");
          newString.append(". Check current SU2 options in config_template.cfg.");
          newString.append("\n");
          if (!option_name.compare("AD_COEFF_FLOW")) newString.append("AD_COEFF_FLOW= (1st, 2nd, 4th) is now JST_SENSOR_COEFF= (2nd, 4th).\n");
          if (!option_name.compare("AD_COEFF_ADJFLOW")) newString.append("AD_COEFF_ADJFLOW= (1st, 2nd, 4th) is now ADJ_JST_SENSOR_COEFF= (2nd, 4th).\n");
          if (!option_name.compare("SPATIAL_ORDER_FLOW")) newString.append("SPATIAL_ORDER_FLOW is now the boolean MUSCL_FLOW and the appropriate SLOPE_LIMITER_FLOW.\n");
          if (!option_name.compare("SPATIAL_ORDER_ADJFLOW")) newString.append("SPATIAL_ORDER_ADJFLOW is now the boolean MUSCL_ADJFLOW and the appropriate SLOPE_LIMITER_ADJFLOW.\n");
          if (!option_name.compare("SPATIAL_ORDER_TURB")) newString.append("SPATIAL_ORDER_TURB is now the boolean MUSCL_TURB and the appropriate SLOPE_LIMITER_TURB.\n");
          if (!option_name.compare("SPATIAL_ORDER_ADJTURB")) newString.append("SPATIAL_ORDER_ADJTURB is now the boolean MUSCL_ADJTURB and the appropriate SLOPE_LIMITER_ADJTURB.\n");
          if (!option_name.compare("LIMITER_COEFF")) newString.append("LIMITER_COEFF is now VENKAT_LIMITER_COEFF.\n");
          if (!option_name.compare("SHARP_EDGES_COEFF")) newString.append("SHARP_EDGES_COEFF is now ADJ_SHARP_LIMITER_COEFF.\n");
          if (!option_name.compare("MOTION_FILENAME")) newString.append("MOTION_FILENAME is now DV_FILENAME.\n");
          if (!option_name.compare("BETA_DELTA")) newString.append("BETA_DELTA is now UQ_DELTA_B.\n");
          if (!option_name.compare("COMPONENTALITY")) newString.append("COMPONENTALITY is now UQ_COMPONENT.\n");
          if (!option_name.compare("PERMUTE")) newString.append("PERMUTE is now UQ_PERMUTE.\n");
          if (!option_name.compare("URLX")) newString.append("URLX is now UQ_URLX.\n");

          errorString.append(newString);
          err_count++;
        continue;
      }

      /*--- Option exists, check if the option has already been in the config file ---*/
      
      if (included_options.find(option_name) != included_options.end()) {
        string newString;
        newString.append(option_name);
        newString.append(": option appears twice");
        newString.append("\n");
        errorString.append(newString);
        err_count++;
        continue;
      }


      /*--- New found option. Add it to the map, and delete from all options ---*/
      
      included_options.insert(pair<string, bool>(option_name, true));
      all_options.erase(option_name);

      /*--- Set the value and check error ---*/
      
      string out = option_map[option_name]->SetValue(option_value);
      if (out.compare("") != 0) {
        errorString.append(out);
        errorString.append("\n");
        err_count++;
      }
    }
  }

  /*--- See if there were any errors parsing the config file ---*/
      
  if (errorString.size() != 0) {
    SU2_MPI::Error(errorString, CURRENT_FUNCTION);
  }

  /*--- Set the default values for all of the options that weren't set ---*/
      
  for (map<string, bool>::iterator iter = all_options.begin(); iter != all_options.end(); ++iter) {
    option_map[iter->first]->SetDefault();
  }

  case_file.close();
  
}

bool CConfig::SetRunTime_Parsing(char case_filename[MAX_STRING_SIZE]) {
  string text_line, option_name;
  ifstream case_file;
  vector<string> option_value;
  
  /*--- Read the configuration file ---*/
  
  case_file.open(case_filename, ios::in);
  
  if (case_file.fail()) { return false; }
  
  string errorString;
  
  int err_count = 0;  // How many errors have we found in the config file
  int max_err_count = 30; // Maximum number of errors to print before stopping
  
  map<string, bool> included_options;
  
  /*--- Parse the configuration file and set the options ---*/
  
  while (getline (case_file, text_line)) {
    
    if (err_count >= max_err_count) {
      errorString.append("too many errors. Stopping parse");
      
      cout << errorString << endl;
      throw(1);
    }
    
    if (TokenizeString(text_line, option_name, option_value)) {
      
      if (option_map.find(option_name) == option_map.end()) {
        
        /*--- See if it's a python option ---*/
        
        string newString;
        newString.append(option_name);
        newString.append(": invalid option name");
        newString.append("\n");
        errorString.append(newString);
        err_count++;
        continue;
      }
      
      /*--- Option exists, check if the option has already been in the config file ---*/
      
      if (included_options.find(option_name) != included_options.end()) {
        string newString;
        newString.append(option_name);
        newString.append(": option appears twice");
        newString.append("\n");
        errorString.append(newString);
        err_count++;
        continue;
      }
      
      /*--- New found option. Add it to the map, and delete from all options ---*/
      
      included_options.insert(pair<string, bool>(option_name, true));
      all_options.erase(option_name);
      
      /*--- Set the value and check error ---*/
      
      string out = option_map[option_name]->SetValue(option_value);
      if (out.compare("") != 0) {
        errorString.append(out);
        errorString.append("\n");
        err_count++;
      }
      
    }
  }
  
  /*--- See if there were any errors parsing the runtime file ---*/
  
  if (errorString.size() != 0) {
    SU2_MPI::Error(errorString, CURRENT_FUNCTION);
  }
  
  case_file.close();
  
  return true;
  
}

void CConfig::SetPostprocessing(unsigned short val_software, unsigned short val_izone, unsigned short val_nDim) {
  
  unsigned short iZone, iCFL, iMarker;
  bool ideal_gas = ((Kind_FluidModel == STANDARD_AIR) ||
                    (Kind_FluidModel == IDEAL_GAS) ||
                    (Kind_FluidModel == INC_IDEAL_GAS) ||
                    (Kind_FluidModel == INC_IDEAL_GAS_POLY) ||
                    (Kind_FluidModel == CONSTANT_DENSITY));
  bool standard_air = ((Kind_FluidModel == STANDARD_AIR));
  
#ifndef HAVE_TECIO
  if (Output_FileFormat == TECPLOT_BINARY) {
    cout << "Tecplot binary file requested but SU2 was built without TecIO support." << "\n";
    Output_FileFormat = TECPLOT;
  }
#endif

  /*--- Set the boolean Wall_Functions equal to true if there is a
   definition for the wall founctions ---*/

  Wall_Functions = false;
  if (nMarker_WallFunctions > 0) {
    for (iMarker = 0; iMarker < nMarker_WallFunctions; iMarker++) {
      if (Kind_WallFunctions[iMarker] != NO_WALL_FUNCTION)
        Wall_Functions = true;
      
      if ((Kind_WallFunctions[iMarker] == ADAPTIVE_WALL_FUNCTION) || (Kind_WallFunctions[iMarker] == SCALABLE_WALL_FUNCTION)
        || (Kind_WallFunctions[iMarker] == NONEQUILIBRIUM_WALL_MODEL))

        SU2_MPI::Error(string("For RANS problems, use NO_WALL_FUNCTION, STANDARD_WALL_FUNCTION or EQUILIBRIUM_WALL_MODEL.\n"), CURRENT_FUNCTION);

    }
  }
  
  /*--- Fixed CM mode requires a static movement of the grid ---*/
  
  if (Fixed_CM_Mode) {
    Grid_Movement= true;
  	 nGridMovement = 1;
  	 Kind_GridMovement = new unsigned short[nGridMovement];
  	 Kind_GridMovement[0] = MOVING_HTP;
  }

  /*--- Initialize the AoA and Sideslip variables for the incompressible
   solver. This is typically unused (often internal flows). This also
   is necessary to avoid any issues with the AoA adjustments for the
   compressible code for fixed lift mode (including the adjoint). ---*/

  if (Kind_Regime == INCOMPRESSIBLE) {

    /*--- Compute x-velocity with a safegaurd for 0.0. ---*/

    su2double Vx = 1e-10;
    if (Inc_Velocity_Init[0] != 0.0) {
      Vx = Inc_Velocity_Init[0];
    }

    /*--- Compute the angle-of-attack and sideslip. ---*/

    su2double alpha = 0.0, beta = 0.0;
    if (val_nDim == 2) {
      alpha = atan(Inc_Velocity_Init[1]/Vx)*180.0/PI_NUMBER;
    } else {
      alpha = atan(Inc_Velocity_Init[2]/Vx)*180.0/PI_NUMBER;
      beta  = atan(Inc_Velocity_Init[1]/Vx)*180.0/PI_NUMBER;
    }

    /*--- Set alpha and beta in the config class. ---*/

    SetAoA(alpha);
    SetAoS(beta);
    
  }

  /*--- By default, in 2D we should use TWOD_AIRFOIL (independenly from the input file) ---*/

  if (val_nDim == 2) Geo_Description = TWOD_AIRFOIL;

  /*--- Store the SU2 module that we are executing. ---*/
  
  Kind_SU2 = val_software;

  /*--- Set limiter for no MUSCL reconstructions ---*/
  
  if ((!MUSCL_Flow) || (Kind_ConvNumScheme_Flow == SPACE_CENTERED)) Kind_SlopeLimit_Flow = NO_LIMITER;
  if ((!MUSCL_Turb) || (Kind_ConvNumScheme_Turb == SPACE_CENTERED)) Kind_SlopeLimit_Turb = NO_LIMITER;
  if ((!MUSCL_AdjFlow) || (Kind_ConvNumScheme_AdjFlow == SPACE_CENTERED)) Kind_SlopeLimit_AdjFlow = NO_LIMITER;
  if ((!MUSCL_AdjTurb) || (Kind_ConvNumScheme_AdjTurb == SPACE_CENTERED)) Kind_SlopeLimit_AdjTurb = NO_LIMITER;

  /*--- Set the default for thrust in ActDisk ---*/
  
  if ((Kind_ActDisk == NET_THRUST) || (Kind_ActDisk == BC_THRUST)
      || (Kind_ActDisk == DRAG_MINUS_THRUST) || (Kind_ActDisk == MASSFLOW)
      || (Kind_ActDisk == POWER))
    ActDisk_Jump = RATIO;

  /*--- Error-catching and automatic array adjustments for objective, marker, and weights arrays --- */

  /*--- If Kind_Obj has not been specified, these arrays need to take a default --*/

  if (Weight_ObjFunc == NULL && Kind_ObjFunc == NULL) {
    Kind_ObjFunc = new unsigned short[1];
    Kind_ObjFunc[0] = DRAG_COEFFICIENT;
    Weight_ObjFunc = new su2double[1];
    Weight_ObjFunc[0] = 1.0;
    nObj=1;
    nObjW=1;
  }

  /*--- Maker sure that arrays are the same length ---*/

  if (nObj>0) {
    if (nMarker_Monitoring!=nObj && Marker_Monitoring!= NULL) {
      if (nMarker_Monitoring==1) {
        /*-- If only one marker was listed with multiple objectives, set that marker as the marker for each objective ---*/
        nMarker_Monitoring = nObj;
        string marker = Marker_Monitoring[0];
        delete[] Marker_Monitoring;
        Marker_Monitoring = new string[nMarker_Monitoring];
        for (iMarker=0; iMarker<nMarker_Monitoring; iMarker++)
          Marker_Monitoring[iMarker] = marker;
      }
      else if(nObj==1){
        /*--- If one objective and more than one marker: repeat objective over each marker, evenly weighted ---*/
        unsigned int obj = Kind_ObjFunc[0];
        su2double wt=1.0;
        delete[] Kind_ObjFunc;
        if (Weight_ObjFunc!=NULL){
         wt = Weight_ObjFunc[0];
         delete[] Weight_ObjFunc;
        }
        Kind_ObjFunc = new short unsigned int[nMarker_Monitoring];
        Weight_ObjFunc = new su2double[nMarker_Monitoring];
        for (unsigned short iObj=0; iObj<nMarker_Monitoring; iObj++){
          Kind_ObjFunc[iObj] = obj;
          Weight_ObjFunc[iObj] = wt;
        }
        nObjW = nObj;
      }
      else if(nObj>1) {
        SU2_MPI::Error(string("When using more than one OBJECTIVE_FUNCTION, MARKER_MONITORING must be the same length or length 1.\n ") +
                       string("For multiple surfaces per objective, either use one objective or list the objective multiple times.\n") +
                       string("For multiple objectives per marker either use one marker or list the marker multiple times.\n")+
                       string("Similar rules apply for multi-objective optimization using OPT_OBJECTIVE rather than OBJECTIVE_FUNCTION."),
                       CURRENT_FUNCTION);
      }
    }
  }

  /*-- Correct for case where Weight_ObjFunc has not been provided or has length < kind_objfunc---*/
  
  if (nObjW<nObj) {
    if (Weight_ObjFunc!= NULL && nObjW>1) {
      SU2_MPI::Error(string("The option OBJECTIVE_WEIGHT must either have the same length as OBJECTIVE_FUNCTION,\n") +
                     string("be lenght 1, or be deleted from the config file (equal weights will be applied)."), CURRENT_FUNCTION);
    }
    Weight_ObjFunc = new su2double[nObj];
    for (unsigned short iObj=0; iObj<nObj; iObj++)
      Weight_ObjFunc[iObj] = 1.0;
  }

  /*--- One final check for multi-objective with the set of objectives
   that are not counted per-surface. We will disable multi-objective here. ---*/
  
  if (nObj > 1) {
    unsigned short Obj_0 = Kind_ObjFunc[0];
    for (unsigned short iObj=1; iObj<nObj; iObj++){
      switch(Kind_ObjFunc[iObj]) {
        case INVERSE_DESIGN_PRESSURE:
        case INVERSE_DESIGN_HEATFLUX:
        case THRUST_COEFFICIENT:
        case TORQUE_COEFFICIENT:
        case FIGURE_OF_MERIT:
        case SURFACE_TOTAL_PRESSURE:
        case SURFACE_STATIC_PRESSURE:
        case SURFACE_MASSFLOW:
        case SURFACE_UNIFORMITY:
        case SURFACE_SECONDARY:
        case SURFACE_MOM_DISTORTION:
        case SURFACE_SECOND_OVER_UNIFORM:
        case SURFACE_PRESSURE_DROP:
        case CUSTOM_OBJFUNC:
          if (Kind_ObjFunc[iObj] != Obj_0) {
            SU2_MPI::Error(string("The following objectives can only be used for the first surface in a multi-objective \n")+
                           string("problem or as a single objective applied to multiple monitoring markers:\n")+
                           string("INVERSE_DESIGN_PRESSURE, INVERSE_DESIGN_HEATFLUX, THRUST_COEFFICIENT, TORQUE_COEFFICIENT\n")+
                           string("FIGURE_OF_MERIT, SURFACE_TOTAL_PRESSURE, SURFACE_STATIC_PRESSURE, SURFACE_MASSFLOW\n")+
                           string("SURFACE_UNIFORMITY, SURFACE_SECONDARY, SURFACE_MOM_DISTORTION, SURFACE_SECOND_OVER_UNIFORM\n")+
                           string("SURFACE_PRESSURE_DROP, CUSTOM_OBJFUNC.\n"), CURRENT_FUNCTION);
          }
          break;
        default:
          break;
      }
    }
  }
  
  /*--- Low memory only for ASCII Tecplot ---*/

  if (Output_FileFormat != TECPLOT) Low_MemoryOutput = NO;
  
  /*--- The that Discard_InFiles is false, owerwise the gradient could be wrong ---*/
  
  if ((ContinuousAdjoint || DiscreteAdjoint) && Fixed_CL_Mode && !Eval_dOF_dCX)
    Discard_InFiles = false;

  /*--- Deactivate the multigrid in the adjoint problem ---*/
  
  if ((ContinuousAdjoint && !MG_AdjointFlow) ||
      (Unsteady_Simulation == TIME_STEPPING)) { nMGLevels = 0; }

  /*--- If Fluid Structure Interaction, set the solver for each zone.
   *--- ZONE_0 is the zone of the fluid.
   *--- All the other zones are structure.
   *--- This will allow us to define multiple physics structural problems */

  if (Kind_Solver == FLUID_STRUCTURE_INTERACTION) {
    if (val_izone == 0) {Kind_Solver = Kind_Solver_Fluid_FSI; FSI_Problem = true;}

    else {Kind_Solver = Kind_Solver_Struc_FSI; FSI_Problem = true;
    Kind_Linear_Solver = Kind_Linear_Solver_FSI_Struc;
    Kind_Linear_Solver_Prec = Kind_Linear_Solver_Prec_FSI_Struc;
    Linear_Solver_Error = Linear_Solver_Error_FSI_Struc;
    Linear_Solver_Iter = Linear_Solver_Iter_FSI_Struc;
    // Discrete adjoint linear solver
    Kind_DiscAdj_Linear_Solver = Kind_DiscAdj_Linear_Solver_FSI_Struc;
    Kind_DiscAdj_Linear_Prec = Kind_DiscAdj_Linear_Prec_FSI_Struc;}

    Multizone_Residual = true;
  }
  else { FSI_Problem = false; }

  if (Kind_Solver == MULTIZONE) {
    Multizone_Problem = true;
  }
  else{
    Multizone_Problem = false;
  }


  if ((Kind_Solver == HEAT_EQUATION_FVM) || (Kind_Solver == DISC_ADJ_HEAT)) {
    Linear_Solver_Iter = Linear_Solver_Iter_Heat;
    Linear_Solver_Error = Linear_Solver_Error_Heat;
  }

  if ((rank == MASTER_NODE) && ContinuousAdjoint && (Ref_NonDim == DIMENSIONAL) && (Kind_SU2 == SU2_CFD)) {
    cout << "WARNING: The adjoint solver should use a non-dimensional flow solution." << endl;
  }
  
  /*--- Initialize non-physical points/reconstructions to zero ---*/
  
  Nonphys_Points   = 0;
  Nonphys_Reconstr = 0;
  
  /*--- Set the number of external iterations to 1 for the steady state problem ---*/
  
  if (Kind_Solver == FEM_ELASTICITY) {
    nMGLevels = 0;
    if (Dynamic_Analysis == STATIC) nExtIter = 1;
  }

  /*--- Initialize the ofstream ConvHistFile. ---*/
  ofstream ConvHistFile;

  /*--- Decide whether we should be writing unsteady solution files. ---*/
  
  if (Unsteady_Simulation == STEADY ||
      Unsteady_Simulation == HARMONIC_BALANCE)
 { Wrt_Unsteady = false; }
  else { Wrt_Unsteady = true; }

  if (Kind_Solver == FEM_ELASTICITY) {

	  if (Dynamic_Analysis == STATIC) { Wrt_Dynamic = false; }
	  else { Wrt_Dynamic = true; }

  } else {
    Wrt_Dynamic = false;
  }

  if (Kind_Solver == ZONE_SPECIFIC) {
    ZoneSpecific_Problem = true;
    Kind_Solver = Kind_Solver_PerZone[val_izone];
  }

  /*--- Check for unsupported features. ---*/

  if ((Kind_Regime == INCOMPRESSIBLE) && (Unsteady_Simulation == HARMONIC_BALANCE)){
    SU2_MPI::Error("Harmonic Balance not yet implemented for the incompressible solver.", CURRENT_FUNCTION);
  }

  if ((Kind_Regime == EULER) && (Buffet_Monitoring == true)){
    SU2_MPI::Error("Buffet monitoring incompatible with Euler Solver", CURRENT_FUNCTION);
  }
  
  /*--- Check for Fluid model consistency ---*/

  if (standard_air) {
    if (Gamma != 1.4 || Gas_Constant != 287.058) {
      Gamma = 1.4;
      Gas_Constant = 287.058;
    }
  }

  /*--- Overrule the default values for viscosity if the US measurement system is used. ---*/

  if (SystemMeasurements == US) {

    /* Correct the viscosities, if they contain the default SI values. */
    if(fabs(Mu_Constant-1.716E-5) < 1.0E-15) Mu_Constant /= 47.88025898;
    if(fabs(Mu_Ref-1.716E-5)      < 1.0E-15) Mu_Ref      /= 47.88025898;

    /* Correct the values with temperature dimension, if they contain the default SI values. */
    if(fabs(Mu_Temperature_Ref-273.15) < 1.0E-8) Mu_Temperature_Ref *= 1.8;
    if(fabs(Mu_S-110.4)                < 1.0E-8) Mu_S               *= 1.8;

    /* Correct the thermal conductivity, if it contains the default SI value. */
    if(fabs(Kt_Constant-0.0257) < 1.0E-10) Kt_Constant *= 0.577789317;
  }

  /*--- Check for Measurement System ---*/
  
  if (SystemMeasurements == US && !standard_air) {
    SU2_MPI::Error("Only STANDARD_AIR fluid model can be used with US Measurement System", CURRENT_FUNCTION);
  }
  
  /*--- Check for Convective scheme available for NICFD ---*/
  
  if (!ideal_gas) {
    if (Kind_Upwind_Flow != ROE && Kind_Upwind_Flow != HLLC && Kind_Centered_Flow != JST) {
      SU2_MPI::Error("Only ROE Upwind, HLLC Upwind scheme, and JST scheme can be used for Non-Ideal Compressible Fluids", CURRENT_FUNCTION);
    }

  }
  
  if(GetBoolTurbomachinery()){
    nBlades = new su2double[nZone];
    FreeStreamTurboNormal= new su2double[3];
  }

  /*--- Check if Giles are used with turbo markers ---*/

  if (nMarker_Giles > 0 && !GetBoolTurbomachinery()){
    SU2_MPI::Error("Giles Boundary conditions can only be used with turbomachinery markers", CURRENT_FUNCTION);
  }

  /*--- Check for Boundary condition available for NICFD ---*/
  
  if (!ideal_gas) {
    if (nMarker_Inlet != 0) {
      SU2_MPI::Error("Riemann Boundary conditions or Giles must be used for inlet and outlet with Not Ideal Compressible Fluids ", CURRENT_FUNCTION);
    }
    if (nMarker_Outlet != 0) {
      SU2_MPI::Error("Riemann Boundary conditions or Giles must be used outlet with Not Ideal Compressible Fluids ", CURRENT_FUNCTION);
    }
    
    if (nMarker_FarField != 0) {
      SU2_MPI::Error("Riemann Boundary conditions or Giles must be used outlet with Not Ideal Compressible Fluids ", CURRENT_FUNCTION);
    }
    
  }
  
  /*--- Check for Boundary condition available for NICF ---*/
  
  if (ideal_gas && (Kind_Regime != INCOMPRESSIBLE)) {
    if (SystemMeasurements == US && standard_air) {
      if (Kind_ViscosityModel != SUTHERLAND) {
        SU2_MPI::Error("Only SUTHERLAND viscosity model can be used with US Measurement", CURRENT_FUNCTION);
      }
    }
    if (Kind_ConductivityModel != CONSTANT_PRANDTL ) {
      SU2_MPI::Error("Only CONSTANT_PRANDTL thermal conductivity model can be used with STANDARD_AIR and IDEAL_GAS", CURRENT_FUNCTION);
    }
    
  }
  
  /*--- Force number of span-wise section to 1 if 2D case ---*/
  if(val_nDim ==2){
    nSpanWiseSections_User=1;
    Kind_SpanWise= EQUISPACED;
  }

  /*--- Set number of TurboPerformance markers ---*/
  if(nMarker_Turbomachinery > 0){
    if(nMarker_Turbomachinery > 1){
      nMarker_TurboPerformance = nMarker_Turbomachinery + SU2_TYPE::Int(nMarker_Turbomachinery/2) + 1;
    }else{
      nMarker_TurboPerformance = nMarker_Turbomachinery;
    }
  } else {
    nMarker_TurboPerformance = 0;
    nSpanWiseSections =1;
  }

  /*--- Set number of TurboPerformance markers ---*/
  if(nMarker_Turbomachinery != 0){
    nSpan_iZones = new unsigned short[nZone];
  }

  /*--- Set number of TurboPerformance markers ---*/
  if(RampRotatingFrame && !DiscreteAdjoint){
    FinalRotation_Rate_Z = new su2double[nZone];
    for(iZone=0; iZone <nZone; iZone ++){
      FinalRotation_Rate_Z[iZone] = Rotation_Rate_Z[iZone];
      if(abs(FinalRotation_Rate_Z[iZone]) > 0.0){
        Rotation_Rate_Z[iZone] = RampRotatingFrame_Coeff[0];
      }
    }
  }

  if(RampOutletPressure && !DiscreteAdjoint){
    for (iMarker = 0; iMarker < nMarker_Giles; iMarker++){
      if (Kind_Data_Giles[iMarker] == STATIC_PRESSURE || Kind_Data_Giles[iMarker] == STATIC_PRESSURE_1D || Kind_Data_Giles[iMarker] == RADIAL_EQUILIBRIUM ){
        FinalOutletPressure   = Giles_Var1[iMarker];
        Giles_Var1[iMarker] = RampOutletPressure_Coeff[0];
      }
    }
    for (iMarker = 0; iMarker < nMarker_Riemann; iMarker++){
      if (Kind_Data_Riemann[iMarker] == STATIC_PRESSURE || Kind_Data_Riemann[iMarker] == RADIAL_EQUILIBRIUM){
        FinalOutletPressure      = Riemann_Var1[iMarker];
        Riemann_Var1[iMarker] = RampOutletPressure_Coeff[0];
      }
    }
  }

  /*--- Check on extra Relaxation factor for Giles---*/
  if(ExtraRelFacGiles[1] > 0.5){
    ExtraRelFacGiles[1] = 0.5;
  }


  /*--- Set grid movement kind to NO_MOVEMENT if not specified, which means
   that we also set the Grid_Movement flag to false. We initialize to the
   number of zones here, because we are guaranteed to at least have one. ---*/
  
  if (Kind_GridMovement == NULL) {
    Kind_GridMovement = new unsigned short[nZone];
    for (unsigned short iZone = 0; iZone < nZone; iZone++ )
      Kind_GridMovement[iZone] = NO_MOVEMENT;
    if (Grid_Movement == true) {
      SU2_MPI::Error("GRID_MOVEMENT = YES but no type provided in GRID_MOVEMENT_KIND!!", CURRENT_FUNCTION);
    }
  }
  
  /*--- If only one Grid_Movement kind is specified, it is assumed it's the same for all zones. ---*/
  /*--- TODO: Kind_Grid_Movement should not be an array but rather only one short. ---*/
  /*--- The distinction comes as each zone has one config container. ---*/
  if (nGridMovement != nZone){
    for (unsigned short iZone = 0; iZone < nZone; iZone++ )
      Kind_GridMovement[iZone] = Kind_GridMovement[ZONE_0];
  }

  /*--- If we're solving a purely steady problem with no prescribed grid
   movement (both rotating frame and moving walls can be steady), make sure that
   there is no grid motion ---*/
  
  if ((Kind_SU2 == SU2_CFD || Kind_SU2 == SU2_SOL) &&
      (Unsteady_Simulation == STEADY) &&
      ((Kind_GridMovement[ZONE_0] != MOVING_WALL) &&
       (Kind_GridMovement[ZONE_0] != ROTATING_FRAME) &&
       (Kind_GridMovement[ZONE_0] != STEADY_TRANSLATION) &&
       (Kind_GridMovement[ZONE_0] != FLUID_STRUCTURE)))
    Grid_Movement = false;
  
  if ((Kind_SU2 == SU2_CFD || Kind_SU2 == SU2_SOL) &&
      (Unsteady_Simulation == STEADY) &&
      ((Kind_GridMovement[ZONE_0] == MOVING_HTP)))
    Grid_Movement = true;

  /*--- The Line Search should be applied only in the deformation stage. ---*/

  if (Kind_SU2 != SU2_DEF) {
  	Opt_RelaxFactor = 1.0;
  }

  /*--- If it is not specified, set the mesh motion mach number
   equal to the freestream value. ---*/
  
  if (Grid_Movement && Mach_Motion == 0.0)
    Mach_Motion = Mach;
  
  /*--- Set the boolean flag if we are in a rotating frame (source term). ---*/
  
  if (Grid_Movement && Kind_GridMovement[ZONE_0] == ROTATING_FRAME)
    Rotating_Frame = true;
  else
    Rotating_Frame = false;
  
  /*--- Check the number of moving markers against the number of grid movement
   types provided (should be equal, except that rigid motion and rotating frame
   do not depend on surface specification). ---*/
  
  if (Grid_Movement &&
      (Kind_GridMovement[ZONE_0] != RIGID_MOTION) &&
      (Kind_GridMovement[ZONE_0] != ROTATING_FRAME) &&
      (Kind_GridMovement[ZONE_0] != MOVING_HTP) &&
      (Kind_GridMovement[ZONE_0] != STEADY_TRANSLATION) &&
      (Kind_GridMovement[ZONE_0] != FLUID_STRUCTURE) &&
      (Kind_GridMovement[ZONE_0] != GUST) &&
      (nGridMovement != nMarker_Moving)) {
    SU2_MPI::Error("Number of GRID_MOVEMENT_KIND must match number of MARKER_MOVING!!", CURRENT_FUNCTION);
  }
  
  /*--- In case the grid movement parameters have not been declared in the
   config file, set them equal to zero for safety. Also check to make sure
   that for each option, a value has been declared for each moving marker. ---*/
  
  unsigned short nMoving;
  if (nGridMovement > nZone) nMoving = nGridMovement;
  else nMoving = nZone;

  /*--- Motion Origin: ---*/
  
  if (Motion_Origin_X == NULL) {
    Motion_Origin_X = new su2double[nMoving];
    for (iZone = 0; iZone < nMoving; iZone++ )
      Motion_Origin_X[iZone] = 0.0;
  } else {
    if (Grid_Movement && (nMotion_Origin_X != nGridMovement)) {
      SU2_MPI::Error("Length of MOTION_ORIGIN_X must match GRID_MOVEMENT_KIND!!", CURRENT_FUNCTION);
    }
  }
  
  if (Motion_Origin_Y == NULL) {
    Motion_Origin_Y = new su2double[nMoving];
    for (iZone = 0; iZone < nMoving; iZone++ )
      Motion_Origin_Y[iZone] = 0.0;
  } else {
    if (Grid_Movement && (nMotion_Origin_Y != nGridMovement)) {
      SU2_MPI::Error("Length of MOTION_ORIGIN_Y must match GRID_MOVEMENT_KIND!!", CURRENT_FUNCTION);
    }
  }
  
  if (Motion_Origin_Z == NULL) {
    Motion_Origin_Z = new su2double[nMoving];
    for (iZone = 0; iZone < nMoving; iZone++ )
      Motion_Origin_Z[iZone] = 0.0;
  } else {
    if (Grid_Movement && (nMotion_Origin_Z != nGridMovement)) {
      SU2_MPI::Error("Length of MOTION_ORIGIN_Z must match GRID_MOVEMENT_KIND!!", CURRENT_FUNCTION);
    }
  }
  
  if (MoveMotion_Origin == NULL) {
    MoveMotion_Origin = new unsigned short[nMoving];
    for (iZone = 0; iZone < nMoving; iZone++ )
      MoveMotion_Origin[iZone] = 0;
  } else {
    if (Grid_Movement && (nMoveMotion_Origin != nGridMovement)) {
      SU2_MPI::Error("Length of MOVE_MOTION_ORIGIN must match GRID_MOVEMENT_KIND!!", CURRENT_FUNCTION);
    }
  }
  
  /*--- Translation: ---*/
  
  if (Translation_Rate_X == NULL) {
    Translation_Rate_X = new su2double[nMoving];
    for (iZone = 0; iZone < nMoving; iZone++ )
      Translation_Rate_X[iZone] = 0.0;
  } else {
    if (Grid_Movement && (nTranslation_Rate_X != nGridMovement)) {
      SU2_MPI::Error("Length of TRANSLATION_RATE_X must match GRID_MOVEMENT_KIND!!", CURRENT_FUNCTION);
    }
  }
  
  if (Translation_Rate_Y == NULL) {
    Translation_Rate_Y = new su2double[nMoving];
    for (iZone = 0; iZone < nMoving; iZone++ )
      Translation_Rate_Y[iZone] = 0.0;
  } else {
    if (Grid_Movement && (nTranslation_Rate_Y != nGridMovement)) {
      SU2_MPI::Error("Length of TRANSLATION_RATE_Y must match GRID_MOVEMENT_KIND!!", CURRENT_FUNCTION);
    }
  }
  
  if (Translation_Rate_Z == NULL) {
    Translation_Rate_Z = new su2double[nMoving];
    for (iZone = 0; iZone < nMoving; iZone++ )
      Translation_Rate_Z[iZone] = 0.0;
  } else {
    if (Grid_Movement && (nTranslation_Rate_Z != nGridMovement)) {
      SU2_MPI::Error("Length of TRANSLATION_RATE_Z must match GRID_MOVEMENT_KIND!!", CURRENT_FUNCTION);
    }
  }
  
  /*--- Rotation: ---*/
  
  if (Rotation_Rate_X == NULL) {
    Rotation_Rate_X = new su2double[nMoving];
    for (iZone = 0; iZone < nMoving; iZone++ )
      Rotation_Rate_X[iZone] = 0.0;
  } else {
    if (Grid_Movement && (nRotation_Rate_X != nGridMovement)) {
      SU2_MPI::Error("Length of ROTATION_RATE_X must match GRID_MOVEMENT_KIND!!", CURRENT_FUNCTION);
    }
  }
  
  if (Rotation_Rate_Y == NULL) {
    Rotation_Rate_Y = new su2double[nMoving];
    for (iZone = 0; iZone < nMoving; iZone++ )
      Rotation_Rate_Y[iZone] = 0.0;
  } else {
    if (Grid_Movement && (nRotation_Rate_Y != nGridMovement)) {
      SU2_MPI::Error("Length of ROTATION_RATE_Y must match GRID_MOVEMENT_KIND!!", CURRENT_FUNCTION);
    }
  }
  
  if (Rotation_Rate_Z == NULL) {
    Rotation_Rate_Z = new su2double[nMoving];
    for (iZone = 0; iZone < nMoving; iZone++ )
      Rotation_Rate_Z[iZone] = 0.0;
  } else {
    if (Grid_Movement && (nRotation_Rate_Z != nGridMovement)) {
      SU2_MPI::Error("Length of ROTATION_RATE_Z must match GRID_MOVEMENT_KIND!!", CURRENT_FUNCTION);
    }
  }
  
  /*--- Pitching: ---*/
  
  if (Pitching_Omega_X == NULL) {
    Pitching_Omega_X = new su2double[nMoving];
    for (iZone = 0; iZone < nMoving; iZone++ )
      Pitching_Omega_X[iZone] = 0.0;
  } else {
    if (Grid_Movement && (nPitching_Omega_X != nGridMovement)) {
      SU2_MPI::Error("Length of PITCHING_OMEGA_X must match GRID_MOVEMENT_KIND!!", CURRENT_FUNCTION);
    }
  }
  
  if (Pitching_Omega_Y == NULL) {
    Pitching_Omega_Y = new su2double[nMoving];
    for (iZone = 0; iZone < nMoving; iZone++ )
      Pitching_Omega_Y[iZone] = 0.0;
  } else {
    if (Grid_Movement && (nPitching_Omega_Y != nGridMovement)) {
      SU2_MPI::Error("Length of PITCHING_OMEGA_Y must match GRID_MOVEMENT_KIND!!", CURRENT_FUNCTION);
    }
  }
  
  if (Pitching_Omega_Z == NULL) {
    Pitching_Omega_Z = new su2double[nMoving];
    for (iZone = 0; iZone < nMoving; iZone++ )
      Pitching_Omega_Z[iZone] = 0.0;
  } else {
    if (Grid_Movement && (nPitching_Omega_Z != nGridMovement)) {
      SU2_MPI::Error("Length of PITCHING_OMEGA_Z must match GRID_MOVEMENT_KIND!!", CURRENT_FUNCTION);
    }
  }
  
  /*--- Pitching Amplitude: ---*/
  
  if (Pitching_Ampl_X == NULL) {
    Pitching_Ampl_X = new su2double[nMoving];
    for (iZone = 0; iZone < nMoving; iZone++ )
      Pitching_Ampl_X[iZone] = 0.0;
  } else {
    if (Grid_Movement && (nPitching_Ampl_X != nGridMovement)) {
      SU2_MPI::Error("Length of PITCHING_AMPL_X must match GRID_MOVEMENT_KIND!!", CURRENT_FUNCTION);
    }
  }
  
  if (Pitching_Ampl_Y == NULL) {
    Pitching_Ampl_Y = new su2double[nMoving];
    for (iZone = 0; iZone < nMoving; iZone++ )
      Pitching_Ampl_Y[iZone] = 0.0;
  } else {
    if (Grid_Movement && (nPitching_Ampl_Y != nGridMovement)) {
      SU2_MPI::Error("Length of PITCHING_AMPL_Y must match GRID_MOVEMENT_KIND!!", CURRENT_FUNCTION);
    }
  }
  
  if (Pitching_Ampl_Z == NULL) {
    Pitching_Ampl_Z = new su2double[nMoving];
    for (iZone = 0; iZone < nMoving; iZone++ )
      Pitching_Ampl_Z[iZone] = 0.0;
  } else {
    if (Grid_Movement && (nPitching_Ampl_Z != nGridMovement)) {
      SU2_MPI::Error("Length of PITCHING_AMPL_Z must match GRID_MOVEMENT_KIND!!", CURRENT_FUNCTION);
    }
  }
  
  /*--- Pitching Phase: ---*/
  
  if (Pitching_Phase_X == NULL) {
    Pitching_Phase_X = new su2double[nMoving];
    for (iZone = 0; iZone < nMoving; iZone++ )
      Pitching_Phase_X[iZone] = 0.0;
  } else {
    if (Grid_Movement && (nPitching_Phase_X != nGridMovement)) {
      SU2_MPI::Error("Length of PITCHING_PHASE_X must match GRID_MOVEMENT_KIND!!", CURRENT_FUNCTION);
    }
  }
  
  if (Pitching_Phase_Y == NULL) {
    Pitching_Phase_Y = new su2double[nMoving];
    for (iZone = 0; iZone < nMoving; iZone++ )
      Pitching_Phase_Y[iZone] = 0.0;
  } else {
    if (Grid_Movement && (nPitching_Phase_Y != nGridMovement)) {
      SU2_MPI::Error("Length of PITCHING_PHASE_Y must match GRID_MOVEMENT_KIND!!", CURRENT_FUNCTION);
    }
  }
  
  if (Pitching_Phase_Z == NULL) {
    Pitching_Phase_Z = new su2double[nMoving];
    for (iZone = 0; iZone < nMoving; iZone++ )
      Pitching_Phase_Z[iZone] = 0.0;
  } else {
    if (Grid_Movement && (nPitching_Phase_Z != nGridMovement)) {
      SU2_MPI::Error("Length of PITCHING_PHASE_Z must match GRID_MOVEMENT_KIND!!", CURRENT_FUNCTION);
    }
  }
  
  /*--- Plunging: ---*/
  
  if (Plunging_Omega_X == NULL) {
    Plunging_Omega_X = new su2double[nMoving];
    for (iZone = 0; iZone < nMoving; iZone++ )
      Plunging_Omega_X[iZone] = 0.0;
  } else {
    if (Grid_Movement && (nPlunging_Omega_X != nGridMovement)) {
      SU2_MPI::Error("Length of PLUNGING_PHASE_X must match GRID_MOVEMENT_KIND!!", CURRENT_FUNCTION);
    }
  }
  
  if (Plunging_Omega_Y == NULL) {
    Plunging_Omega_Y = new su2double[nMoving];
    for (iZone = 0; iZone < nMoving; iZone++ )
      Plunging_Omega_Y[iZone] = 0.0;
  } else {
    if (Grid_Movement && (nPlunging_Omega_Y != nGridMovement)) {
      SU2_MPI::Error("Length of PLUNGING_PHASE_Y must match GRID_MOVEMENT_KIND!!", CURRENT_FUNCTION);
    }
  }
  
  if (Plunging_Omega_Z == NULL) {
    Plunging_Omega_Z = new su2double[nMoving];
    for (iZone = 0; iZone < nMoving; iZone++ )
      Plunging_Omega_Z[iZone] = 0.0;
  } else {
    if (Grid_Movement && (nPlunging_Omega_Z != nGridMovement)) {
      SU2_MPI::Error("Length of PLUNGING_PHASE_Z must match GRID_MOVEMENT_KIND!!", CURRENT_FUNCTION);
    }
  }
  
  /*--- Plunging Amplitude: ---*/
  
  if (Plunging_Ampl_X == NULL) {
    Plunging_Ampl_X = new su2double[nMoving];
    for (iZone = 0; iZone < nMoving; iZone++ )
      Plunging_Ampl_X[iZone] = 0.0;
  } else {
    if (Grid_Movement && (nPlunging_Ampl_X != nGridMovement)) {
      SU2_MPI::Error("Length of PLUNGING_AMPL_X must match GRID_MOVEMENT_KIND!!", CURRENT_FUNCTION);
    }
  }
  
  if (Plunging_Ampl_Y == NULL) {
    Plunging_Ampl_Y = new su2double[nMoving];
    for (iZone = 0; iZone < nMoving; iZone++ )
      Plunging_Ampl_Y[iZone] = 0.0;
  } else {
    if (Grid_Movement && (nPlunging_Ampl_Y != nGridMovement)) {
      SU2_MPI::Error("Length of PLUNGING_AMPL_Y must match GRID_MOVEMENT_KIND!!", CURRENT_FUNCTION);
    }
  }
  
  if (Plunging_Ampl_Z == NULL) {
    Plunging_Ampl_Z = new su2double[nMoving];
    for (iZone = 0; iZone < nMoving; iZone++ )
      Plunging_Ampl_Z[iZone] = 0.0;
  } else {
    if (Grid_Movement && (nPlunging_Ampl_Z != nGridMovement)) {
      SU2_MPI::Error("Length of PLUNGING_AMPL_Z must match GRID_MOVEMENT_KIND!!", CURRENT_FUNCTION);
    }
  }
  
  /*-- Setting Harmonic Balance period from the config file */

  if (Unsteady_Simulation == HARMONIC_BALANCE) {
  	HarmonicBalance_Period = GetHarmonicBalance_Period();
  	if (HarmonicBalance_Period < 0)  {
      SU2_MPI::Error("Not a valid value for time period!!", CURRENT_FUNCTION);
  	}
  	/* Initialize the Harmonic balance Frequency pointer */
  	if (Omega_HB == NULL) {
  		Omega_HB = new su2double[nOmega_HB];
  		for (iZone = 0; iZone < nOmega_HB; iZone++ )
  			Omega_HB[iZone] = 0.0;
  	}else {
  		if (nOmega_HB != nTimeInstances) {
        SU2_MPI::Error("Length of omega_HB  must match the number TIME_INSTANCES!!" , CURRENT_FUNCTION);
      }
  	}
  }

    /*--- Use the various rigid-motion input frequencies to determine the period to be used with harmonic balance cases.
     There are THREE types of motion to consider, namely: rotation, pitching, and plunging.
     The largest period of motion is the one to be used for harmonic balance  calculations. ---*/
    
  /*if (Unsteady_Simulation == HARMONIC_BALANCE) {
      if (!(GetGrid_Movement())) {
          // No grid movement - Time period from config file //
          HarmonicBalance_Period = GetHarmonicBalance_Period();
      }
      
      else {
          unsigned short N_MOTION_TYPES = 3;
          su2double *periods;
          periods = new su2double[N_MOTION_TYPES];
          
          //--- rotation: ---//
          
          su2double Omega_mag_rot = sqrt(pow(Rotation_Rate_X[ZONE_0],2)+pow(Rotation_Rate_Y[ZONE_0],2)+pow(Rotation_Rate_Z[ZONE_0],2));
          if (Omega_mag_rot > 0)
              periods[0] = 2*PI_NUMBER/Omega_mag_rot;
          else
              periods[0] = 0.0;
          
          //--- pitching: ---//
          
          su2double Omega_mag_pitch = sqrt(pow(Pitching_Omega_X[ZONE_0],2)+pow(Pitching_Omega_Y[ZONE_0],2)+pow(Pitching_Omega_Z[ZONE_0],2));
          if (Omega_mag_pitch > 0)
              periods[1] = 2*PI_NUMBER/Omega_mag_pitch;
          else
              periods[1] = 0.0;
          
          //--- plunging: ---//
          
          su2double Omega_mag_plunge = sqrt(pow(Plunging_Omega_X[ZONE_0],2)+pow(Plunging_Omega_Y[ZONE_0],2)+pow(Plunging_Omega_Z[ZONE_0],2));
          if (Omega_mag_plunge > 0)
              periods[2] = 2*PI_NUMBER/Omega_mag_plunge;
          else
              periods[2] = 0.0;
          
          //--- determine which period is largest ---//
          
          unsigned short iVar;
          HarmonicBalance_Period = 0.0;
          for (iVar = 0; iVar < N_MOTION_TYPES; iVar++) {
              if (periods[iVar] > HarmonicBalance_Period)
                  HarmonicBalance_Period = periods[iVar];
          }
          
          delete periods;
      }
    
  }*/
  

  
    
  /*--- Initialize the RefOriginMoment Pointer ---*/
  
  RefOriginMoment = NULL;
  RefOriginMoment = new su2double[3];
  RefOriginMoment[0] = 0.0; RefOriginMoment[1] = 0.0; RefOriginMoment[2] = 0.0;
  
  /*--- In case the moment origin coordinates have not been declared in the
   config file, set them equal to zero for safety. Also check to make sure
   that for each marker, a value has been declared for the moment origin.
   Unless only one value was specified, then set this value for all the markers
   being monitored. ---*/
  
  
  if ((nRefOriginMoment_X != nRefOriginMoment_Y) || (nRefOriginMoment_X != nRefOriginMoment_Z) ) {
    SU2_MPI::Error("ERROR: Length of REF_ORIGIN_MOMENT_X, REF_ORIGIN_MOMENT_Y and REF_ORIGIN_MOMENT_Z must be the same!!", CURRENT_FUNCTION);
  }
  
  if (RefOriginMoment_X == NULL) {
    RefOriginMoment_X = new su2double[nMarker_Monitoring];
    for (iMarker = 0; iMarker < nMarker_Monitoring; iMarker++ )
      RefOriginMoment_X[iMarker] = 0.0;
  } else {
    if (nRefOriginMoment_X == 1) {
      
      su2double aux_RefOriginMoment_X = RefOriginMoment_X[0];
      delete [] RefOriginMoment_X;
      RefOriginMoment_X = new su2double[nMarker_Monitoring];
      nRefOriginMoment_X = nMarker_Monitoring;
      
      for (iMarker = 0; iMarker < nMarker_Monitoring; iMarker++ )
        RefOriginMoment_X[iMarker] = aux_RefOriginMoment_X;
    }
    else if (nRefOriginMoment_X != nMarker_Monitoring) {
      SU2_MPI::Error("ERROR: Length of REF_ORIGIN_MOMENT_X must match number of Monitoring Markers!!", CURRENT_FUNCTION);
    }
  }
  
  if (RefOriginMoment_Y == NULL) {
    RefOriginMoment_Y = new su2double[nMarker_Monitoring];
    for (iMarker = 0; iMarker < nMarker_Monitoring; iMarker++ )
      RefOriginMoment_Y[iMarker] = 0.0;
  } else {
    if (nRefOriginMoment_Y == 1) {
      
      su2double aux_RefOriginMoment_Y = RefOriginMoment_Y[0];
      delete [] RefOriginMoment_Y;
      RefOriginMoment_Y = new su2double[nMarker_Monitoring];
      nRefOriginMoment_Y = nMarker_Monitoring;
      
      for (iMarker = 0; iMarker < nMarker_Monitoring; iMarker++ )
        RefOriginMoment_Y[iMarker] = aux_RefOriginMoment_Y;
    }
    else if (nRefOriginMoment_Y != nMarker_Monitoring) {
      SU2_MPI::Error("ERROR: Length of REF_ORIGIN_MOMENT_Y must match number of Monitoring Markers!!", CURRENT_FUNCTION);
    }
  }
  
  if (RefOriginMoment_Z == NULL) {
    RefOriginMoment_Z = new su2double[nMarker_Monitoring];
    for (iMarker = 0; iMarker < nMarker_Monitoring; iMarker++ )
      RefOriginMoment_Z[iMarker] = 0.0;
  } else {
    if (nRefOriginMoment_Z == 1) {
      
      su2double aux_RefOriginMoment_Z = RefOriginMoment_Z[0];
      delete [] RefOriginMoment_Z;
      RefOriginMoment_Z = new su2double[nMarker_Monitoring];
      nRefOriginMoment_Z = nMarker_Monitoring;
      
      for (iMarker = 0; iMarker < nMarker_Monitoring; iMarker++ )
        RefOriginMoment_Z[iMarker] = aux_RefOriginMoment_Z;
    }
    else if (nRefOriginMoment_Z != nMarker_Monitoring) {
      SU2_MPI::Error("ERROR: Length of REF_ORIGIN_MOMENT_Z must match number of Monitoring Markers!!", CURRENT_FUNCTION);
    }
  }
  
  /*--- Set the boolean flag if we are carrying out an aeroelastic simulation. ---*/
  
  if (Grid_Movement && (Kind_GridMovement[ZONE_0] == AEROELASTIC || Kind_GridMovement[ZONE_0] == AEROELASTIC_RIGID_MOTION)) Aeroelastic_Simulation = true;
  else Aeroelastic_Simulation = false;
  
  /*--- Initializing the size for the solutions of the Aeroelastic problem. ---*/
  
  
  if (Grid_Movement && Aeroelastic_Simulation) {
    Aeroelastic_np1.resize(nMarker_Monitoring);
    Aeroelastic_n.resize(nMarker_Monitoring);
    Aeroelastic_n1.resize(nMarker_Monitoring);
    for (iMarker = 0; iMarker < nMarker_Monitoring; iMarker++) {
      Aeroelastic_np1[iMarker].resize(2);
      Aeroelastic_n[iMarker].resize(2);
      Aeroelastic_n1[iMarker].resize(2);
      for (int i =0; i<2; i++) {
        Aeroelastic_np1[iMarker][i].resize(2);
        Aeroelastic_n[iMarker][i].resize(2);
        Aeroelastic_n1[iMarker][i].resize(2);
        for (int j=0; j<2; j++) {
          Aeroelastic_np1[iMarker][i][j] = 0.0;
          Aeroelastic_n[iMarker][i][j] = 0.0;
          Aeroelastic_n1[iMarker][i][j] = 0.0;
        }
      }
    }
  }
  
  /*--- Allocate memory for the plunge and pitch and initialized them to zero ---*/
  
  if (Grid_Movement && Aeroelastic_Simulation) {
    Aeroelastic_pitch = new su2double[nMarker_Monitoring];
    Aeroelastic_plunge = new su2double[nMarker_Monitoring];
    for (iMarker = 0; iMarker < nMarker_Monitoring; iMarker++ ) {
      Aeroelastic_pitch[iMarker] = 0.0;
      Aeroelastic_plunge[iMarker] = 0.0;
    }
  }

  /*--- Fluid-Structure Interaction problems ---*/

  if (FSI_Problem) {
    if ((Dynamic_Analysis == STATIC) && (Unsteady_Simulation == STEADY)) {
      Kind_GridMovement[val_izone] = FLUID_STRUCTURE_STATIC;
      Grid_Movement = false;
    }
    else{
      Kind_GridMovement[val_izone] = FLUID_STRUCTURE;
      Grid_Movement = true;
    }
  }
  
  if (MGCycle == FULLMG_CYCLE) FinestMesh = nMGLevels;
  else FinestMesh = MESH_0;
  
  if ((Kind_Solver == NAVIER_STOKES) &&
      (Kind_Turb_Model != NONE))
    Kind_Solver = RANS;
  
  if (Kind_Solver == EULER) Kind_Turb_Model = NONE;

  Kappa_2nd_Flow    = Kappa_Flow[0];
  Kappa_4th_Flow    = Kappa_Flow[1];
  Kappa_2nd_AdjFlow = Kappa_AdjFlow[0];
  Kappa_4th_AdjFlow = Kappa_AdjFlow[1];
  Kappa_2nd_Heat = Kappa_Heat[0];
  Kappa_4th_Heat = Kappa_Heat[1];
  
  /*--- Make the MG_PreSmooth, MG_PostSmooth, and MG_CorrecSmooth
   arrays consistent with nMGLevels ---*/
  
  unsigned short * tmp_smooth = new unsigned short[nMGLevels+1];
  
  if ((nMG_PreSmooth != nMGLevels+1) && (nMG_PreSmooth != 0)) {
    if (nMG_PreSmooth > nMGLevels+1) {
      
      /*--- Truncate by removing unnecessary elements at the end ---*/
      
      for (unsigned int i = 0; i <= nMGLevels; i++)
        tmp_smooth[i] = MG_PreSmooth[i];
      delete [] MG_PreSmooth;
      MG_PreSmooth=NULL;
    } else {
      
      /*--- Add additional elements equal to last element ---*/
      
      for (unsigned int i = 0; i < nMG_PreSmooth; i++)
        tmp_smooth[i] = MG_PreSmooth[i];
      for (unsigned int i = nMG_PreSmooth; i <= nMGLevels; i++)
        tmp_smooth[i] = MG_PreSmooth[nMG_PreSmooth-1];
      delete [] MG_PreSmooth;
      MG_PreSmooth=NULL;
    }
    
    nMG_PreSmooth = nMGLevels+1;
    MG_PreSmooth = new unsigned short[nMG_PreSmooth];
    for (unsigned int i = 0; i < nMG_PreSmooth; i++)
      MG_PreSmooth[i] = tmp_smooth[i];
  }
  if ((nMGLevels != 0) && (nMG_PreSmooth == 0)) {
    delete [] MG_PreSmooth;
    nMG_PreSmooth = nMGLevels+1;
    MG_PreSmooth = new unsigned short[nMG_PreSmooth];
    for (unsigned int i = 0; i < nMG_PreSmooth; i++)
      MG_PreSmooth[i] = i+1;
  }
  
  if ((nMG_PostSmooth != nMGLevels+1) && (nMG_PostSmooth != 0)) {
    if (nMG_PostSmooth > nMGLevels+1) {
      
      /*--- Truncate by removing unnecessary elements at the end ---*/
      
      for (unsigned int i = 0; i <= nMGLevels; i++)
        tmp_smooth[i] = MG_PostSmooth[i];
      delete [] MG_PostSmooth;
      MG_PostSmooth=NULL;
    } else {
      
      /*--- Add additional elements equal to last element ---*/
       
      for (unsigned int i = 0; i < nMG_PostSmooth; i++)
        tmp_smooth[i] = MG_PostSmooth[i];
      for (unsigned int i = nMG_PostSmooth; i <= nMGLevels; i++)
        tmp_smooth[i] = MG_PostSmooth[nMG_PostSmooth-1];
      delete [] MG_PostSmooth;
      MG_PostSmooth=NULL;
    }
    
    nMG_PostSmooth = nMGLevels+1;
    MG_PostSmooth = new unsigned short[nMG_PostSmooth];
    for (unsigned int i = 0; i < nMG_PostSmooth; i++)
      MG_PostSmooth[i] = tmp_smooth[i];
    
  }
  
  if ((nMGLevels != 0) && (nMG_PostSmooth == 0)) {
    delete [] MG_PostSmooth;
    nMG_PostSmooth = nMGLevels+1;
    MG_PostSmooth = new unsigned short[nMG_PostSmooth];
    for (unsigned int i = 0; i < nMG_PostSmooth; i++)
      MG_PostSmooth[i] = 0;
  }
  
  if ((nMG_CorrecSmooth != nMGLevels+1) && (nMG_CorrecSmooth != 0)) {
    if (nMG_CorrecSmooth > nMGLevels+1) {
      
      /*--- Truncate by removing unnecessary elements at the end ---*/
      
      for (unsigned int i = 0; i <= nMGLevels; i++)
        tmp_smooth[i] = MG_CorrecSmooth[i];
      delete [] MG_CorrecSmooth;
      MG_CorrecSmooth = NULL;
    } else {
      
      /*--- Add additional elements equal to last element ---*/
      
      for (unsigned int i = 0; i < nMG_CorrecSmooth; i++)
        tmp_smooth[i] = MG_CorrecSmooth[i];
      for (unsigned int i = nMG_CorrecSmooth; i <= nMGLevels; i++)
        tmp_smooth[i] = MG_CorrecSmooth[nMG_CorrecSmooth-1];
      delete [] MG_CorrecSmooth;
      MG_CorrecSmooth = NULL;
    }
    nMG_CorrecSmooth = nMGLevels+1;
    MG_CorrecSmooth = new unsigned short[nMG_CorrecSmooth];
    for (unsigned int i = 0; i < nMG_CorrecSmooth; i++)
      MG_CorrecSmooth[i] = tmp_smooth[i];
  }
  
  if ((nMGLevels != 0) && (nMG_CorrecSmooth == 0)) {
    delete [] MG_CorrecSmooth;
    nMG_CorrecSmooth = nMGLevels+1;
    MG_CorrecSmooth = new unsigned short[nMG_CorrecSmooth];
    for (unsigned int i = 0; i < nMG_CorrecSmooth; i++)
      MG_CorrecSmooth[i] = 0;
  }
  
  /*--- Override MG Smooth parameters ---*/
  
  if (nMG_PreSmooth != 0) MG_PreSmooth[MESH_0] = 1;
  if (nMG_PostSmooth != 0) {
    MG_PostSmooth[MESH_0] = 0;
    MG_PostSmooth[nMGLevels] = 0;
  }
  if (nMG_CorrecSmooth != 0) MG_CorrecSmooth[nMGLevels] = 0;
  
  if (Restart) MGCycle = V_CYCLE;
  
  if (ContinuousAdjoint) {
    if (Kind_Solver == EULER) Kind_Solver = ADJ_EULER;
    if (Kind_Solver == NAVIER_STOKES) Kind_Solver = ADJ_NAVIER_STOKES;
    if (Kind_Solver == RANS) Kind_Solver = ADJ_RANS;
  }
  
  nCFL = nMGLevels+1;
  CFL = new su2double[nCFL];
  CFL[0] = CFLFineGrid;
  
  /*--- Evaluate when the Cl should be evaluated ---*/
  
  Iter_Fixed_CL        = SU2_TYPE::Int(nExtIter / (su2double(Update_Alpha)+1));
  Iter_Fixed_CM        = SU2_TYPE::Int(nExtIter / (su2double(Update_iH)+1));
  Iter_Fixed_NetThrust = SU2_TYPE::Int(nExtIter / (su2double(Update_BCThrust)+1));

  /*--- Setting relaxation factor and CFL for the adjoint runs ---*/

  if (ContinuousAdjoint) {
    Relaxation_Factor_Flow = Relaxation_Factor_AdjFlow;
    CFL[0] = CFL[0] * CFLRedCoeff_AdjFlow;
    CFL_AdaptParam[2] *= CFLRedCoeff_AdjFlow;
    CFL_AdaptParam[3] *= CFLRedCoeff_AdjFlow;
    Iter_Fixed_CL = SU2_TYPE::Int(su2double (Iter_Fixed_CL) / CFLRedCoeff_AdjFlow);
    Iter_Fixed_CM = SU2_TYPE::Int(su2double (Iter_Fixed_CM) / CFLRedCoeff_AdjFlow);
    Iter_Fixed_NetThrust = SU2_TYPE::Int(su2double (Iter_Fixed_NetThrust) / CFLRedCoeff_AdjFlow);
  }

  if ((DiscreteAdjoint) && (Inconsistent_Disc)) {
    Kind_ConvNumScheme_Flow = Kind_ConvNumScheme_AdjFlow;
    Kind_Centered_Flow = Kind_Centered_AdjFlow;
    Kind_Upwind_Flow = Kind_Upwind_AdjFlow;
    Kappa_Flow[0] = Kappa_AdjFlow[0];
    Kappa_Flow[1] = Kappa_AdjFlow[1];
  }
  
  if (Iter_Fixed_CL == 0) { Iter_Fixed_CL = nExtIter+1; Update_Alpha = 0; }
  if (Iter_Fixed_CM == 0) { Iter_Fixed_CM = nExtIter+1; Update_iH = 0; }
  if (Iter_Fixed_NetThrust == 0) { Iter_Fixed_NetThrust = nExtIter+1; Update_BCThrust = 0; }

  for (iCFL = 1; iCFL < nCFL; iCFL++)
    CFL[iCFL] = CFL[iCFL-1];
  
  if (nRKStep == 0) {
    nRKStep = 1;
    RK_Alpha_Step = new su2double[1]; RK_Alpha_Step[0] = 1.0;
  }

  /* Check if the byte alignment of the matrix multiplications is a
     multiple of 64. */
  if( byteAlignmentMatMul%64 ) {
    if(rank == MASTER_NODE)
      cout << "ALIGNED_BYTES_MATMUL must be a multiple of 64." << endl;
    exit(EXIT_FAILURE);
  }

  /* Determine the value of sizeMatMulPadding, which is the matrix size in
     the vectorization direction when padding is applied to have optimal
     performance in the matrix multiplications. */
  sizeMatMulPadding = byteAlignmentMatMul/sizeof(passivedouble);

  /* Correct the number of time levels for time accurate local time
     stepping, if needed.  */
  if (nLevels_TimeAccurateLTS == 0)  nLevels_TimeAccurateLTS =  1;
  if (nLevels_TimeAccurateLTS  > 15) nLevels_TimeAccurateLTS = 15;

  /* Check that no time accurate local time stepping is specified for time
     integration schemes other than ADER. */
  if (Kind_TimeIntScheme_FEM_Flow != ADER_DG && nLevels_TimeAccurateLTS != 1) {

    if (rank==MASTER_NODE) {
      cout << endl << "WARNING: "
           << nLevels_TimeAccurateLTS << " levels specified for time accurate local time stepping." << endl
           << "Time accurate local time stepping is only possible for ADER, hence this option is not used." << endl
           << endl;
    }

    nLevels_TimeAccurateLTS = 1;
  }

  if (Kind_TimeIntScheme_FEM_Flow == ADER_DG) {

    Unsteady_Simulation = TIME_STEPPING;  // Only time stepping for ADER.

    /* If time accurate local time stepping is used, make sure that an unsteady
       CFL is specified. If not, terminate. */
    if (nLevels_TimeAccurateLTS != 1) {
      if(Unst_CFL == 0.0)
        SU2_MPI::Error("ERROR: Unsteady CFL not specified for time accurate local time stepping.",
                       CURRENT_FUNCTION);
    }

    /* Determine the location of the ADER time DOFs, which are the Gauss-Legendre
       integration points corresponding to the number of time DOFs. */
    vector<passivedouble> GLPoints(nTimeDOFsADER_DG), GLWeights(nTimeDOFsADER_DG);
    CGaussJacobiQuadrature GaussJacobi;
    GaussJacobi.GetQuadraturePoints(0.0, 0.0, -1.0, 1.0, GLPoints, GLWeights);

    TimeDOFsADER_DG = new su2double[nTimeDOFsADER_DG];
    for(unsigned short i=0; i<nTimeDOFsADER_DG; ++i)
      TimeDOFsADER_DG[i] = GLPoints[i];

    /* Determine the number of integration points in time, their locations
       on the interval [-1..1] and their integration weights. */
    unsigned short orderExact = ceil(Quadrature_Factor_Time_ADER_DG*(nTimeDOFsADER_DG-1));
    nTimeIntegrationADER_DG = orderExact/2 + 1;
    nTimeIntegrationADER_DG = max(nTimeIntegrationADER_DG, nTimeDOFsADER_DG);
    GLPoints.resize(nTimeIntegrationADER_DG);
    GLWeights.resize(nTimeIntegrationADER_DG);
    GaussJacobi.GetQuadraturePoints(0.0, 0.0, -1.0, 1.0, GLPoints, GLWeights);

    TimeIntegrationADER_DG    = new su2double[nTimeIntegrationADER_DG];
    WeightsIntegrationADER_DG = new su2double[nTimeIntegrationADER_DG];
    for(unsigned short i=0; i<nTimeIntegrationADER_DG; ++i) {
      TimeIntegrationADER_DG[i]    = GLPoints[i];
      WeightsIntegrationADER_DG[i] = GLWeights[i];
    }
  }

  if (nIntCoeffs == 0) {
    nIntCoeffs = 2;
    Int_Coeffs = new su2double[2]; Int_Coeffs[0] = 0.25; Int_Coeffs[1] = 0.5;
  }
  
  if (nElasticityMod == 0) {
  nElasticityMod = 1;
  ElasticityMod = new su2double[1]; ElasticityMod[0] = 2E11;
  }

  if (nPoissonRatio == 0) {
  nPoissonRatio = 1;
  PoissonRatio = new su2double[1]; PoissonRatio[0] = 0.30;
  }

  if (nMaterialDensity == 0) {
  nMaterialDensity = 1;
  MaterialDensity = new su2double[1]; MaterialDensity[0] = 7854;
  }

  if (nElectric_Constant == 0) {
  nElectric_Constant = 1;
  Electric_Constant = new su2double[1]; Electric_Constant[0] = 0.0;
  }

  if (nElectric_Field == 0) {
	nElectric_Field = 1;
	Electric_Field_Mod = new su2double[1]; Electric_Field_Mod[0] = 0.0;
  }

  if (nDim_RefNode == 0) {
  nDim_RefNode = 3;
  RefNode_Displacement = new su2double[3];
  RefNode_Displacement[0] = 0.0; RefNode_Displacement[1] = 0.0; RefNode_Displacement[2] = 0.0;
  }

  if (nDim_Electric_Field == 0) {
	nDim_Electric_Field = 2;
	Electric_Field_Dir = new su2double[2]; Electric_Field_Dir[0] = 0.0;  Electric_Field_Dir[1] = 1.0;
  }

  if ((Kind_SU2 == SU2_CFD) && (Kind_Solver == NO_SOLVER)) {
    SU2_MPI::Error("PHYSICAL_PROBLEM must be set in the configuration file", CURRENT_FUNCTION);
  }
  
  /*--- Set a flag for viscous simulations ---*/
  
  Viscous = (( Kind_Solver == NAVIER_STOKES          ) ||
             ( Kind_Solver == ADJ_NAVIER_STOKES      ) ||
             ( Kind_Solver == RANS                   ) ||
             ( Kind_Solver == ADJ_RANS               ) ||
             ( Kind_Solver == FEM_NAVIER_STOKES      ) ||
             ( Kind_Solver == FEM_RANS               ) ||
             ( Kind_Solver == FEM_LES                ));

  /*--- To avoid boundary intersections, let's add a small constant to the planes. ---*/

  if (Geo_Description == NACELLE) {
    for (unsigned short iSections = 0; iSections < nLocationStations; iSections++) {
      if (LocationStations[iSections] == 0) LocationStations[iSections] = 1E-6;
      if (LocationStations[iSections] == 360) LocationStations[iSections] = 359.999999;
    }
  }
  else {
    for (unsigned short iSections = 0; iSections < nLocationStations; iSections++) {
      LocationStations[iSections] += EPS;
    }
    Stations_Bounds[0] += EPS;
    Stations_Bounds[1] += EPS;
  }

  /*--- Length based parameter for slope limiters uses a default value of
   0.1m ---*/
  
  RefElemLength = 1.0;
  if (SystemMeasurements == US) RefElemLength /= 0.3048;

  /*--- Re-scale the length based parameters. The US system uses feet,
   but SU2 assumes that the grid is in inches ---*/
  
  if ((SystemMeasurements == US) && (Kind_SU2 == SU2_CFD)) {
    
    for (iMarker = 0; iMarker < nMarker_Monitoring; iMarker++) {
      RefOriginMoment_X[iMarker] = RefOriginMoment_X[iMarker]/12.0;
      RefOriginMoment_Y[iMarker] = RefOriginMoment_Y[iMarker]/12.0;
      RefOriginMoment_Z[iMarker] = RefOriginMoment_Z[iMarker]/12.0;
    }
    
    for (iMarker = 0; iMarker < nGridMovement; iMarker++) {
      Motion_Origin_X[iMarker] = Motion_Origin_X[iMarker]/12.0;
      Motion_Origin_Y[iMarker] = Motion_Origin_Y[iMarker]/12.0;
      Motion_Origin_Z[iMarker] = Motion_Origin_Z[iMarker]/12.0;
    }
    
    RefLength = RefLength/12.0;

    if ((val_nDim == 2) && (!Axisymmetric)) RefArea = RefArea/12.0;
    else RefArea = RefArea/144.0;
    Length_Reynolds = Length_Reynolds/12.0;
    Highlite_Area = Highlite_Area/144.0;
    SemiSpan = SemiSpan/12.0;

    EA_IntLimit[0] = EA_IntLimit[0]/12.0;
    EA_IntLimit[1] = EA_IntLimit[1]/12.0;
    EA_IntLimit[2] = EA_IntLimit[2]/12.0;
    
    if (Geo_Description != NACELLE) {
      for (unsigned short iSections = 0; iSections < nLocationStations; iSections++) {
        LocationStations[iSections] = LocationStations[iSections]/12.0;
      }
      Stations_Bounds[0] = Stations_Bounds[0]/12.0;
      Stations_Bounds[1] = Stations_Bounds[1]/12.0;
    }
    
    SubsonicEngine_Cyl[0] = SubsonicEngine_Cyl[0]/12.0;
    SubsonicEngine_Cyl[1] = SubsonicEngine_Cyl[1]/12.0;
    SubsonicEngine_Cyl[2] = SubsonicEngine_Cyl[2]/12.0;
    SubsonicEngine_Cyl[3] = SubsonicEngine_Cyl[3]/12.0;
    SubsonicEngine_Cyl[4] = SubsonicEngine_Cyl[4]/12.0;
    SubsonicEngine_Cyl[5] = SubsonicEngine_Cyl[5]/12.0;
    SubsonicEngine_Cyl[6] = SubsonicEngine_Cyl[6]/12.0;
    
  }

  if ((Kind_Turb_Model != SA) && (Kind_Trans_Model == BC)){
    SU2_MPI::Error("BC transition model currently only available in combination with SA turbulence model!", CURRENT_FUNCTION);
  }
  
  /*--- Check for constant lift mode. Initialize the update flag for
   the AoA with each iteration to false  ---*/
  
  if (Fixed_CL_Mode) Update_AoA = false;
  if (Fixed_CM_Mode) Update_HTPIncidence = false;

  if (DirectDiff != NO_DERIVATIVE) {
#if !defined COMPLEX_TYPE && !defined ADOLC_FORWARD_TYPE && !defined CODI_FORWARD_TYPE
      if (Kind_SU2 == SU2_CFD) {
        SU2_MPI::Error(string("SU2_CFD: Config option DIRECT_DIFF= YES requires AD or complex support!\n") +
                       string("Please use SU2_CFD_DIRECTDIFF (configuration/compilation is done using the preconfigure.py script)."),
                       CURRENT_FUNCTION);
      }
#endif
    /*--- Initialize the derivative values ---*/
    switch (DirectDiff) {
      case D_MACH:
        SU2_TYPE::SetDerivative(Mach, 1.0);
        break;
      case D_AOA:
        SU2_TYPE::SetDerivative(AoA, 1.0);
        break;
      case D_SIDESLIP:
        SU2_TYPE::SetDerivative(AoS, 1.0);
        break;
      case D_REYNOLDS:
        SU2_TYPE::SetDerivative(Reynolds, 1.0);
        break;
      case D_TURB2LAM:
       SU2_TYPE::SetDerivative(Turb2LamViscRatio_FreeStream, 1.0);
        break;
      default:
        /*--- All other cases are handled in the specific solver ---*/
        break;
      }
  }

#if defined CODI_REVERSE_TYPE
  AD_Mode = YES;

  AD::PreaccEnabled = AD_Preaccumulation;

#else
  if (AD_Mode == YES) {
    SU2_MPI::Error(string("AUTO_DIFF=YES requires Automatic Differentiation support.\n") +
                   string("Please use correct executables (configuration/compilation is done using the preconfigure.py script)."),
                   CURRENT_FUNCTION);
  }
#endif

  if (DiscreteAdjoint) {
#if !defined CODI_REVERSE_TYPE
    if (Kind_SU2 == SU2_CFD) {
      SU2_MPI::Error(string("SU2_CFD: Config option MATH_PROBLEM= DISCRETE_ADJOINT requires AD support!\n") +
                     string("Please use SU2_CFD_AD (configuration/compilation is done using the preconfigure.py script)."),
                     CURRENT_FUNCTION);
    }
#endif

    /*--- Disable writing of limiters if enabled ---*/
    Wrt_Limiters = false;

    if (Unsteady_Simulation) {

      Restart_Flow = false;

      if (Grid_Movement) {
        SU2_MPI::Error("Dynamic mesh movement currently not supported for the discrete adjoint solver.", CURRENT_FUNCTION);
      }

      if (Unst_AdjointIter- long(nExtIter) < 0){
        SU2_MPI::Error(string("Invalid iteration number requested for unsteady adjoint.\n" ) +
                       string("Make sure EXT_ITER is larger or equal than UNST_ADJOINT_ITER."),
                       CURRENT_FUNCTION);
      }

      /*--- If the averaging interval is not set, we average over all time-steps ---*/

      if (Iter_Avg_Objective == 0.0) {
        Iter_Avg_Objective = nExtIter;
      }

    }

    switch(Kind_Solver) {
      case EULER:
        Kind_Solver = DISC_ADJ_EULER;
        break;
      case RANS:
        Kind_Solver = DISC_ADJ_RANS;
        break;
      case NAVIER_STOKES:
        Kind_Solver = DISC_ADJ_NAVIER_STOKES;
        break;
      case FEM_EULER :
        Kind_Solver = DISC_ADJ_FEM_EULER;
        break;
      case FEM_RANS :
        Kind_Solver = DISC_ADJ_FEM_RANS;
        break;
      case FEM_NAVIER_STOKES : 
        Kind_Solver = DISC_ADJ_FEM_NS;
        break;
      case FEM_ELASTICITY:
        Kind_Solver = DISC_ADJ_FEM;
        break;
      default:
        break;
    }

    RampOutletPressure = false;
    RampRotatingFrame = false;
  }
  
  delete [] tmp_smooth;

  /*--- Make sure that implicit time integration is disabled
        for the FEM fluid solver (numerics). ---*/
  if ((Kind_Solver == FEM_EULER)         ||
      (Kind_Solver == FEM_NAVIER_STOKES) ||
      (Kind_Solver == FEM_RANS)          ||
      (Kind_Solver == FEM_LES)) {
     Kind_TimeIntScheme_Flow = Kind_TimeIntScheme_FEM_Flow;
  }

  /*--- Set up the time stepping / unsteady CFL options. ---*/
  if ((Unsteady_Simulation == TIME_STEPPING) && (Unst_CFL != 0.0)) {
    for (iCFL = 0; iCFL < nCFL; iCFL++)
      CFL[iCFL] = Unst_CFL;
  }


  /*--- If it is a fixed mode problem, then we will add 100 iterations to
    evaluate the derivatives with respect to a change in the AoA and CL ---*/

  if (!ContinuousAdjoint & !DiscreteAdjoint) {
  	if ((Fixed_CL_Mode) || (Fixed_CM_Mode)) {
    ConvCriteria = RESIDUAL;
  		nExtIter += Iter_dCL_dAlpha;
  		OrderMagResidual = 24;
  		MinLogResidual = -24;
  	}
  }

  /* --- Throw error if UQ used for any turbulence model other that SST --- */

  if (Kind_Solver == RANS && Kind_Turb_Model != SST && using_uq){
    SU2_MPI::Error("UQ capabilities only implemented for SST turbulence model", CURRENT_FUNCTION);
  }

  /* --- Throw error if invalid componentiality used --- */

  if (using_uq && (eig_val_comp > 3 || eig_val_comp < 1)){
    SU2_MPI::Error("Componentality should be either 1, 2, or 3!", CURRENT_FUNCTION);
  }

  /*--- If there are not design variables defined in the file ---*/

  if (nDV == 0) {
    nDV = 1;
    Design_Variable = new unsigned short [nDV];
    Design_Variable[0] = NO_DEFORMATION;
  }

  /*--- Checks for incompressible flow problems. ---*/

  if ((Kind_Solver == EULER) && (Kind_Regime == INCOMPRESSIBLE)) {
    /*--- Force inviscid problems to use constant density and disable energy. ---*/
    if (Kind_DensityModel != CONSTANT || Energy_Equation == true) {
      SU2_MPI::Error("Inviscid incompressible problems must be constant density (no energy eqn.).\n Use DENSITY_MODEL= CONSTANT and ENERGY_EQUATION= NO.", CURRENT_FUNCTION);
    }
  }

  /*--- Default values should recover original incompressible behavior (for old config files). ---*/

  if (Kind_Regime == INCOMPRESSIBLE) {
    if ((Kind_DensityModel == CONSTANT) || (Kind_DensityModel == BOUSSINESQ))
      Kind_FluidModel = CONSTANT_DENSITY;
  }

  /*--- Energy equation must be active for any fluid models other than constant density. ---*/

  if (Kind_DensityModel != CONSTANT) Energy_Equation = true;

  if (Kind_DensityModel == BOUSSINESQ) {
    Energy_Equation = true;
    if (Body_Force) {
      SU2_MPI::Error("Body force and Boussinesq source terms are not currently compatible.", CURRENT_FUNCTION);
    }
  }

  if (Kind_DensityModel == VARIABLE) {
    if (Kind_FluidModel != INC_IDEAL_GAS && Kind_FluidModel != INC_IDEAL_GAS_POLY) {
      SU2_MPI::Error("Variable density incompressible solver limited to ideal gases.\n Check the fluid model options (use INC_IDEAL_GAS, INC_IDEAL_GAS_POLY).", CURRENT_FUNCTION);
    }
  }

  if (Kind_Regime != INCOMPRESSIBLE) {
    if ((Kind_FluidModel == CONSTANT_DENSITY) || (Kind_FluidModel == INC_IDEAL_GAS) || (Kind_FluidModel == INC_IDEAL_GAS_POLY)) {
      SU2_MPI::Error("Fluid model not compatible with compressible flows.\n CONSTANT_DENSITY/INC_IDEAL_GAS/INC_IDEAL_GAS_POLY are for incompressible only.", CURRENT_FUNCTION);
    }
  }

  if ((Kind_Regime == INCOMPRESSIBLE) && (Kind_Solver != EULER) && (Kind_Solver != ADJ_EULER) && (Kind_Solver != DISC_ADJ_EULER)) {
    if (Kind_ViscosityModel == SUTHERLAND) {
      if ((Kind_FluidModel != INC_IDEAL_GAS) && (Kind_FluidModel != INC_IDEAL_GAS_POLY)) {
        SU2_MPI::Error("Sutherland's law only valid for ideal gases in incompressible flows.\n Must use VISCOSITY_MODEL=CONSTANT_VISCOSITY and set viscosity with\n MU_CONSTANT, or use DENSITY_MODEL= VARIABLE with FLUID_MODEL= INC_IDEAL_GAS or INC_IDEAL_GAS_POLY for VISCOSITY_MODEL=SUTHERLAND.\n NOTE: FREESTREAM_VISCOSITY is no longer used for incompressible flows!", CURRENT_FUNCTION);
      }
    }
  }
  
  /*--- Check the coefficients for the polynomial models. ---*/
  
  if (Kind_Regime != INCOMPRESSIBLE) {
    if ((Kind_ViscosityModel == POLYNOMIAL_VISCOSITY) || (Kind_ConductivityModel == POLYNOMIAL_CONDUCTIVITY) || (Kind_FluidModel == INC_IDEAL_GAS_POLY)) {
      SU2_MPI::Error("POLYNOMIAL_VISCOSITY and POLYNOMIAL_CONDUCTIVITY are for incompressible only currently.", CURRENT_FUNCTION);
    }
  }
  
  if ((Kind_Regime == INCOMPRESSIBLE) && (Kind_FluidModel == INC_IDEAL_GAS_POLY)) {
    su2double sum = 0.0;
    for (unsigned short iVar = 0; iVar < nPolyCoeffs; iVar++) {
      sum += GetCp_PolyCoeff(iVar);
    }
    if ((nPolyCoeffs < 1) || (sum == 0.0))
      SU2_MPI::Error(string("CP_POLYCOEFFS not set for fluid model INC_IDEAL_GAS_POLY. \n"), CURRENT_FUNCTION);
  }
  
  if ((Kind_Regime == INCOMPRESSIBLE) && (Kind_ViscosityModel == POLYNOMIAL_VISCOSITY)) {
    su2double sum = 0.0;
    for (unsigned short iVar = 0; iVar < nPolyCoeffs; iVar++) {
      sum += GetMu_PolyCoeff(iVar);
    }
    if ((nPolyCoeffs < 1) || (sum == 0.0))
      SU2_MPI::Error(string("MU_POLYCOEFFS not set for viscosity model POLYNOMIAL_VISCOSITY. \n"), CURRENT_FUNCTION);
  }
  
  if ((Kind_Regime == INCOMPRESSIBLE) && (Kind_ConductivityModel == POLYNOMIAL_CONDUCTIVITY)) {
    su2double sum = 0.0;
    for (unsigned short iVar = 0; iVar < nPolyCoeffs; iVar++) {
      sum += GetKt_PolyCoeff(iVar);
    }
    if ((nPolyCoeffs < 1) || (sum == 0.0))
      SU2_MPI::Error(string("KT_POLYCOEFFS not set for conductivity model POLYNOMIAL_CONDUCTIVITY. \n"), CURRENT_FUNCTION);
  }

  /*--- Incompressible solver currently limited to SI units. ---*/

  if ((Kind_Regime == INCOMPRESSIBLE) && (SystemMeasurements == US)) {
    SU2_MPI::Error("Must use SI units for incompressible solver.", CURRENT_FUNCTION);
  }

  /*--- Check that the non-dim type is valid. ---*/

  if (Kind_Regime == INCOMPRESSIBLE) {
    if ((Ref_Inc_NonDim != INITIAL_VALUES) && (Ref_Inc_NonDim != REFERENCE_VALUES) && (Ref_Inc_NonDim != DIMENSIONAL)) {
      SU2_MPI::Error("Incompressible non-dim. scheme invalid.\n Must use INITIAL_VALUES, REFERENCE_VALUES, or DIMENSIONAL.", CURRENT_FUNCTION);
    }
  }
  
  /*--- Check that the incompressible inlets are correctly specified. ---*/
  
  if ((Kind_Regime == INCOMPRESSIBLE) && (nMarker_Inlet != 0)) {
    if (nMarker_Inlet != nInc_Inlet) {
      SU2_MPI::Error("Inlet types for incompressible problem improperly specified.\n Use INC_INLET_TYPE= VELOCITY_INLET or PRESSURE_INLET.\n Must list a type for each inlet marker, including duplicates, e.g.,\n INC_INLET_TYPE= VELOCITY_INLET VELOCITY_INLET PRESSURE_INLET", CURRENT_FUNCTION);
    }
    for (unsigned short iInlet = 0; iInlet < nInc_Inlet; iInlet++){
      if ((Kind_Inc_Inlet[iInlet] != VELOCITY_INLET) && (Kind_Inc_Inlet[iInlet] != PRESSURE_INLET)) {
        SU2_MPI::Error("Undefined incompressible inlet type. VELOCITY_INLET or PRESSURE_INLET possible.", CURRENT_FUNCTION);
      }
    }
  }
  
  /*--- Check that the incompressible inlets are correctly specified. ---*/
  
  if ((Kind_Regime == INCOMPRESSIBLE) && (nMarker_Outlet != 0)) {
    if (nMarker_Outlet != nInc_Outlet) {
      SU2_MPI::Error("Outlet types for incompressible problem improperly specified.\n Use INC_OUTLET_TYPE= PRESSURE_OUTLET or MASS_FLOW_OUTLET.\n Must list a type for each inlet marker, including duplicates, e.g.,\n INC_OUTLET_TYPE= PRESSURE_OUTLET PRESSURE_OUTLET MASS_FLOW_OUTLET", CURRENT_FUNCTION);
    }
    for (unsigned short iInlet = 0; iInlet < nInc_Outlet; iInlet++){
      if ((Kind_Inc_Outlet[iInlet] != PRESSURE_OUTLET) && (Kind_Inc_Outlet[iInlet] != MASS_FLOW_OUTLET)) {
        SU2_MPI::Error("Undefined incompressible outlet type. PRESSURE_OUTLET or MASS_FLOW_OUTLET possible.", CURRENT_FUNCTION);
      }
    }
  }

  /*--- Grid motion is not yet supported with the incompressible solver. ---*/

  if ((Kind_Regime == INCOMPRESSIBLE) && (Grid_Movement)) {
    SU2_MPI::Error("Support for grid movement not yet implemented for incompressible flows.", CURRENT_FUNCTION);
  }

  /*--- Assert that there are two markers being analyzed if the
   pressure drop objective function is selected. ---*/

  for (unsigned short iObj = 0; iObj < nObj; iObj++) {
    if ((Kind_ObjFunc[iObj] == SURFACE_PRESSURE_DROP) && (nMarker_Analyze != 2)) {
      SU2_MPI::Error("Must list two markers for the pressure drop objective function.\n Expected format: MARKER_ANALYZE= (outlet_name, inlet_name).", CURRENT_FUNCTION);
    }
  }
  
  /*--- Handle default options for topology optimization ---*/
  
  if (topology_optimization && top_optim_nKernel==0) {
    top_optim_nKernel = 1;
    top_optim_kernels = new unsigned short [1];
    top_optim_kernels[0] = CONICAL_WEIGHT_FILTER;
  }
  
  if (top_optim_nKernel != 0) {
    /*--- Set default value of kernel parameters ---*/
    if (top_optim_nKernelParams == 0) {
      top_optim_nKernelParams = top_optim_nKernel;
      top_optim_kernel_params = new su2double [top_optim_nKernel];
      for (unsigned short i=0; i<top_optim_nKernel; ++i) top_optim_kernel_params[i] = 1.0;
    }
    /*--- Broadcast the only value provided ---*/
    else if (top_optim_nKernelParams==1 && top_optim_nKernel>1) {
      su2double tmp = top_optim_kernel_params[0];
      delete [] top_optim_kernel_params;
      top_optim_nKernelParams = top_optim_nKernel;
      top_optim_kernel_params = new su2double [top_optim_nKernel];
      for (unsigned short i=0; i<top_optim_nKernel; ++i) top_optim_kernel_params[i] = tmp;
    }
    /*--- Numbers do not match ---*/
    else if (top_optim_nKernelParams != top_optim_nKernel) {
      SU2_MPI::Error("Different number of topology filter kernels and respective parameters.", CURRENT_FUNCTION);
    }

    /*--- Set default value of filter radius ---*/
    if (top_optim_nRadius == 0) {
      top_optim_nRadius = top_optim_nKernel;
      top_optim_filter_radius = new su2double [top_optim_nKernel];
      for (unsigned short i=0; i<top_optim_nKernel; ++i) top_optim_filter_radius[i] = 1.0e-6;
    }
    /*--- Broadcast the only value provided ---*/
    else if (top_optim_nRadius==1 && top_optim_nKernel>1) {
      su2double tmp = top_optim_filter_radius[0];
      delete [] top_optim_filter_radius;
      top_optim_nRadius = top_optim_nKernel;
      top_optim_filter_radius = new su2double [top_optim_nKernel];
      for (unsigned short i=0; i<top_optim_nKernel; ++i) top_optim_filter_radius[i] = tmp;
    }
    /*--- Numbers do not match ---*/
    else if (top_optim_nRadius != top_optim_nKernel) {
      SU2_MPI::Error("Different number of topology filter kernels and respective radii.", CURRENT_FUNCTION);
    }
  }

  /*--- Check the conductivity model. Deactivate the turbulent component
   if we are not running RANS. ---*/
  
  if ((Kind_Solver != RANS) &&
      (Kind_Solver != ADJ_RANS) &&
      (Kind_Solver != DISC_ADJ_RANS)) {
    Kind_ConductivityModel_Turb = NO_CONDUCTIVITY_TURB;
  }
    
}

void CConfig::SetMarkers(unsigned short val_software) {

  unsigned short iMarker_All, iMarker_CfgFile, iMarker_Euler, iMarker_Custom,
  iMarker_FarField, iMarker_SymWall, iMarker_PerBound,
  iMarker_NearFieldBound, iMarker_InterfaceBound, iMarker_Fluid_InterfaceBound, iMarker_Dirichlet,
  iMarker_Inlet, iMarker_Riemann, iMarker_Giles, iMarker_Outlet, iMarker_Isothermal,
  iMarker_HeatFlux, iMarker_EngineInflow, iMarker_EngineExhaust, iMarker_Damper,
  iMarker_Displacement, iMarker_Load, iMarker_FlowLoad, iMarker_Neumann, iMarker_Internal,
  iMarker_Monitoring, iMarker_Designing, iMarker_GeoEval, iMarker_Plotting, iMarker_Analyze,
  iMarker_DV, iMarker_Moving, iMarker_PyCustom, iMarker_Supersonic_Inlet, iMarker_Supersonic_Outlet,
  iMarker_Clamped, iMarker_ZoneInterface, iMarker_CHTInterface, iMarker_Load_Dir, iMarker_Disp_Dir, iMarker_Load_Sine,
  iMarker_ActDiskInlet, iMarker_ActDiskOutlet,
  iMarker_Turbomachinery, iMarker_MixingPlaneInterface;

  int size = SINGLE_NODE;
  
#ifdef HAVE_MPI
  if (val_software != SU2_MSH)
    SU2_MPI::Comm_size(MPI_COMM_WORLD, &size);
#endif

  /*--- Compute the total number of markers in the config file ---*/
  
  nMarker_CfgFile = nMarker_Euler + nMarker_FarField + nMarker_SymWall +
  nMarker_PerBound + nMarker_NearFieldBound + nMarker_Fluid_InterfaceBound +
  nMarker_InterfaceBound + nMarker_CHTInterface + nMarker_Dirichlet + nMarker_Neumann + nMarker_Inlet + nMarker_Riemann +
  nMarker_Giles + nMarker_Outlet + nMarker_Isothermal + nMarker_HeatFlux +
  nMarker_EngineInflow + nMarker_EngineExhaust + nMarker_Internal +
  nMarker_Supersonic_Inlet + nMarker_Supersonic_Outlet + nMarker_Displacement + nMarker_Load +
  nMarker_FlowLoad + nMarker_Custom + nMarker_Damper +
  nMarker_Clamped + nMarker_Load_Sine + nMarker_Load_Dir + nMarker_Disp_Dir +
  nMarker_ActDiskInlet + nMarker_ActDiskOutlet;
  
  /*--- Add the possible send/receive domains ---*/

  nMarker_Max = nMarker_CfgFile + OVERHEAD*size;
  
  /*--- Basic dimensionalization of the markers (worst scenario) ---*/

  nMarker_All = nMarker_Max;

  /*--- Allocate the memory (markers in each domain) ---*/
  
  Marker_All_TagBound       = new string[nMarker_All];		// Store the tag that correspond with each marker.
  Marker_All_SendRecv       = new short[nMarker_All];		// +#domain (send), -#domain (receive).
  Marker_All_KindBC         = new unsigned short[nMarker_All];	// Store the kind of boundary condition.
  Marker_All_Monitoring     = new unsigned short[nMarker_All];	// Store whether the boundary should be monitored.
  Marker_All_Designing      = new unsigned short[nMarker_All];  // Store whether the boundary should be designed.
  Marker_All_Plotting       = new unsigned short[nMarker_All];	// Store whether the boundary should be plotted.
  Marker_All_Analyze  = new unsigned short[nMarker_All];	// Store whether the boundary should be plotted.
  Marker_All_ZoneInterface   = new unsigned short[nMarker_All];	// Store whether the boundary is in the FSI interface.
  Marker_All_GeoEval        = new unsigned short[nMarker_All];	// Store whether the boundary should be geometry evaluation.
  Marker_All_DV             = new unsigned short[nMarker_All];	// Store whether the boundary should be affected by design variables.
  Marker_All_Moving         = new unsigned short[nMarker_All];	// Store whether the boundary should be in motion.
  Marker_All_PyCustom       = new unsigned short[nMarker_All];  // Store whether the boundary is Python customizable.
  Marker_All_PerBound       = new short[nMarker_All];		// Store whether the boundary belongs to a periodic boundary.
  Marker_All_Turbomachinery       = new unsigned short[nMarker_All];	// Store whether the boundary is in needed for Turbomachinery computations.
  Marker_All_TurbomachineryFlag   = new unsigned short[nMarker_All];	// Store whether the boundary has a flag for Turbomachinery computations.
  Marker_All_MixingPlaneInterface = new unsigned short[nMarker_All];	// Store whether the boundary has a in the MixingPlane interface.


  for (iMarker_All = 0; iMarker_All < nMarker_All; iMarker_All++) {
    Marker_All_TagBound[iMarker_All]             = "SEND_RECEIVE";
    Marker_All_SendRecv[iMarker_All]             = 0;
    Marker_All_KindBC[iMarker_All]               = 0;
    Marker_All_Monitoring[iMarker_All]           = 0;
    Marker_All_GeoEval[iMarker_All]              = 0;
    Marker_All_Designing[iMarker_All]            = 0;
    Marker_All_Plotting[iMarker_All]             = 0;
    Marker_All_Analyze[iMarker_All]              = 0;
    Marker_All_ZoneInterface[iMarker_All]        = 0;
    Marker_All_DV[iMarker_All]                   = 0;
    Marker_All_Moving[iMarker_All]               = 0;
    Marker_All_PerBound[iMarker_All]             = 0;
    Marker_All_Turbomachinery[iMarker_All]       = 0;
    Marker_All_TurbomachineryFlag[iMarker_All]   = 0;
    Marker_All_MixingPlaneInterface[iMarker_All] = 0;
    Marker_All_PyCustom[iMarker_All]             = 0;
  }

  /*--- Allocate the memory (markers in the config file) ---*/

  Marker_CfgFile_TagBound             = new string[nMarker_CfgFile];
  Marker_CfgFile_KindBC               = new unsigned short[nMarker_CfgFile];
  Marker_CfgFile_Monitoring           = new unsigned short[nMarker_CfgFile];
  Marker_CfgFile_Designing            = new unsigned short[nMarker_CfgFile];
  Marker_CfgFile_Plotting             = new unsigned short[nMarker_CfgFile];
  Marker_CfgFile_Analyze              = new unsigned short[nMarker_CfgFile];
  Marker_CfgFile_GeoEval              = new unsigned short[nMarker_CfgFile];
  Marker_CfgFile_ZoneInterface        = new unsigned short[nMarker_CfgFile];
  Marker_CfgFile_DV                   = new unsigned short[nMarker_CfgFile];
  Marker_CfgFile_Moving               = new unsigned short[nMarker_CfgFile];
  Marker_CfgFile_PerBound             = new unsigned short[nMarker_CfgFile];
  Marker_CfgFile_Turbomachinery       = new unsigned short[nMarker_CfgFile];
  Marker_CfgFile_TurbomachineryFlag   = new unsigned short[nMarker_CfgFile];
  Marker_CfgFile_MixingPlaneInterface = new unsigned short[nMarker_CfgFile];
  Marker_CfgFile_PyCustom             = new unsigned short[nMarker_CfgFile];

  for (iMarker_CfgFile = 0; iMarker_CfgFile < nMarker_CfgFile; iMarker_CfgFile++) {
    Marker_CfgFile_TagBound[iMarker_CfgFile]             = "SEND_RECEIVE";
    Marker_CfgFile_KindBC[iMarker_CfgFile]               = 0;
    Marker_CfgFile_Monitoring[iMarker_CfgFile]           = 0;
    Marker_CfgFile_GeoEval[iMarker_CfgFile]              = 0;
    Marker_CfgFile_Designing[iMarker_CfgFile]            = 0;
    Marker_CfgFile_Plotting[iMarker_CfgFile]             = 0;
    Marker_CfgFile_Analyze[iMarker_CfgFile]              = 0;
    Marker_CfgFile_ZoneInterface[iMarker_CfgFile]        = 0;
    Marker_CfgFile_DV[iMarker_CfgFile]                   = 0;
    Marker_CfgFile_Moving[iMarker_CfgFile]               = 0;
    Marker_CfgFile_PerBound[iMarker_CfgFile]             = 0;
    Marker_CfgFile_Turbomachinery[iMarker_CfgFile]       = 0;
    Marker_CfgFile_TurbomachineryFlag[iMarker_CfgFile]   = 0;
    Marker_CfgFile_MixingPlaneInterface[iMarker_CfgFile] = 0;
    Marker_CfgFile_PyCustom[iMarker_CfgFile]             = 0;
  }

  /*--- Allocate memory to store surface information (Analyze BC) ---*/

  Surface_MassFlow = new su2double[nMarker_Analyze];
  Surface_Mach = new su2double[nMarker_Analyze];
  Surface_Temperature = new su2double[nMarker_Analyze];
  Surface_Pressure = new su2double[nMarker_Analyze];
  Surface_Density = new su2double[nMarker_Analyze];
  Surface_Enthalpy = new su2double[nMarker_Analyze];
  Surface_NormalVelocity = new su2double[nMarker_Analyze];
  Surface_Uniformity = new su2double[nMarker_Analyze];
  Surface_SecondaryStrength = new su2double[nMarker_Analyze];
  Surface_SecondOverUniform = new su2double[nMarker_Analyze];
  Surface_MomentumDistortion = new su2double[nMarker_Analyze];
  Surface_TotalTemperature = new su2double[nMarker_Analyze];
  Surface_TotalPressure = new su2double[nMarker_Analyze];
  Surface_PressureDrop = new su2double[nMarker_Analyze];
  Surface_DC60 = new su2double[nMarker_Analyze];
  Surface_IDC = new su2double[nMarker_Analyze];
  Surface_IDC_Mach = new su2double[nMarker_Analyze];
  Surface_IDR = new su2double[nMarker_Analyze];
  for (iMarker_Analyze = 0; iMarker_Analyze < nMarker_Analyze; iMarker_Analyze++) {
    Surface_MassFlow[iMarker_Analyze] = 0.0;
    Surface_Mach[iMarker_Analyze] = 0.0;
    Surface_Temperature[iMarker_Analyze] = 0.0;
    Surface_Pressure[iMarker_Analyze] = 0.0;
    Surface_Density[iMarker_Analyze] = 0.0;
    Surface_Enthalpy[iMarker_Analyze] = 0.0;
    Surface_NormalVelocity[iMarker_Analyze] = 0.0;
    Surface_Uniformity[iMarker_Analyze] = 0.0;
    Surface_SecondaryStrength[iMarker_Analyze] = 0.0;
    Surface_SecondOverUniform[iMarker_Analyze] = 0.0;
    Surface_MomentumDistortion[iMarker_Analyze] = 0.0;
    Surface_TotalTemperature[iMarker_Analyze] = 0.0;
    Surface_TotalPressure[iMarker_Analyze] = 0.0;
    Surface_PressureDrop[iMarker_Analyze] = 0.0;
    Surface_DC60[iMarker_Analyze] = 0.0;
    Surface_IDC[iMarker_Analyze] = 0.0;
    Surface_IDC_Mach[iMarker_Analyze] = 0.0;
    Surface_IDR[iMarker_Analyze] = 0.0;
  }

  /*--- Populate the marker information in the config file (all domains) ---*/

  iMarker_CfgFile = 0;
  for (iMarker_Euler = 0; iMarker_Euler < nMarker_Euler; iMarker_Euler++) {
    Marker_CfgFile_TagBound[iMarker_CfgFile] = Marker_Euler[iMarker_Euler];
    Marker_CfgFile_KindBC[iMarker_CfgFile] = EULER_WALL;
    iMarker_CfgFile++;
  }

  for (iMarker_FarField = 0; iMarker_FarField < nMarker_FarField; iMarker_FarField++) {
    Marker_CfgFile_TagBound[iMarker_CfgFile] = Marker_FarField[iMarker_FarField];
    Marker_CfgFile_KindBC[iMarker_CfgFile] = FAR_FIELD;
    iMarker_CfgFile++;
  }

  for (iMarker_SymWall = 0; iMarker_SymWall < nMarker_SymWall; iMarker_SymWall++) {
    Marker_CfgFile_TagBound[iMarker_CfgFile] = Marker_SymWall[iMarker_SymWall];
    Marker_CfgFile_KindBC[iMarker_CfgFile] = SYMMETRY_PLANE;
    iMarker_CfgFile++;
  }

  for (iMarker_PerBound = 0; iMarker_PerBound < nMarker_PerBound; iMarker_PerBound++) {
    Marker_CfgFile_TagBound[iMarker_CfgFile] = Marker_PerBound[iMarker_PerBound];
    Marker_CfgFile_KindBC[iMarker_CfgFile] = PERIODIC_BOUNDARY;
    Marker_CfgFile_PerBound[iMarker_CfgFile] = iMarker_PerBound + 1;
    iMarker_CfgFile++;
  }

  ActDisk_DeltaPress = new su2double[nMarker_ActDiskInlet];
  ActDisk_DeltaTemp = new su2double[nMarker_ActDiskInlet];
  ActDisk_TotalPressRatio = new su2double[nMarker_ActDiskInlet];
  ActDisk_TotalTempRatio = new su2double[nMarker_ActDiskInlet];
  ActDisk_StaticPressRatio = new su2double[nMarker_ActDiskInlet];
  ActDisk_StaticTempRatio = new su2double[nMarker_ActDiskInlet];
  ActDisk_Power = new su2double[nMarker_ActDiskInlet];
  ActDisk_MassFlow = new su2double[nMarker_ActDiskInlet];
  ActDisk_Mach = new su2double[nMarker_ActDiskInlet];
  ActDisk_Force = new su2double[nMarker_ActDiskInlet];
  ActDisk_NetThrust = new su2double[nMarker_ActDiskInlet];
  ActDisk_BCThrust = new su2double[nMarker_ActDiskInlet];
  ActDisk_BCThrust_Old = new su2double[nMarker_ActDiskInlet];
  ActDisk_GrossThrust = new su2double[nMarker_ActDiskInlet];
  ActDisk_Area = new su2double[nMarker_ActDiskInlet];
  ActDisk_ReverseMassFlow = new su2double[nMarker_ActDiskInlet];
  
  for (iMarker_ActDiskInlet = 0; iMarker_ActDiskInlet < nMarker_ActDiskInlet; iMarker_ActDiskInlet++) {
    ActDisk_DeltaPress[iMarker_ActDiskInlet] = 0.0;
    ActDisk_DeltaTemp[iMarker_ActDiskInlet] = 0.0;
    ActDisk_TotalPressRatio[iMarker_ActDiskInlet] = 0.0;
    ActDisk_TotalTempRatio[iMarker_ActDiskInlet] = 0.0;
    ActDisk_StaticPressRatio[iMarker_ActDiskInlet] = 0.0;
    ActDisk_StaticTempRatio[iMarker_ActDiskInlet] = 0.0;
    ActDisk_Power[iMarker_ActDiskInlet] = 0.0;
    ActDisk_MassFlow[iMarker_ActDiskInlet] = 0.0;
    ActDisk_Mach[iMarker_ActDiskInlet] = 0.0;
    ActDisk_Force[iMarker_ActDiskInlet] = 0.0;
    ActDisk_NetThrust[iMarker_ActDiskInlet] = 0.0;
    ActDisk_BCThrust[iMarker_ActDiskInlet] = 0.0;
    ActDisk_BCThrust_Old[iMarker_ActDiskInlet] = 0.0;
    ActDisk_GrossThrust[iMarker_ActDiskInlet] = 0.0;
    ActDisk_Area[iMarker_ActDiskInlet] = 0.0;
    ActDisk_ReverseMassFlow[iMarker_ActDiskInlet] = 0.0;
  }
  
  
  ActDiskInlet_MassFlow = new su2double[nMarker_ActDiskInlet];
  ActDiskInlet_Temperature = new su2double[nMarker_ActDiskInlet];
  ActDiskInlet_TotalTemperature = new su2double[nMarker_ActDiskInlet];
  ActDiskInlet_Pressure = new su2double[nMarker_ActDiskInlet];
  ActDiskInlet_TotalPressure = new su2double[nMarker_ActDiskInlet];
  ActDiskInlet_RamDrag = new su2double[nMarker_ActDiskInlet];
  ActDiskInlet_Force = new su2double[nMarker_ActDiskInlet];
  ActDiskInlet_Power = new su2double[nMarker_ActDiskInlet];
  
  for (iMarker_ActDiskInlet = 0; iMarker_ActDiskInlet < nMarker_ActDiskInlet; iMarker_ActDiskInlet++) {
    Marker_CfgFile_TagBound[iMarker_CfgFile] = Marker_ActDiskInlet[iMarker_ActDiskInlet];
    Marker_CfgFile_KindBC[iMarker_CfgFile] = ACTDISK_INLET;
    ActDiskInlet_MassFlow[iMarker_ActDiskInlet] = 0.0;
    ActDiskInlet_Temperature[iMarker_ActDiskInlet] = 0.0;
    ActDiskInlet_TotalTemperature[iMarker_ActDiskInlet] = 0.0;
    ActDiskInlet_Pressure[iMarker_ActDiskInlet] = 0.0;
    ActDiskInlet_TotalPressure[iMarker_ActDiskInlet] = 0.0;
    ActDiskInlet_RamDrag[iMarker_ActDiskInlet] = 0.0;
    ActDiskInlet_Force[iMarker_ActDiskInlet] = 0.0;
    ActDiskInlet_Power[iMarker_ActDiskInlet] = 0.0;
    iMarker_CfgFile++;
  }
  
  ActDiskOutlet_MassFlow = new su2double[nMarker_ActDiskOutlet];
  ActDiskOutlet_Temperature = new su2double[nMarker_ActDiskOutlet];
  ActDiskOutlet_TotalTemperature = new su2double[nMarker_ActDiskOutlet];
  ActDiskOutlet_Pressure = new su2double[nMarker_ActDiskOutlet];
  ActDiskOutlet_TotalPressure = new su2double[nMarker_ActDiskOutlet];
  ActDiskOutlet_GrossThrust = new su2double[nMarker_ActDiskOutlet];
  ActDiskOutlet_Force = new su2double[nMarker_ActDiskOutlet];
  ActDiskOutlet_Power = new su2double[nMarker_ActDiskOutlet];
  
  for (iMarker_ActDiskOutlet = 0; iMarker_ActDiskOutlet < nMarker_ActDiskOutlet; iMarker_ActDiskOutlet++) {
    Marker_CfgFile_TagBound[iMarker_CfgFile] = Marker_ActDiskOutlet[iMarker_ActDiskOutlet];
    Marker_CfgFile_KindBC[iMarker_CfgFile] = ACTDISK_OUTLET;
    ActDiskOutlet_MassFlow[iMarker_ActDiskOutlet] = 0.0;
    ActDiskOutlet_Temperature[iMarker_ActDiskOutlet] = 0.0;
    ActDiskOutlet_TotalTemperature[iMarker_ActDiskOutlet] = 0.0;
    ActDiskOutlet_Pressure[iMarker_ActDiskOutlet] = 0.0;
    ActDiskOutlet_TotalPressure[iMarker_ActDiskOutlet] = 0.0;
    ActDiskOutlet_GrossThrust[iMarker_ActDiskOutlet] = 0.0;
    ActDiskOutlet_Force[iMarker_ActDiskOutlet] = 0.0;
    ActDiskOutlet_Power[iMarker_ActDiskOutlet] = 0.0;
    iMarker_CfgFile++;
  }

  Outlet_MassFlow = new su2double[nMarker_Outlet];
  Outlet_Density  = new su2double[nMarker_Outlet];
  Outlet_Area     = new su2double[nMarker_Outlet];
  for (iMarker_Outlet = 0; iMarker_Outlet < nMarker_Outlet; iMarker_Outlet++) {
    Outlet_MassFlow[iMarker_Outlet] = 0.0;
    Outlet_Density[iMarker_Outlet]  = 0.0;
    Outlet_Area[iMarker_Outlet]     = 0.0;
  }
  
  for (iMarker_NearFieldBound = 0; iMarker_NearFieldBound < nMarker_NearFieldBound; iMarker_NearFieldBound++) {
    Marker_CfgFile_TagBound[iMarker_CfgFile] = Marker_NearFieldBound[iMarker_NearFieldBound];
    Marker_CfgFile_KindBC[iMarker_CfgFile] = NEARFIELD_BOUNDARY;
    iMarker_CfgFile++;
  }

  for (iMarker_InterfaceBound = 0; iMarker_InterfaceBound < nMarker_InterfaceBound; iMarker_InterfaceBound++) {
    Marker_CfgFile_TagBound[iMarker_CfgFile] = Marker_InterfaceBound[iMarker_InterfaceBound];
    Marker_CfgFile_KindBC[iMarker_CfgFile] = INTERFACE_BOUNDARY;
    iMarker_CfgFile++;
  }
  
  for (iMarker_Fluid_InterfaceBound = 0; iMarker_Fluid_InterfaceBound < nMarker_Fluid_InterfaceBound; iMarker_Fluid_InterfaceBound++) {
    Marker_CfgFile_TagBound[iMarker_CfgFile] = Marker_Fluid_InterfaceBound[iMarker_Fluid_InterfaceBound];
    Marker_CfgFile_KindBC[iMarker_CfgFile] = FLUID_INTERFACE;
    iMarker_CfgFile++;
  }

  for (iMarker_CHTInterface = 0; iMarker_CHTInterface < nMarker_CHTInterface; iMarker_CHTInterface++) {
    Marker_CfgFile_TagBound[iMarker_CfgFile] = Marker_CHTInterface[iMarker_CHTInterface];
    Marker_CfgFile_KindBC[iMarker_CfgFile] = CHT_WALL_INTERFACE;
    iMarker_CfgFile++;
  }

  for (iMarker_Dirichlet = 0; iMarker_Dirichlet < nMarker_Dirichlet; iMarker_Dirichlet++) {
    Marker_CfgFile_TagBound[iMarker_CfgFile] = Marker_Dirichlet[iMarker_Dirichlet];
    Marker_CfgFile_KindBC[iMarker_CfgFile] = DIRICHLET;
    iMarker_CfgFile++;
  }

  for (iMarker_Inlet = 0; iMarker_Inlet < nMarker_Inlet; iMarker_Inlet++) {
    Marker_CfgFile_TagBound[iMarker_CfgFile] = Marker_Inlet[iMarker_Inlet];
    Marker_CfgFile_KindBC[iMarker_CfgFile] = INLET_FLOW;
    iMarker_CfgFile++;
  }

  for (iMarker_Riemann = 0; iMarker_Riemann < nMarker_Riemann; iMarker_Riemann++) {
    Marker_CfgFile_TagBound[iMarker_CfgFile] = Marker_Riemann[iMarker_Riemann];
    Marker_CfgFile_KindBC[iMarker_CfgFile] = RIEMANN_BOUNDARY;
    iMarker_CfgFile++;
  }

  for (iMarker_Giles = 0; iMarker_Giles < nMarker_Giles; iMarker_Giles++) {
    Marker_CfgFile_TagBound[iMarker_CfgFile] = Marker_Giles[iMarker_Giles];
    Marker_CfgFile_KindBC[iMarker_CfgFile] = GILES_BOUNDARY;
    iMarker_CfgFile++;
  }

  Engine_Power       = new su2double[nMarker_EngineInflow];
  Engine_Mach        = new su2double[nMarker_EngineInflow];
  Engine_Force       = new su2double[nMarker_EngineInflow];
  Engine_NetThrust   = new su2double[nMarker_EngineInflow];
  Engine_GrossThrust = new su2double[nMarker_EngineInflow];
  Engine_Area        = new su2double[nMarker_EngineInflow];
  
  for (iMarker_EngineInflow = 0; iMarker_EngineInflow < nMarker_EngineInflow; iMarker_EngineInflow++) {
    Engine_Power[iMarker_EngineInflow] = 0.0;
    Engine_Mach[iMarker_EngineInflow] = 0.0;
    Engine_Force[iMarker_EngineInflow] = 0.0;
    Engine_NetThrust[iMarker_EngineInflow] = 0.0;
    Engine_GrossThrust[iMarker_EngineInflow] = 0.0;
    Engine_Area[iMarker_EngineInflow] = 0.0;
  }
  
  Inflow_Mach = new su2double[nMarker_EngineInflow];
  Inflow_Pressure = new su2double[nMarker_EngineInflow];
  Inflow_MassFlow = new su2double[nMarker_EngineInflow];
  Inflow_ReverseMassFlow = new su2double[nMarker_EngineInflow];
  Inflow_TotalPressure = new su2double[nMarker_EngineInflow];
  Inflow_Temperature = new su2double[nMarker_EngineInflow];
  Inflow_TotalTemperature = new su2double[nMarker_EngineInflow];
  Inflow_RamDrag = new su2double[nMarker_EngineInflow];
  Inflow_Force = new su2double[nMarker_EngineInflow];
  Inflow_Power = new su2double[nMarker_EngineInflow];
  
  for (iMarker_EngineInflow = 0; iMarker_EngineInflow < nMarker_EngineInflow; iMarker_EngineInflow++) {
    Marker_CfgFile_TagBound[iMarker_CfgFile] = Marker_EngineInflow[iMarker_EngineInflow];
    Marker_CfgFile_KindBC[iMarker_CfgFile] = ENGINE_INFLOW;
    Inflow_Mach[iMarker_EngineInflow] = 0.0;
    Inflow_Pressure[iMarker_EngineInflow] = 0.0;
    Inflow_MassFlow[iMarker_EngineInflow] = 0.0;
    Inflow_ReverseMassFlow[iMarker_EngineInflow] = 0.0;
    Inflow_TotalPressure[iMarker_EngineInflow] = 0.0;
    Inflow_Temperature[iMarker_EngineInflow] = 0.0;
    Inflow_TotalTemperature[iMarker_EngineInflow] = 0.0;
    Inflow_RamDrag[iMarker_EngineInflow] = 0.0;
    Inflow_Force[iMarker_EngineInflow] = 0.0;
    Inflow_Power[iMarker_EngineInflow] = 0.0;
    iMarker_CfgFile++;
  }
  
  Exhaust_Pressure = new su2double[nMarker_EngineExhaust];
  Exhaust_Temperature = new su2double[nMarker_EngineExhaust];
  Exhaust_MassFlow = new su2double[nMarker_EngineExhaust];
  Exhaust_TotalPressure = new su2double[nMarker_EngineExhaust];
  Exhaust_TotalTemperature = new su2double[nMarker_EngineExhaust];
  Exhaust_GrossThrust = new su2double[nMarker_EngineExhaust];
  Exhaust_Force = new su2double[nMarker_EngineExhaust];
  Exhaust_Power = new su2double[nMarker_EngineExhaust];
  
  for (iMarker_EngineExhaust = 0; iMarker_EngineExhaust < nMarker_EngineExhaust; iMarker_EngineExhaust++) {
    Marker_CfgFile_TagBound[iMarker_CfgFile] = Marker_EngineExhaust[iMarker_EngineExhaust];
    Marker_CfgFile_KindBC[iMarker_CfgFile] = ENGINE_EXHAUST;
    Exhaust_Pressure[iMarker_EngineExhaust] = 0.0;
    Exhaust_Temperature[iMarker_EngineExhaust] = 0.0;
    Exhaust_MassFlow[iMarker_EngineExhaust] = 0.0;
    Exhaust_TotalPressure[iMarker_EngineExhaust] = 0.0;
    Exhaust_TotalTemperature[iMarker_EngineExhaust] = 0.0;
    Exhaust_GrossThrust[iMarker_EngineExhaust] = 0.0;
    Exhaust_Force[iMarker_EngineExhaust] = 0.0;
    Exhaust_Power[iMarker_EngineExhaust] = 0.0;
    iMarker_CfgFile++;
  }
  
  for (iMarker_Supersonic_Inlet = 0; iMarker_Supersonic_Inlet < nMarker_Supersonic_Inlet; iMarker_Supersonic_Inlet++) {
    Marker_CfgFile_TagBound[iMarker_CfgFile] = Marker_Supersonic_Inlet[iMarker_Supersonic_Inlet];
    Marker_CfgFile_KindBC[iMarker_CfgFile] = SUPERSONIC_INLET;
    iMarker_CfgFile++;
  }
  
  for (iMarker_Supersonic_Outlet = 0; iMarker_Supersonic_Outlet < nMarker_Supersonic_Outlet; iMarker_Supersonic_Outlet++) {
    Marker_CfgFile_TagBound[iMarker_CfgFile] = Marker_Supersonic_Outlet[iMarker_Supersonic_Outlet];
    Marker_CfgFile_KindBC[iMarker_CfgFile] = SUPERSONIC_OUTLET;
    iMarker_CfgFile++;
  }

  for (iMarker_Neumann = 0; iMarker_Neumann < nMarker_Neumann; iMarker_Neumann++) {
    Marker_CfgFile_TagBound[iMarker_CfgFile] = Marker_Neumann[iMarker_Neumann];
    Marker_CfgFile_KindBC[iMarker_CfgFile] = NEUMANN;
    iMarker_CfgFile++;
  }
  
  for (iMarker_Internal = 0; iMarker_Internal < nMarker_Internal; iMarker_Internal++) {
    Marker_CfgFile_TagBound[iMarker_CfgFile] = Marker_Internal[iMarker_Internal];
    Marker_CfgFile_KindBC[iMarker_CfgFile] = INTERNAL_BOUNDARY;
    iMarker_CfgFile++;
  }

  for (iMarker_Custom = 0; iMarker_Custom < nMarker_Custom; iMarker_Custom++) {
    Marker_CfgFile_TagBound[iMarker_CfgFile] = Marker_Custom[iMarker_Custom];
    Marker_CfgFile_KindBC[iMarker_CfgFile] = CUSTOM_BOUNDARY;
    iMarker_CfgFile++;
  }

  for (iMarker_Outlet = 0; iMarker_Outlet < nMarker_Outlet; iMarker_Outlet++) {
    Marker_CfgFile_TagBound[iMarker_CfgFile] = Marker_Outlet[iMarker_Outlet];
    Marker_CfgFile_KindBC[iMarker_CfgFile] = OUTLET_FLOW;
    iMarker_CfgFile++;
  }

  for (iMarker_Isothermal = 0; iMarker_Isothermal < nMarker_Isothermal; iMarker_Isothermal++) {
    Marker_CfgFile_TagBound[iMarker_CfgFile] = Marker_Isothermal[iMarker_Isothermal];
    Marker_CfgFile_KindBC[iMarker_CfgFile] = ISOTHERMAL;
    iMarker_CfgFile++;
  }

  for (iMarker_HeatFlux = 0; iMarker_HeatFlux < nMarker_HeatFlux; iMarker_HeatFlux++) {
    Marker_CfgFile_TagBound[iMarker_CfgFile] = Marker_HeatFlux[iMarker_HeatFlux];
    Marker_CfgFile_KindBC[iMarker_CfgFile] = HEAT_FLUX;
    iMarker_CfgFile++;
  }

  for (iMarker_Clamped = 0; iMarker_Clamped < nMarker_Clamped; iMarker_Clamped++) {
    Marker_CfgFile_TagBound[iMarker_CfgFile] = Marker_Clamped[iMarker_Clamped];
    Marker_CfgFile_KindBC[iMarker_CfgFile] = CLAMPED_BOUNDARY;
    iMarker_CfgFile++;
  }

  for (iMarker_Displacement = 0; iMarker_Displacement < nMarker_Displacement; iMarker_Displacement++) {
    Marker_CfgFile_TagBound[iMarker_CfgFile] = Marker_Displacement[iMarker_Displacement];
    Marker_CfgFile_KindBC[iMarker_CfgFile] = DISPLACEMENT_BOUNDARY;
    iMarker_CfgFile++;
  }

  for (iMarker_Load = 0; iMarker_Load < nMarker_Load; iMarker_Load++) {
    Marker_CfgFile_TagBound[iMarker_CfgFile] = Marker_Load[iMarker_Load];
    Marker_CfgFile_KindBC[iMarker_CfgFile] = LOAD_BOUNDARY;
    iMarker_CfgFile++;
  }

  for (iMarker_Damper = 0; iMarker_Damper < nMarker_Damper; iMarker_Damper++) {
    Marker_CfgFile_TagBound[iMarker_CfgFile] = Marker_Damper[iMarker_Damper];
    Marker_CfgFile_KindBC[iMarker_CfgFile] = DAMPER_BOUNDARY;
    iMarker_CfgFile++;
  }

  for (iMarker_Load_Dir = 0; iMarker_Load_Dir < nMarker_Load_Dir; iMarker_Load_Dir++) {
    Marker_CfgFile_TagBound[iMarker_CfgFile] = Marker_Load_Dir[iMarker_Load_Dir];
    Marker_CfgFile_KindBC[iMarker_CfgFile] = LOAD_DIR_BOUNDARY;
    iMarker_CfgFile++;
  }

  for (iMarker_Disp_Dir = 0; iMarker_Disp_Dir < nMarker_Disp_Dir; iMarker_Disp_Dir++) {
    Marker_CfgFile_TagBound[iMarker_CfgFile] = Marker_Disp_Dir[iMarker_Disp_Dir];
    Marker_CfgFile_KindBC[iMarker_CfgFile] = DISP_DIR_BOUNDARY;
    iMarker_CfgFile++;
  }

  for (iMarker_Load_Sine = 0; iMarker_Load_Sine < nMarker_Load_Sine; iMarker_Load_Sine++) {
    Marker_CfgFile_TagBound[iMarker_CfgFile] = Marker_Load_Sine[iMarker_Load_Sine];
    Marker_CfgFile_KindBC[iMarker_CfgFile] = LOAD_SINE_BOUNDARY;
    iMarker_CfgFile++;
  }


  for (iMarker_FlowLoad = 0; iMarker_FlowLoad < nMarker_FlowLoad; iMarker_FlowLoad++) {
    Marker_CfgFile_TagBound[iMarker_CfgFile] = Marker_FlowLoad[iMarker_FlowLoad];
    Marker_CfgFile_KindBC[iMarker_CfgFile] = FLOWLOAD_BOUNDARY;
    iMarker_CfgFile++;
  }

  for (iMarker_CfgFile = 0; iMarker_CfgFile < nMarker_CfgFile; iMarker_CfgFile++) {
    Marker_CfgFile_Monitoring[iMarker_CfgFile] = NO;
    for (iMarker_Monitoring = 0; iMarker_Monitoring < nMarker_Monitoring; iMarker_Monitoring++)
      if (Marker_CfgFile_TagBound[iMarker_CfgFile] == Marker_Monitoring[iMarker_Monitoring])
        Marker_CfgFile_Monitoring[iMarker_CfgFile] = YES;
  }

  for (iMarker_CfgFile = 0; iMarker_CfgFile < nMarker_CfgFile; iMarker_CfgFile++) {
    Marker_CfgFile_GeoEval[iMarker_CfgFile] = NO;
    for (iMarker_GeoEval = 0; iMarker_GeoEval < nMarker_GeoEval; iMarker_GeoEval++)
      if (Marker_CfgFile_TagBound[iMarker_CfgFile] == Marker_GeoEval[iMarker_GeoEval])
        Marker_CfgFile_GeoEval[iMarker_CfgFile] = YES;
  }

  for (iMarker_CfgFile = 0; iMarker_CfgFile < nMarker_CfgFile; iMarker_CfgFile++) {
    Marker_CfgFile_Designing[iMarker_CfgFile] = NO;
    for (iMarker_Designing = 0; iMarker_Designing < nMarker_Designing; iMarker_Designing++)
      if (Marker_CfgFile_TagBound[iMarker_CfgFile] == Marker_Designing[iMarker_Designing])
        Marker_CfgFile_Designing[iMarker_CfgFile] = YES;
  }

  for (iMarker_CfgFile = 0; iMarker_CfgFile < nMarker_CfgFile; iMarker_CfgFile++) {
    Marker_CfgFile_Plotting[iMarker_CfgFile] = NO;
    for (iMarker_Plotting = 0; iMarker_Plotting < nMarker_Plotting; iMarker_Plotting++)
      if (Marker_CfgFile_TagBound[iMarker_CfgFile] == Marker_Plotting[iMarker_Plotting])
        Marker_CfgFile_Plotting[iMarker_CfgFile] = YES;
  }
  
  for (iMarker_CfgFile = 0; iMarker_CfgFile < nMarker_CfgFile; iMarker_CfgFile++) {
    Marker_CfgFile_Analyze[iMarker_CfgFile] = NO;
    for (iMarker_Analyze = 0; iMarker_Analyze < nMarker_Analyze; iMarker_Analyze++)
      if (Marker_CfgFile_TagBound[iMarker_CfgFile] == Marker_Analyze[iMarker_Analyze])
        Marker_CfgFile_Analyze[iMarker_CfgFile] = YES;
  }

  /*--- Identification of Fluid-Structure interface markers ---*/

  for (iMarker_CfgFile = 0; iMarker_CfgFile < nMarker_CfgFile; iMarker_CfgFile++) {
    unsigned short indexMarker = 0;
    Marker_CfgFile_ZoneInterface[iMarker_CfgFile] = NO;
    for (iMarker_ZoneInterface = 0; iMarker_ZoneInterface < nMarker_ZoneInterface; iMarker_ZoneInterface++)
      if (Marker_CfgFile_TagBound[iMarker_CfgFile] == Marker_ZoneInterface[iMarker_ZoneInterface])
            indexMarker = (int)(iMarker_ZoneInterface/2+1);
    Marker_CfgFile_ZoneInterface[iMarker_CfgFile] = indexMarker;
  }

/*--- Identification of Turbomachinery markers and flag them---*/

  for (iMarker_CfgFile = 0; iMarker_CfgFile < nMarker_CfgFile; iMarker_CfgFile++) {
    unsigned short indexMarker=0;
    Marker_CfgFile_Turbomachinery[iMarker_CfgFile] = NO;
    Marker_CfgFile_TurbomachineryFlag[iMarker_CfgFile] = NO;
    for (iMarker_Turbomachinery = 0; iMarker_Turbomachinery < nMarker_Turbomachinery; iMarker_Turbomachinery++){
      if (Marker_CfgFile_TagBound[iMarker_CfgFile] == Marker_TurboBoundIn[iMarker_Turbomachinery]){
        indexMarker=(iMarker_Turbomachinery+1);
        Marker_CfgFile_Turbomachinery[iMarker_CfgFile] = indexMarker;
        Marker_CfgFile_TurbomachineryFlag[iMarker_CfgFile] = INFLOW;
      }
      if (Marker_CfgFile_TagBound[iMarker_CfgFile] == Marker_TurboBoundOut[iMarker_Turbomachinery]){
        indexMarker=(iMarker_Turbomachinery+1);
        Marker_CfgFile_Turbomachinery[iMarker_CfgFile] = indexMarker;
        Marker_CfgFile_TurbomachineryFlag[iMarker_CfgFile] = OUTFLOW;
      }
    }
  }

  /*--- Identification of MixingPlane interface markers ---*/

  for (iMarker_CfgFile = 0; iMarker_CfgFile < nMarker_CfgFile; iMarker_CfgFile++) {
  	unsigned short indexMarker=0;
    Marker_CfgFile_MixingPlaneInterface[iMarker_CfgFile] = NO;
    for (iMarker_MixingPlaneInterface = 0; iMarker_MixingPlaneInterface < nMarker_MixingPlaneInterface; iMarker_MixingPlaneInterface++)
      if (Marker_CfgFile_TagBound[iMarker_CfgFile] == Marker_MixingPlaneInterface[iMarker_MixingPlaneInterface])
      	indexMarker=(int)(iMarker_MixingPlaneInterface/2+1);
    Marker_CfgFile_MixingPlaneInterface[iMarker_CfgFile] = indexMarker;
  }

  for (iMarker_CfgFile = 0; iMarker_CfgFile < nMarker_CfgFile; iMarker_CfgFile++) {
    Marker_CfgFile_DV[iMarker_CfgFile] = NO;
    for (iMarker_DV = 0; iMarker_DV < nMarker_DV; iMarker_DV++)
      if (Marker_CfgFile_TagBound[iMarker_CfgFile] == Marker_DV[iMarker_DV])
        Marker_CfgFile_DV[iMarker_CfgFile] = YES;
  }
  
  /*--- Add an extra check for DV_MARKER to make sure that any given marker
   name is recognized as an existing boundary in the problem. ---*/
  
  unsigned short markerCount = 0;
  for (iMarker_DV = 0; iMarker_DV < nMarker_DV; iMarker_DV++) {
    for (iMarker_CfgFile = 0; iMarker_CfgFile < nMarker_CfgFile; iMarker_CfgFile++) {
      if (Marker_CfgFile_TagBound[iMarker_CfgFile] == Marker_DV[iMarker_DV])
        markerCount++;
    }
  }
  if ((nMarker_DV > 0) && (markerCount != nMarker_DV)) {
    SU2_MPI::Error("DV_MARKER contains marker names that do not exist in the lists of BCs in the config file.", CURRENT_FUNCTION);
  }
  
  for (iMarker_CfgFile = 0; iMarker_CfgFile < nMarker_CfgFile; iMarker_CfgFile++) {
    Marker_CfgFile_Moving[iMarker_CfgFile] = NO;
    for (iMarker_Moving = 0; iMarker_Moving < nMarker_Moving; iMarker_Moving++)
      if (Marker_CfgFile_TagBound[iMarker_CfgFile] == Marker_Moving[iMarker_Moving])
        Marker_CfgFile_Moving[iMarker_CfgFile] = YES;
  }

  for (iMarker_CfgFile=0; iMarker_CfgFile < nMarker_CfgFile; iMarker_CfgFile++) {
    Marker_CfgFile_PyCustom[iMarker_CfgFile] = NO;
    for(iMarker_PyCustom=0; iMarker_PyCustom < nMarker_PyCustom; iMarker_PyCustom++)
      if (Marker_CfgFile_TagBound[iMarker_CfgFile] == Marker_PyCustom[iMarker_PyCustom])
        Marker_CfgFile_PyCustom[iMarker_CfgFile] = YES;
  }

}

void CConfig::SetOutput(unsigned short val_software, unsigned short val_izone) {

  unsigned short iMarker_Euler, iMarker_Custom, iMarker_FarField,
  iMarker_SymWall, iMarker_PerBound, iMarker_NearFieldBound,
  iMarker_InterfaceBound, iMarker_Fluid_InterfaceBound, iMarker_Dirichlet, iMarker_Inlet, iMarker_Riemann,
  iMarker_Giles, iMarker_Outlet, iMarker_Isothermal, iMarker_HeatFlux,
  iMarker_EngineInflow, iMarker_EngineExhaust, iMarker_Displacement, iMarker_Damper,
  iMarker_Load, iMarker_FlowLoad,  iMarker_Neumann, iMarker_Internal, iMarker_Monitoring,
  iMarker_Designing, iMarker_GeoEval, iMarker_Plotting, iMarker_Analyze, iMarker_DV, iDV_Value,
  iMarker_ZoneInterface, iMarker_PyCustom, iMarker_Load_Dir, iMarker_Disp_Dir, iMarker_Load_Sine, iMarker_Clamped,
  iMarker_Moving, iMarker_Supersonic_Inlet, iMarker_Supersonic_Outlet, iMarker_ActDiskInlet,
  iMarker_ActDiskOutlet, iMarker_MixingPlaneInterface;
  
  bool fea = ((Kind_Solver == FEM_ELASTICITY) || (Kind_Solver == DISC_ADJ_FEM));
  
  /*--- WARNING: when compiling on Windows, ctime() is not available. Comment out
   the two lines below that use the dt variable. ---*/
  //time_t now = time(0);
  //string dt = ctime(&now); dt[24] = '.';

  cout << endl << "-------------------------------------------------------------------------" << endl;
  cout << "|    ___ _   _ ___                                                      |" << endl;
  cout << "|   / __| | | |_  )   Release 6.1.0  \"Falcon\"                           |" << endl;
  cout << "|   \\__ \\ |_| |/ /                                                      |" << endl;
  switch (val_software) {
    case SU2_CFD: cout << "|   |___/\\___//___|   Suite (Computational Fluid Dynamics Code)         |" << endl; break;
    case SU2_DEF: cout << "|   |___/\\___//___|   Suite (Mesh Deformation Code)                     |" << endl; break;
    case SU2_DOT: cout << "|   |___/\\___//___|   Suite (Gradient Projection Code)                  |" << endl; break;
    case SU2_MSH: cout << "|   |___/\\___//___|   Suite (Mesh Adaptation Code)                      |" << endl; break;
    case SU2_GEO: cout << "|   |___/\\___//___|   Suite (Geometry Definition Code)                  |" << endl; break;
    case SU2_SOL: cout << "|   |___/\\___//___|   Suite (Solution Exporting Code)                   |" << endl; break;
  }

  cout << "|                                                                       |" << endl;
  //cout << "|   Local date and time: " << dt << "                      |" << endl;
  cout <<"-------------------------------------------------------------------------" << endl;
  cout << "| The current SU2 release has been coordinated by the                   |" << endl;
  cout << "| SU2 International Developers Society <www.su2devsociety.org>          |" << endl;
  cout << "| with selected contributions from the open-source community.           |" << endl;
  cout <<"-------------------------------------------------------------------------" << endl;
  cout << "| The main research teams contributing to the current release are:      |" << endl;
  cout << "| - Prof. Juan J. Alonso's group at Stanford University.                |" << endl;
  cout << "| - Prof. Piero Colonna's group at Delft University of Technology.      |" << endl;
  cout << "| - Prof. Nicolas R. Gauger's group at Kaiserslautern U. of Technology. |" << endl;
  cout << "| - Prof. Alberto Guardone's group at Polytechnic University of Milan.  |" << endl;
  cout << "| - Prof. Rafael Palacios' group at Imperial College London.            |" << endl;
  cout << "| - Prof. Vincent Terrapon's group at the University of Liege.          |" << endl;
  cout << "| - Prof. Edwin van der Weide's group at the University of Twente.      |" << endl;
  cout << "| - Lab. of New Concepts in Aeronautics at Tech. Inst. of Aeronautics.  |" << endl;
  cout <<"-------------------------------------------------------------------------" << endl;
  cout << "| Copyright 2012-2018, Francisco D. Palacios, Thomas D. Economon,       |" << endl;
  cout << "|                      Tim Albring, and the SU2 contributors.           |" << endl;
  cout << "|                                                                       |" << endl;
  cout << "| SU2 is free software; you can redistribute it and/or                  |" << endl;
  cout << "| modify it under the terms of the GNU Lesser General Public            |" << endl;
  cout << "| License as published by the Free Software Foundation; either          |" << endl;
  cout << "| version 2.1 of the License, or (at your option) any later version.    |" << endl;
  cout << "|                                                                       |" << endl;
  cout << "| SU2 is distributed in the hope that it will be useful,                |" << endl;
  cout << "| but WITHOUT ANY WARRANTY; without even the implied warranty of        |" << endl;
  cout << "| MERCHANTABILITY or FITNESS FOR A PARTICULAR PURPOSE. See the GNU      |" << endl;
  cout << "| Lesser General Public License for more details.                       |" << endl;
  cout << "|                                                                       |" << endl;
  cout << "| You should have received a copy of the GNU Lesser General Public      |" << endl;
  cout << "| License along with SU2. If not, see <http://www.gnu.org/licenses/>.   |" << endl;
  cout <<"-------------------------------------------------------------------------" << endl;

  cout << endl <<"------------------------ Physical Case Definition -----------------------" << endl;
  if (val_software == SU2_CFD) {
	if (FSI_Problem) {
	   cout << "Fluid-Structure Interaction." << endl;
	}

  if (nConfig_Files != 0) {
    cout << "List of config files: ";
    for (unsigned short iConfig = 0; iConfig < nConfig_Files; iConfig++) {
      cout << Config_Filenames[iConfig];
      if (iConfig < nConfig_Files-1) cout << ", ";
      else cout <<".";
    }
    cout<< endl;
  }

  if (DiscreteAdjoint) {
     cout <<"Discrete Adjoint equations using Algorithmic Differentiation " << endl;
     cout <<"based on the physical case: ";
  }
    switch (Kind_Solver) {
      case EULER: case DISC_ADJ_EULER: case FEM_EULER: case DISC_ADJ_FEM_EULER:
        if (Kind_Regime == COMPRESSIBLE) cout << "Compressible Euler equations." << endl;
        if (Kind_Regime == INCOMPRESSIBLE) cout << "Incompressible Euler equations." << endl;
        break;
      case NAVIER_STOKES: case DISC_ADJ_NAVIER_STOKES: case FEM_NAVIER_STOKES: case DISC_ADJ_FEM_NS:
        if (Kind_Regime == COMPRESSIBLE) cout << "Compressible Laminar Navier-Stokes' equations." << endl;
        if (Kind_Regime == INCOMPRESSIBLE) cout << "Incompressible Laminar Navier-Stokes' equations." << endl;
        break;
      case RANS: case DISC_ADJ_RANS: case FEM_RANS: case DISC_ADJ_FEM_RANS:
        if (Kind_Regime == COMPRESSIBLE) cout << "Compressible RANS equations." << endl;
        if (Kind_Regime == INCOMPRESSIBLE) cout << "Incompressible RANS equations." << endl;
        cout << "Turbulence model: ";
        switch (Kind_Turb_Model) {
          case SA:     cout << "Spalart Allmaras" << endl; break;
          case SA_NEG: cout << "Negative Spalart Allmaras" << endl; break;
          case SST:    cout << "Menter's SST"     << endl; break;
          case SA_E:   cout << "Edwards Spalart Allmaras" << endl; break;
          case SA_COMP:   cout << "Compressibility Correction Spalart Allmaras" << endl; break;
          case SA_E_COMP:   cout << "Compressibility Correction Edwards Spalart Allmaras" << endl; break;
        }
        if (QCR) cout << "Using Quadratic Constitutive Relation, 2000 version (QCR2000)" << endl;
        cout << "Hybrid RANS/LES: ";
        switch (Kind_HybridRANSLES){
          case NO_HYBRIDRANSLES: cout <<  "No Hybrid RANS/LES" << endl; break;
          case SA_DES:  cout << "Detached Eddy Simulation (DES97) " << endl; break;
          case SA_DDES:  cout << "Delayed Detached Eddy Simulation (DDES) with Standard SGS" << endl; break;
          case SA_ZDES:  cout << "Delayed Detached Eddy Simulation (DDES) with Vorticity-based SGS" << endl; break;
          case SA_EDDES:  cout << "Delayed Detached Eddy Simulation (DDES) with Shear-layer Adapted SGS" << endl; break;
        }
        if (using_uq){
          cout << "Perturbing Reynold's Stress Matrix towards "<< eig_val_comp << " component turbulence"<< endl;
          if (uq_permute) cout << "Permuting eigenvectors" << endl;  
        } 
        break;
      case FEM_LES:
        if (Kind_Regime == COMPRESSIBLE)   cout << "Compressible LES equations." << endl;
        if (Kind_Regime == INCOMPRESSIBLE) cout << "Incompressible LES equations." << endl;
        cout << "Subgrid Scale model: ";
        switch (Kind_SGS_Model) {
          case IMPLICIT_LES: cout << "Implicit LES" << endl; break;
          case SMAGORINSKY:  cout << "Smagorinsky " << endl; break;
          case WALE:         cout << "WALE"         << endl; break;
          case VREMAN:       cout << "VREMAN"         << endl; break;
          default:
            SU2_MPI::Error("Subgrid Scale model not specified.", CURRENT_FUNCTION);

        }
        break;
      case FEM_ELASTICITY: case DISC_ADJ_FEM:
    	  if (Kind_Struct_Solver == SMALL_DEFORMATIONS) cout << "Geometrically linear elasticity solver." << endl;
    	  if (Kind_Struct_Solver == LARGE_DEFORMATIONS) cout << "Geometrically non-linear elasticity solver." << endl;
    	  if (Kind_Material == LINEAR_ELASTIC) cout << "Linear elastic material." << endl;
    	  if (Kind_Material == NEO_HOOKEAN) {
    		  if (Kind_Material_Compress == COMPRESSIBLE_MAT) cout << "Compressible Neo-Hookean material model." << endl;
    		  if (Kind_Material_Compress == INCOMPRESSIBLE_MAT) cout << "Incompressible Neo-Hookean material model (mean dilatation method)." << endl;
    	  }
    	  break;
      case ADJ_EULER: cout << "Continuous Euler adjoint equations." << endl; break;
      case ADJ_NAVIER_STOKES:
        if (Frozen_Visc_Cont)
          cout << "Continuous Navier-Stokes adjoint equations with frozen (laminar) viscosity." << endl;
        else
          cout << "Continuous Navier-Stokes adjoint equations." << endl;
        break;
      case ADJ_RANS:
        if (Frozen_Visc_Cont)
          cout << "Continuous RANS adjoint equations with frozen (laminar and eddy) viscosity." << endl;
        else
          cout << "Continuous RANS adjoint equations." << endl;

        break;

    }

    if ((Kind_Regime == COMPRESSIBLE) && (Kind_Solver != FEM_ELASTICITY)) {
      cout << "Mach number: " << Mach <<"."<< endl;
      cout << "Angle of attack (AoA): " << AoA <<" deg, and angle of sideslip (AoS): " << AoS <<" deg."<< endl;
      if ((Kind_Solver == NAVIER_STOKES) || (Kind_Solver == ADJ_NAVIER_STOKES) ||
          (Kind_Solver == RANS) || (Kind_Solver == ADJ_RANS))
        cout << "Reynolds number: " << Reynolds <<". Reference length "  << Length_Reynolds << "." << endl;
      if (Fixed_CL_Mode) {
      	cout << "Fixed CL mode, target value: " << Target_CL << "." << endl;
      }
      if (Fixed_CM_Mode) {
      		cout << "Fixed CM mode, target value:  " << Target_CM << "." << endl;
      		cout << "HTP rotation axis (X,Z): ("<< HTP_Axis[0] <<", "<< HTP_Axis[1] <<")."<< endl;
      }
    }

    if (EquivArea) {
      cout <<"The equivalent area is going to be evaluated on the near-field."<< endl;
      cout <<"The lower integration limit is "<<EA_IntLimit[0]<<", and the upper is "<<EA_IntLimit[1]<<"."<< endl;
      cout <<"The near-field is situated at "<<EA_IntLimit[2]<<"."<< endl;
    }

    if (Grid_Movement) {
      cout << "Performing a dynamic mesh simulation: ";
      switch (Kind_GridMovement[ZONE_0]) {
        case NO_MOVEMENT:     cout << "no movement." << endl; break;
        case DEFORMING:       cout << "deforming mesh motion." << endl; break;
        case RIGID_MOTION:    cout << "rigid mesh motion." << endl; break;
        case MOVING_WALL:     cout << "moving walls." << endl; break;
        case MOVING_HTP:      cout << "HTP moving." << endl; break;
        case ROTATING_FRAME:  cout << "rotating reference frame." << endl; break;
        case AEROELASTIC:     cout << "aeroelastic motion." << endl; break;
        case FLUID_STRUCTURE: cout << "fluid-structure motion." << endl; break;
        case EXTERNAL:        cout << "externally prescribed motion." << endl; break;
        case AEROELASTIC_RIGID_MOTION:  cout << "rigid mesh motion plus aeroelastic motion." << endl; break;
      }
    }

    if (Restart) {
      if (Read_Binary_Restart) cout << "Reading and writing binary SU2 native restart files." << endl;
      else cout << "Reading and writing ASCII SU2 native restart files." << endl;
      if (!ContinuousAdjoint && Kind_Solver != FEM_ELASTICITY) cout << "Read flow solution from: " << Solution_FlowFileName << "." << endl;
      if (ContinuousAdjoint) cout << "Read adjoint solution from: " << Solution_AdjFileName << "." << endl;
      if (Kind_Solver == FEM_ELASTICITY) cout << "Read structural solution from: " << Solution_FEMFileName << "." << endl;
      if (Kind_Solver == DISC_ADJ_FEM){
        cout << "Read structural adjoint solution from: " << Solution_AdjFEMFileName << "." << endl;
      }
    }
    else {
        if (fea) cout << "No restart solution, initialize from undeformed configuration." << endl;
        else cout << "No restart solution, use the values at infinity (freestream)." << endl;
    }

    if (ContinuousAdjoint)
      cout << "Read flow solution from: " << Solution_FlowFileName << "." << endl;
  
    if (!fea){
      if (Kind_Regime == COMPRESSIBLE) {
      if (Ref_NonDim == DIMENSIONAL) { cout << "Dimensional simulation." << endl; }
      else if (Ref_NonDim == FREESTREAM_PRESS_EQ_ONE) { cout << "Non-Dimensional simulation (P=1.0, Rho=1.0, T=1.0 at the farfield)." << endl; }
      else if (Ref_NonDim == FREESTREAM_VEL_EQ_MACH) { cout << "Non-Dimensional simulation (V=Mach, Rho=1.0, T=1.0 at the farfield)." << endl; }
      else if (Ref_NonDim == FREESTREAM_VEL_EQ_ONE) { cout << "Non-Dimensional simulation (V=1.0, Rho=1.0, T=1.0 at the farfield)." << endl; }
    } else if (Kind_Regime == INCOMPRESSIBLE) {
      if (Ref_Inc_NonDim == DIMENSIONAL) { cout << "Dimensional simulation." << endl; }
      else if (Ref_Inc_NonDim == INITIAL_VALUES) { cout << "Non-Dimensional simulation using intialization values." << endl; }
      else if (Ref_Inc_NonDim == REFERENCE_VALUES) { cout << "Non-Dimensional simulation using user-specified reference values." << endl; }
    }
      
      if (RefArea == 0.0) cout << "The reference area will be computed using y(2D) or z(3D) projection." << endl;
      else { cout << "The reference area is " << RefArea;
        if (SystemMeasurements == US) cout << " ft^2." << endl; else cout << " m^2." << endl;
      }

      if (SemiSpan == 0.0) cout << "The semi-span will be computed using the max y(3D) value." << endl;
      else { cout << "The semi-span length area is " << SemiSpan;
        if (SystemMeasurements == US) cout << " ft." << endl; else cout << " m." << endl;
      }

      cout << "The reference length is " << RefLength;
      if (SystemMeasurements == US) cout << " ft." << endl; else cout << " m." << endl;

      if ((nRefOriginMoment_X > 1) || (nRefOriginMoment_Y > 1) || (nRefOriginMoment_Z > 1)) {
        cout << "Surface(s) where the force coefficients are evaluated and \n";
        cout << "their reference origin for moment computation: \n";

        for (iMarker_Monitoring = 0; iMarker_Monitoring < nMarker_Monitoring; iMarker_Monitoring++) {
          cout << "   - " << Marker_Monitoring[iMarker_Monitoring] << " (" << RefOriginMoment_X[iMarker_Monitoring] <<", "<<RefOriginMoment_Y[iMarker_Monitoring] <<", "<< RefOriginMoment_Z[iMarker_Monitoring] << ")";
          if (iMarker_Monitoring < nMarker_Monitoring-1) cout << ".\n";
          else {
          if (SystemMeasurements == US) cout <<" ft."<< endl;
          else cout <<" m."<< endl;
          }

        }
      }
      else {
        cout << "Reference origin for moment evaluation is (" << RefOriginMoment_X[0] << ", " << RefOriginMoment_Y[0] << ", " << RefOriginMoment_Z[0] << ")." << endl;
        cout << "Surface(s) where the force coefficients are evaluated: ";
        for (iMarker_Monitoring = 0; iMarker_Monitoring < nMarker_Monitoring; iMarker_Monitoring++) {
          cout << Marker_Monitoring[iMarker_Monitoring];
          if (iMarker_Monitoring < nMarker_Monitoring-1) cout << ", ";
          else cout <<"."<< endl;
        }
        cout<< endl;
      }
    }
    
    if (nMarker_Designing != 0) {
      cout << "Surface(s) where the objective function is evaluated: ";
      for (iMarker_Designing = 0; iMarker_Designing < nMarker_Designing; iMarker_Designing++) {
        cout << Marker_Designing[iMarker_Designing];
        if (iMarker_Designing < nMarker_Designing-1) cout << ", ";
        else cout <<".";
      }
      cout<< endl;
    }
    
    if (nMarker_Plotting != 0) {
      cout << "Surface(s) plotted in the output file: ";
      for (iMarker_Plotting = 0; iMarker_Plotting < nMarker_Plotting; iMarker_Plotting++) {
        cout << Marker_Plotting[iMarker_Plotting];
        if (iMarker_Plotting < nMarker_Plotting-1) cout << ", ";
        else cout <<".";
      }
      cout<< endl;
    }
    
    if (nMarker_Analyze != 0) {
      cout << "Surface(s) to be analyzed in detail: ";
      for (iMarker_Analyze = 0; iMarker_Analyze < nMarker_Analyze; iMarker_Analyze++) {
        cout << Marker_Analyze[iMarker_Analyze];
        if (iMarker_Analyze < nMarker_Analyze-1) cout << ", ";
        else cout <<".";
      }
      cout<< endl;
    }
    
    if (nMarker_ZoneInterface != 0) {
      cout << "Surface(s) acting as an interface among zones: ";
      for (iMarker_ZoneInterface = 0; iMarker_ZoneInterface < nMarker_ZoneInterface; iMarker_ZoneInterface++) {
        cout << Marker_ZoneInterface[iMarker_ZoneInterface];
        if (iMarker_ZoneInterface < nMarker_ZoneInterface-1) cout << ", ";
        else cout <<".";
      }
      cout<<endl;
    }

    if(nMarker_PyCustom != 0) {
      cout << "Surface(s) that are customizable in Python: ";
      for(iMarker_PyCustom=0; iMarker_PyCustom < nMarker_PyCustom; iMarker_PyCustom++){
        cout << Marker_PyCustom[iMarker_PyCustom];
        if (iMarker_PyCustom < nMarker_PyCustom-1) cout << ", ";
        else cout << ".";
      }
      cout << endl;
    }
    
    if (nMarker_DV != 0) {
      cout << "Surface(s) affected by the design variables: ";
      for (iMarker_DV = 0; iMarker_DV < nMarker_DV; iMarker_DV++) {
        cout << Marker_DV[iMarker_DV];
        if (iMarker_DV < nMarker_DV-1) cout << ", ";
        else cout <<".";
      }
      cout<< endl;
    }

    if ((Kind_GridMovement[ZONE_0] == DEFORMING) || (Kind_GridMovement[ZONE_0] == MOVING_WALL) || (Kind_GridMovement[ZONE_0] == FLUID_STRUCTURE)) {
      cout << "Surface(s) in motion: ";
      for (iMarker_Moving = 0; iMarker_Moving < nMarker_Moving; iMarker_Moving++) {
        cout << Marker_Moving[iMarker_Moving];
        if (iMarker_Moving < nMarker_Moving-1) cout << ", ";
        else cout <<".";
      }
      cout<< endl;
    }

  }

  if (val_software == SU2_GEO) {
    if (nMarker_GeoEval != 0) {
      cout << "Surface(s) where the geometrical based functions is evaluated: ";
      for (iMarker_GeoEval = 0; iMarker_GeoEval < nMarker_GeoEval; iMarker_GeoEval++) {
        cout << Marker_GeoEval[iMarker_GeoEval];
        if (iMarker_GeoEval < nMarker_GeoEval-1) cout << ", ";
        else cout <<".";
      }
      cout<< endl;
    }
  }

  cout << "Input mesh file name: " << Mesh_FileName << endl;

	if (val_software == SU2_DOT) {
    if (DiscreteAdjoint) {
      cout << "Input sensitivity file name: " << GetObjFunc_Extension(Solution_AdjFileName) << "." << endl;
    }else {
		cout << "Input sensitivity file name: " << SurfAdjCoeff_FileName << "." << endl;
	}
  }

	if (val_software == SU2_MSH) {
		switch (Kind_Adaptation) {
		case FULL: case WAKE: case FULL_FLOW: case FULL_ADJOINT: case SMOOTHING: case SUPERSONIC_SHOCK:
			break;
		case GRAD_FLOW:
			cout << "Read flow solution from: " << Solution_FlowFileName << "." << endl;
			break;
		case GRAD_ADJOINT:
			cout << "Read adjoint flow solution from: " << Solution_AdjFileName << "." << endl;
			break;
		case GRAD_FLOW_ADJ: case COMPUTABLE: case REMAINING:
			cout << "Read flow solution from: " << Solution_FlowFileName << "." << endl;
			cout << "Read adjoint flow solution from: " << Solution_AdjFileName << "." << endl;
			break;
		}
	}

	if (val_software == SU2_DEF) {
		cout << endl <<"---------------------- Grid deformation parameters ----------------------" << endl;
		cout << "Grid deformation using a linear elasticity method." << endl;

    if (Hold_GridFixed == YES) cout << "Hold some regions of the mesh fixed (hardcode implementation)." << endl;
  }

  if (val_software == SU2_DOT) {
  cout << endl <<"-------------------- Surface deformation parameters ---------------------" << endl;
  }

  if (((val_software == SU2_DEF) || (val_software == SU2_DOT)) && (Design_Variable[0] != NO_DEFORMATION)) {

    for (unsigned short iDV = 0; iDV < nDV; iDV++) {

      
      if ((Design_Variable[iDV] != NO_DEFORMATION) &&
          (Design_Variable[iDV] != FFD_SETTING) &&
          (Design_Variable[iDV] != SCALE_GRID) &&
          (Design_Variable[iDV] != TRANSLATE_GRID) &&
          (Design_Variable[iDV] != ROTATE_GRID) &&
          (Design_Variable[iDV] != SURFACE_FILE)) {
        
        if (iDV == 0)
          cout << "Design variables definition (markers <-> value <-> param):" << endl;
        
        switch (Design_Variable[iDV]) {
          case FFD_CONTROL_POINT_2D:  cout << "FFD 2D (control point) <-> "; break;
          case FFD_CAMBER_2D:         cout << "FFD 2D (camber) <-> "; break;
          case FFD_THICKNESS_2D:      cout << "FFD 2D (thickness) <-> "; break;
          case FFD_TWIST_2D:          cout << "FFD 2D (twist) <-> "; break;
          case HICKS_HENNE:           cout << "Hicks Henne <-> " ; break;
          case SURFACE_BUMP:          cout << "Surface bump <-> " ; break;
          case ANGLE_OF_ATTACK:       cout << "Angle of attack <-> " ; break;
          case CST:           	      cout << "Kulfan parameter number (CST) <-> " ; break;
          case TRANSLATION:           cout << "Translation design variable."; break;
          case SCALE:                 cout << "Scale design variable."; break;
          case NACA_4DIGITS:          cout << "NACA four digits <-> "; break;
          case PARABOLIC:             cout << "Parabolic <-> "; break;
          case AIRFOIL:               cout << "Airfoil <-> "; break;
          case ROTATION:              cout << "Rotation <-> "; break;
          case FFD_CONTROL_POINT:     cout << "FFD (control point) <-> "; break;
          case FFD_NACELLE:           cout << "FFD (nacelle) <-> "; break;
          case FFD_GULL:              cout << "FFD (gull) <-> "; break;
          case FFD_TWIST:             cout << "FFD (twist) <-> "; break;
          case FFD_ROTATION:          cout << "FFD (rotation) <-> "; break;
          case FFD_CONTROL_SURFACE:   cout << "FFD (control surface) <-> "; break;
          case FFD_CAMBER:            cout << "FFD (camber) <-> "; break;
          case FFD_THICKNESS:         cout << "FFD (thickness) -> "; break;
          case FFD_ANGLE_OF_ATTACK:   cout << "FFD (angle of attack) <-> "; break;
        }
        
        for (iMarker_DV = 0; iMarker_DV < nMarker_DV; iMarker_DV++) {
          cout << Marker_DV[iMarker_DV];
          if (iMarker_DV < nMarker_DV-1) cout << ", ";
          else cout << " <-> ";
        }

        for (iDV_Value = 0; iDV_Value < nDV_Value[iDV]; iDV_Value++) {
          cout << DV_Value[iDV][iDV_Value];
          if (iDV_Value != nDV_Value[iDV]-1) cout << ", ";
        }
        cout << " <-> ";

        if ((Design_Variable[iDV] == NO_DEFORMATION) ||
            (Design_Variable[iDV] == FFD_SETTING) ||
            (Design_Variable[iDV] == SCALE) ) nParamDV = 0;
        if (Design_Variable[iDV] == ANGLE_OF_ATTACK) nParamDV = 1;
        if ((Design_Variable[iDV] == FFD_CAMBER_2D) ||
            (Design_Variable[iDV] == FFD_THICKNESS_2D) ||
            (Design_Variable[iDV] == HICKS_HENNE) ||
            (Design_Variable[iDV] == PARABOLIC) ||
            (Design_Variable[iDV] == AIRFOIL) ||
            (Design_Variable[iDV] == FFD_GULL) ||
            (Design_Variable[iDV] == FFD_ANGLE_OF_ATTACK) ) nParamDV = 2;
        if ((Design_Variable[iDV] ==  TRANSLATION) ||
            (Design_Variable[iDV] ==  NACA_4DIGITS) ||
            (Design_Variable[iDV] ==  CST) ||
            (Design_Variable[iDV] ==  SURFACE_BUMP) ||
            (Design_Variable[iDV] ==  FFD_CAMBER) ||
            (Design_Variable[iDV] ==  FFD_TWIST_2D) ||
            (Design_Variable[iDV] ==  FFD_THICKNESS) ) nParamDV = 3;
        if (Design_Variable[iDV] == FFD_CONTROL_POINT_2D) nParamDV = 5;
        if (Design_Variable[iDV] == ROTATION) nParamDV = 6;
        if ((Design_Variable[iDV] ==  FFD_CONTROL_POINT) ||
            (Design_Variable[iDV] ==  FFD_ROTATION) ||
            (Design_Variable[iDV] ==  FFD_CONTROL_SURFACE) ) nParamDV = 7;
        if (Design_Variable[iDV] == FFD_TWIST) nParamDV = 8;

        for (unsigned short iParamDV = 0; iParamDV < nParamDV; iParamDV++) {

          if (iParamDV == 0) cout << "( ";

          if ((iParamDV == 0) &&
              ((Design_Variable[iDV] == NO_DEFORMATION) ||
               (Design_Variable[iDV] == FFD_SETTING) ||
               (Design_Variable[iDV] == FFD_ANGLE_OF_ATTACK) ||
               (Design_Variable[iDV] == FFD_CONTROL_POINT_2D) ||
               (Design_Variable[iDV] == FFD_CAMBER_2D) ||
               (Design_Variable[iDV] == FFD_THICKNESS_2D) ||
               (Design_Variable[iDV] == FFD_TWIST_2D) ||
               (Design_Variable[iDV] == FFD_CONTROL_POINT) ||
               (Design_Variable[iDV] == FFD_NACELLE) ||
               (Design_Variable[iDV] == FFD_GULL) ||
               (Design_Variable[iDV] == FFD_TWIST) ||
               (Design_Variable[iDV] == FFD_ROTATION) ||
               (Design_Variable[iDV] == FFD_CONTROL_SURFACE) ||
               (Design_Variable[iDV] == FFD_CAMBER) ||
               (Design_Variable[iDV] == FFD_THICKNESS))) cout << FFDTag[iDV];
          else cout << ParamDV[iDV][iParamDV];

          if (iParamDV < nParamDV-1) cout << ", ";
          else cout <<" )"<< endl;
          
        }

      }
      
      else if (Design_Variable[iDV] == NO_DEFORMATION) {
        cout << "No deformation of the numerical grid. Just output .su2 file." << endl;
      }
      
      else if (Design_Variable[iDV] == SCALE_GRID) {
        nParamDV = 0;
        cout << "Scaling of the volume grid by a constant factor." << endl;
      }
      
      else if (Design_Variable[iDV] == TRANSLATE_GRID) {
        nParamDV = 3;
        cout << "Rigid translation of the volume grid." << endl;
      }
      
      else if (Design_Variable[iDV] == ROTATE_GRID) {
        nParamDV = 6;
        cout << "Rigid rotation of the volume grid." << endl;
      }

      else if (Design_Variable[iDV] == FFD_SETTING) {
        
        cout << "Setting the FFD box structure." << endl;
        cout << "FFD boxes definition (FFD tag <-> degree <-> coord):" << endl;
        
        for (unsigned short iFFDBox = 0; iFFDBox < nFFDBox; iFFDBox++) {
          
          cout << TagFFDBox[iFFDBox] << " <-> ";
          
          for (unsigned short iDegreeFFD = 0; iDegreeFFD < 3; iDegreeFFD++) {
            if (iDegreeFFD == 0) cout << "( ";
            cout << DegreeFFDBox[iFFDBox][iDegreeFFD];
            if (iDegreeFFD < 2) cout << ", ";
            else cout <<" )";
          }
          
          cout << " <-> ";

          for (unsigned short iCoordFFD = 0; iCoordFFD < 24; iCoordFFD++) {
            if (iCoordFFD == 0) cout << "( ";
            cout << CoordFFDBox[iFFDBox][iCoordFFD];
            if (iCoordFFD < 23) cout << ", ";
            else cout <<" )"<< endl;
          }
          
        }
        
      }
      
      else cout << endl;

		}
	}

	if (((val_software == SU2_CFD) && ( ContinuousAdjoint || DiscreteAdjoint)) || (val_software == SU2_DOT)) {

		cout << endl <<"----------------------- Design problem definition -----------------------" << endl;
		if (nObj==1) {
      switch (Kind_ObjFunc[0]) {
        case DRAG_COEFFICIENT:           cout << "CD objective function";
          if (Fixed_CL_Mode) {           cout << " using fixed CL mode, dCD/dCL = " << dCD_dCL << "." << endl; }
          else if (Fixed_CM_Mode) {      cout << " using fixed CMy mode, dCD/dCMy = " << dCD_dCMy << "." << endl; }
          else {                         cout << "." << endl; }
          break;
        case LIFT_COEFFICIENT:           cout << "CL objective function." << endl; break;
        case MOMENT_X_COEFFICIENT:       cout << "CMx objective function" << endl;
          if (Fixed_CL_Mode) {           cout << " using fixed CL mode, dCMx/dCL = " << dCMx_dCL << "." << endl; }
          else {                         cout << "." << endl; }
          break;
        case MOMENT_Y_COEFFICIENT:       cout << "CMy objective function" << endl;
          if (Fixed_CL_Mode) {           cout << " using fixed CL mode, dCMy/dCL = " << dCMy_dCL << "." << endl; }
          else {                         cout << "." << endl; }
          break;
        case MOMENT_Z_COEFFICIENT:       cout << "CMz objective function" << endl;
          if (Fixed_CL_Mode) {           cout << " using fixed CL mode, dCMz/dCL = " << dCMz_dCL << "." << endl; }
          else {                         cout << "." << endl; }
          break;
        case INVERSE_DESIGN_PRESSURE:    cout << "Inverse design (Cp) objective function." << endl; break;
        case INVERSE_DESIGN_HEATFLUX:    cout << "Inverse design (Heat Flux) objective function." << endl; break;
        case SIDEFORCE_COEFFICIENT:      cout << "Side force objective function." << endl; break;
        case EFFICIENCY:                 cout << "CL/CD objective function." << endl; break;
        case EQUIVALENT_AREA:            cout << "Equivalent area objective function. CD weight: " << WeightCd <<"."<< endl;  break;
        case NEARFIELD_PRESSURE:         cout << "Nearfield pressure objective function. CD weight: " << WeightCd <<"."<< endl;  break;
        case FORCE_X_COEFFICIENT:        cout << "X-force objective function." << endl; break;
        case FORCE_Y_COEFFICIENT:        cout << "Y-force objective function." << endl; break;
        case FORCE_Z_COEFFICIENT:        cout << "Z-force objective function." << endl; break;
        case THRUST_COEFFICIENT:         cout << "Thrust objective function." << endl; break;
        case TORQUE_COEFFICIENT:         cout << "Torque efficiency objective function." << endl; break;
        case TOTAL_HEATFLUX:             cout << "Total heat flux objective function." << endl; break;
        case MAXIMUM_HEATFLUX:           cout << "Maximum heat flux objective function." << endl; break;
        case FIGURE_OF_MERIT:            cout << "Rotor Figure of Merit objective function." << endl; break;
        case BUFFET_SENSOR:              cout << "Buffet sensor objective function." << endl; break;
        case SURFACE_TOTAL_PRESSURE:         cout << "Average total pressure objective function." << endl; break;
        case SURFACE_STATIC_PRESSURE:        cout << "Average static pressure objective function." << endl; break;
        case SURFACE_MASSFLOW:             cout << "Mass flow rate objective function." << endl; break;
        case SURFACE_MACH:             cout << "Mach number objective function." << endl; break;
        case CUSTOM_OBJFUNC:        		cout << "Custom objective function." << endl; break;
        case REFERENCE_GEOMETRY:        cout << "Target geometry objective function." << endl; break;
        case REFERENCE_NODE:            cout << "Target node displacement objective function." << endl; break;
        case VOLUME_FRACTION:           cout << "Volume fraction objective function." << endl; break;
      }
		}
		else {
		  cout << "Weighted sum objective function." << endl;
		}

	}

	if (val_software == SU2_CFD) {
		cout << endl <<"---------------------- Space Numerical Integration ----------------------" << endl;

		if (SmoothNumGrid) cout << "There are some smoothing iterations on the grid coordinates." << endl;

    if ((Kind_Solver == EULER) || (Kind_Solver == NAVIER_STOKES) || (Kind_Solver == RANS) ||
         (Kind_Solver == DISC_ADJ_EULER) || (Kind_Solver == DISC_ADJ_NAVIER_STOKES) || (Kind_Solver == DISC_ADJ_RANS) ) {

      if (Kind_ConvNumScheme_Flow == SPACE_CENTERED) {
        if (Kind_Centered_Flow == JST) {
          cout << "Jameson-Schmidt-Turkel scheme (2nd order in space) for the flow inviscid terms."<< endl;
          cout << "JST viscous coefficients (2nd & 4th): " << Kappa_2nd_Flow << ", " << Kappa_4th_Flow <<"." << endl;
          cout << "The method includes a grid stretching correction (p = 0.3)."<< endl;
        }
        if (Kind_Centered_Flow == JST_KE) {
          cout << "Jameson-Schmidt-Turkel scheme (2nd order in space) for the flow inviscid terms."<< endl;
          cout << "JST viscous coefficients (2nd & 4th): " << Kappa_2nd_Flow << ", " << Kappa_4th_Flow << "." << endl;
          cout << "The method includes a grid stretching correction (p = 0.3)."<< endl;
        }
        if (Kind_Centered_Flow == LAX) {
          cout << "Lax-Friedrich scheme (1st order in space) for the flow inviscid terms."<< endl;
          cout << "Lax viscous coefficients (1st): " << Kappa_1st_Flow << "." << endl;
          cout << "First order integration." << endl;
        }
      }

      if (Kind_ConvNumScheme_Flow == SPACE_UPWIND) {
        if (Kind_Upwind_Flow == ROE)   cout << "Roe (with entropy fix = "<< EntropyFix_Coeff <<") solver for the flow inviscid terms."<< endl;
        if (Kind_Upwind_Flow == TURKEL) cout << "Roe-Turkel solver for the flow inviscid terms."<< endl;
        if (Kind_Upwind_Flow == AUSM)  cout << "AUSM solver for the flow inviscid terms."<< endl;
        if (Kind_Upwind_Flow == HLLC)  cout << "HLLC solver for the flow inviscid terms."<< endl;
        if (Kind_Upwind_Flow == SW)  cout << "Steger-Warming solver for the flow inviscid terms."<< endl;
        if (Kind_Upwind_Flow == MSW)  cout << "Modified Steger-Warming solver for the flow inviscid terms."<< endl;
        if (Kind_Upwind_Flow == CUSP)  cout << "CUSP solver for the flow inviscid terms."<< endl;
        if (Kind_Upwind_Flow == L2ROE) cout << "L2ROE Low Mach ROE solver for the flow inviscid terms."<< endl;
        if (Kind_Upwind_Flow == LMROE) cout << "Rieper Low Mach ROE solver for the flow inviscid terms."<< endl;
        if (Kind_Upwind_Flow == SLAU) cout << "Simple Low-Dissipation AUSM solver for the flow inviscid terms."<< endl;
        if (Kind_Upwind_Flow == SLAU2) cout << "Simple Low-Dissipation AUSM 2 solver for the flow inviscid terms."<< endl;
        if (Kind_Upwind_Flow == FDS)   cout << "Flux difference splitting (FDS) upwind scheme for the flow inviscid terms."<< endl;
        if (Kind_Upwind_Flow == AUSMPLUSUP)  cout << "AUSM+-up solver for the flow inviscid terms."<< endl;
          
        if (Kind_Regime == COMPRESSIBLE) {
          switch (Kind_RoeLowDiss) {
            case NO_ROELOWDISS: cout << "Standard Roe without low-dissipation function."<< endl; break;
            case NTS: cout << "Roe with NTS low-dissipation function."<< endl; break;
            case FD: cout << "Roe with DDES's FD low-dissipation function."<< endl; break;
            case NTS_DUCROS: cout << "Roe with NTS low-dissipation function + Ducros shock sensor."<< endl; break;
            case FD_DUCROS: cout << "Roe with DDES's FD low-dissipation function + Ducros shock sensor."<< endl; break;
          }
        }
        
        if (MUSCL_Flow) {
          cout << "Second order integration in space, with slope limiter." << endl;
            switch (Kind_SlopeLimit_Flow) {
              case NO_LIMITER:
                cout << "No slope-limiting method. "<< endl;
                break;
              case VENKATAKRISHNAN:
                cout << "Venkatakrishnan slope-limiting method, with constant: " << Venkat_LimiterCoeff <<". "<< endl;
                cout << "The reference element size is: " << RefElemLength <<". "<< endl;
                break;
              case VENKATAKRISHNAN_WANG:
                cout << "Venkatakrishnan-Wang slope-limiting method, with constant: " << Venkat_LimiterCoeff <<". "<< endl;
                break;
              case BARTH_JESPERSEN:
                cout << "Barth-Jespersen slope-limiting method." << endl;
                break;
              case VAN_ALBADA_EDGE:
                cout << "Van Albada slope-limiting method implemented by edges." << endl;
                break;
            }
        }
        else {
          cout << "First order integration in space." << endl;
        }
        
      }

    }

    if ((Kind_Solver == RANS) || (Kind_Solver == DISC_ADJ_RANS)) {
      if (Kind_ConvNumScheme_Turb == SPACE_UPWIND) {
        if (Kind_Upwind_Turb == SCALAR_UPWIND) cout << "Scalar upwind solver for the turbulence model."<< endl;
        if (MUSCL_Turb) {
          cout << "Second order integration in space with slope limiter." << endl;
            switch (Kind_SlopeLimit_Turb) {
              case NO_LIMITER:
                cout << "No slope-limiting method. "<< endl;
                break;
              case VENKATAKRISHNAN:
                cout << "Venkatakrishnan slope-limiting method, with constant: " << Venkat_LimiterCoeff <<". "<< endl;
                cout << "The reference element size is: " << RefElemLength <<". "<< endl;
                break;
              case VENKATAKRISHNAN_WANG:
                cout << "Venkatakrishnan-Wang slope-limiting method, with constant: " << Venkat_LimiterCoeff <<". "<< endl;
                break;
              case BARTH_JESPERSEN:
                cout << "Barth-Jespersen slope-limiting method." << endl;
                break;
              case VAN_ALBADA_EDGE:
                cout << "Van Albada slope-limiting method implemented by edges." << endl;
                break;
            }
        }
        else {
          cout << "First order integration in space." << endl;
        }
      }
    }

    if ((Kind_Solver == ADJ_EULER) || (Kind_Solver == ADJ_NAVIER_STOKES) || (Kind_Solver == ADJ_RANS)) {

      if (Kind_ConvNumScheme_AdjFlow == SPACE_CENTERED) {
        if (Kind_Centered_AdjFlow == JST) {
          cout << "Jameson-Schmidt-Turkel scheme for the adjoint inviscid terms."<< endl;
          cout << "JST viscous coefficients (1st, 2nd, & 4th): " << Kappa_1st_AdjFlow
          << ", " << Kappa_2nd_AdjFlow << ", " << Kappa_4th_AdjFlow <<"."<< endl;
          cout << "The method includes a grid stretching correction (p = 0.3)."<< endl;
          cout << "Second order integration." << endl;
        }
        if (Kind_Centered_AdjFlow == LAX) {
          cout << "Lax-Friedrich scheme for the adjoint inviscid terms."<< endl;
          cout << "First order integration." << endl;
        }
      }

      if (Kind_ConvNumScheme_AdjFlow == SPACE_UPWIND) {
        if (Kind_Upwind_AdjFlow == ROE) cout << "Roe (with entropy fix = "<< EntropyFix_Coeff <<") solver for the adjoint inviscid terms."<< endl;
        if (MUSCL_AdjFlow) {
          cout << "Second order integration with slope limiter." << endl;
            switch (Kind_SlopeLimit_AdjFlow) {
              case NO_LIMITER:
                cout << "No slope-limiting method. "<< endl;
                break;
              case VENKATAKRISHNAN:
                cout << "Venkatakrishnan slope-limiting method, with constant: " << Venkat_LimiterCoeff <<". "<< endl;
                cout << "The reference element size is: " << RefElemLength <<". "<< endl;
                break;
              case VENKATAKRISHNAN_WANG:
                cout << "Venkatakrishnan-Wang slope-limiting method, with constant: " << Venkat_LimiterCoeff <<". "<< endl;
                break;
              case BARTH_JESPERSEN:
                cout << "Barth-Jespersen slope-limiting method." << endl;
                break;
              case VAN_ALBADA_EDGE:
                cout << "Van Albada slope-limiting method implemented by edges." << endl;
                break;
              case SHARP_EDGES:
                cout << "Sharp edges slope-limiting method, with constant: " << Venkat_LimiterCoeff <<". "<< endl;
                cout << "The reference element size is: " << RefElemLength <<". "<< endl;
                cout << "The reference sharp edge distance is: " << AdjSharp_LimiterCoeff*RefElemLength*Venkat_LimiterCoeff <<". "<< endl;
                break;
              case WALL_DISTANCE:
                cout << "Wall distance slope-limiting method, with constant: " << Venkat_LimiterCoeff <<". "<< endl;
                cout << "The reference element size is: " << RefElemLength <<". "<< endl;
                cout << "The reference wall distance is: " << AdjSharp_LimiterCoeff*RefElemLength*Venkat_LimiterCoeff <<". "<< endl;
                break;
            }
        }
        else {
          cout << "First order integration." << endl;
        }
      }
      
      cout << "The reference sharp edge distance is: " << AdjSharp_LimiterCoeff*RefElemLength*Venkat_LimiterCoeff <<". "<< endl;

    }

    if ((Kind_Solver == ADJ_RANS) && (!Frozen_Visc_Cont)) {
      if (Kind_ConvNumScheme_AdjTurb == SPACE_UPWIND) {
        if (Kind_Upwind_Turb == SCALAR_UPWIND) cout << "Scalar upwind solver (first order) for the adjoint turbulence model."<< endl;
        if (MUSCL_AdjTurb) {
          cout << "Second order integration with slope limiter." << endl;
            switch (Kind_SlopeLimit_AdjTurb) {
              case NO_LIMITER:
                cout << "No slope-limiting method. "<< endl;
                break;
              case VENKATAKRISHNAN:
                cout << "Venkatakrishnan slope-limiting method, with constant: " << Venkat_LimiterCoeff <<". "<< endl;
                cout << "The reference element size is: " << RefElemLength <<". "<< endl;
                break;
              case VENKATAKRISHNAN_WANG:
                cout << "Venkatakrishnan-Wang slope-limiting method, with constant: " << Venkat_LimiterCoeff <<". "<< endl;
                break;
              case BARTH_JESPERSEN:
                cout << "Barth-Jespersen slope-limiting method." << endl;
                break;
              case VAN_ALBADA_EDGE:
                cout << "Van Albada slope-limiting method implemented by edges." << endl;
                break;
              case SHARP_EDGES:
                cout << "Sharp edges slope-limiting method, with constant: " << Venkat_LimiterCoeff <<". "<< endl;
                cout << "The reference element size is: " << RefElemLength <<". "<< endl;
                cout << "The reference sharp edge distance is: " << AdjSharp_LimiterCoeff*RefElemLength*Venkat_LimiterCoeff <<". "<< endl;
                break;
              case WALL_DISTANCE:
                cout << "Wall distance slope-limiting method, with constant: " << Venkat_LimiterCoeff <<". "<< endl;
                cout << "The reference element size is: " << RefElemLength <<". "<< endl;
                cout << "The reference wall distance is: " << AdjSharp_LimiterCoeff*RefElemLength*Venkat_LimiterCoeff <<". "<< endl;
                break;
            }
        }
        else {
          cout << "First order integration." << endl;
        }
      }
    }

    if ((Kind_Solver == NAVIER_STOKES) || (Kind_Solver == RANS) ||
        (Kind_Solver == DISC_ADJ_NAVIER_STOKES) || (Kind_Solver == DISC_ADJ_RANS)) {
        cout << "Average of gradients with correction (viscous flow terms)." << endl;
    }

    if ((Kind_Solver == ADJ_NAVIER_STOKES) || (Kind_Solver == ADJ_RANS)) {
      cout << "Average of gradients with correction (viscous adjoint terms)." << endl;
    }

    if ((Kind_Solver == RANS) || (Kind_Solver == DISC_ADJ_RANS)) {
      cout << "Average of gradients with correction (viscous turbulence terms)." << endl;
    }

    if ((Kind_Solver == ADJ_RANS) && (!Frozen_Visc_Cont)) {
      cout << "Average of gradients with correction (2nd order) for computation of adjoint viscous turbulence terms." << endl;
      if (Kind_TimeIntScheme_AdjTurb == EULER_IMPLICIT) cout << "Euler implicit method for the turbulent adjoint equation." << endl;
    }

    if(Kind_Solver != FEM_EULER && Kind_Solver != FEM_NAVIER_STOKES &&
       Kind_Solver != FEM_RANS  && Kind_Solver != FEM_LES &&
       Kind_Solver != DISC_ADJ_FEM_EULER && Kind_Solver != DISC_ADJ_FEM_NS && 
       Kind_Solver != DISC_ADJ_FEM_RANS) {
      if (!fea){
        switch (Kind_Gradient_Method) {
          case GREEN_GAUSS: cout << "Gradient computation using Green-Gauss theorem." << endl; break;
          case WEIGHTED_LEAST_SQUARES: cout << "Gradient Computation using weighted Least-Squares method." << endl; break;
        }
      }
      else{
        cout << "Spatial discretization using the Finite Element Method." << endl;
      }
    }

    if(Kind_Solver == FEM_EULER || Kind_Solver == FEM_NAVIER_STOKES ||
       Kind_Solver == FEM_RANS  || Kind_Solver == FEM_LES ||
       Kind_Solver == DISC_ADJ_FEM_EULER || Kind_Solver == DISC_ADJ_FEM_NS ||
       Kind_Solver == DISC_ADJ_FEM_RANS) {
      if(Kind_FEM_Flow == DG) {
        cout << "Discontinuous Galerkin Finite element solver" << endl;

        switch( Riemann_Solver_FEM ) {
          case ROE:           cout << "Roe (with entropy fix) solver for inviscid fluxes over the faces" << endl; break;
          case LAX_FRIEDRICH: cout << "Lax-Friedrich solver for inviscid fluxes over the faces" << endl; break;
          case AUSM:          cout << "AUSM solver inviscid fluxes over the faces" << endl; break;
          case HLLC:          cout << "HLLC solver inviscid fluxes over the faces" << endl; break;
        }

        if(Kind_Solver != FEM_EULER && Kind_Solver != DISC_ADJ_FEM_EULER) {
          cout << "Theta symmetrizing terms interior penalty: " << Theta_Interior_Penalty_DGFEM << endl;
        }
      }

      cout << "Quadrature factor for elements with constant Jacobian:     " << Quadrature_Factor_Straight << endl;
      cout << "Quadrature factor for elements with non-constant Jacobian: " << Quadrature_Factor_Curved << endl;

      cout << "Byte alignment matrix multiplications:      " << byteAlignmentMatMul << endl;
      cout << "Padded matrix size for optimal performance: " << sizeMatMulPadding << endl;
    }

    cout << endl <<"---------------------- Time Numerical Integration -----------------------" << endl;

    if (!fea) {
		switch (Unsteady_Simulation) {
		  case NO:
			cout << "Local time stepping (steady state simulation)." << endl; break;
		  case TIME_STEPPING:
			cout << "Unsteady simulation using a time stepping strategy."<< endl;
			if (Unst_CFL != 0.0) {
                          cout << "Time step computed by the code. Unsteady CFL number: " << Unst_CFL <<"."<< endl;
                          if (Delta_UnstTime != 0.0) {
                            cout << "Synchronization time provided by the user (s): "<< Delta_UnstTime << "." << endl;
                          }
                        }
			else cout << "Unsteady time step provided by the user (s): "<< Delta_UnstTime << "." << endl;
			break;
		  case DT_STEPPING_1ST: case DT_STEPPING_2ND:
			if (Unsteady_Simulation == DT_STEPPING_1ST) cout << "Unsteady simulation, dual time stepping strategy (first order in time)."<< endl;
			if (Unsteady_Simulation == DT_STEPPING_2ND) cout << "Unsteady simulation, dual time stepping strategy (second order in time)."<< endl;
			if (Unst_CFL != 0.0) cout << "Time step computed by the code. Unsteady CFL number: " << Unst_CFL <<"."<< endl;
			else cout << "Unsteady time step provided by the user (s): "<< Delta_UnstTime << "." << endl;
			cout << "Total number of internal Dual Time iterations: "<< Unst_nIntIter <<"." << endl;
			break;
		}
  }
	else {
		switch (Dynamic_Analysis) {
		  case NO:
			cout << "Static structural analysis." << endl; break;
		  case YES:
			cout << "Dynamic structural analysis."<< endl;
			cout << "Time step provided by the user for the dynamic analysis(s): "<< Delta_DynTime << "." << endl;
			break;
		}
	}

    if ((Kind_Solver == EULER) || (Kind_Solver == NAVIER_STOKES) || (Kind_Solver == RANS) ||
        (Kind_Solver == DISC_ADJ_EULER) || (Kind_Solver == DISC_ADJ_NAVIER_STOKES) || (Kind_Solver == DISC_ADJ_RANS) ||
        (Kind_Solver == DISC_ADJ_FEM_EULER) || (Kind_Solver == DISC_ADJ_FEM_NS) || (Kind_Solver == DISC_ADJ_FEM_RANS)) {
      switch (Kind_TimeIntScheme_Flow) {
        case RUNGE_KUTTA_EXPLICIT:
          cout << "Runge-Kutta explicit method for the flow equations." << endl;
          cout << "Number of steps: " << nRKStep << endl;
          cout << "Alpha coefficients: ";
          for (unsigned short iRKStep = 0; iRKStep < nRKStep; iRKStep++) {
            cout << "\t" << RK_Alpha_Step[iRKStep];
          }
          cout << endl;
          break;
        case EULER_EXPLICIT:
          cout << "Euler explicit method for the flow equations." << endl;
          break;
        case EULER_IMPLICIT:
          cout << "Euler implicit method for the flow equations." << endl;
          switch (Kind_Linear_Solver) {
            case BCGSTAB:
              cout << "BCGSTAB is used for solving the linear system." << endl;
              switch (Kind_Linear_Solver_Prec) {
                case ILU: cout << "Using a ILU("<< Linear_Solver_ILU_n <<") preconditioning."<< endl; break;
                case LINELET: cout << "Using a linelet preconditioning."<< endl; break;
                case LU_SGS: cout << "Using a LU-SGS preconditioning."<< endl; break;
                case JACOBI: cout << "Using a Jacobi preconditioning."<< endl; break;
              }
              cout << "Convergence criteria of the linear solver: "<< Linear_Solver_Error <<"."<< endl;
              cout << "Max number of linear iterations: "<< Linear_Solver_Iter <<"."<< endl;
              break;
            case FGMRES:
            case RESTARTED_FGMRES:
              cout << "FGMRES is used for solving the linear system." << endl;
              switch (Kind_Linear_Solver_Prec) {
                case ILU: cout << "Using a ILU("<< Linear_Solver_ILU_n <<") preconditioning."<< endl; break;
                case LINELET: cout << "Using a linelet preconditioning."<< endl; break;
                case LU_SGS: cout << "Using a LU-SGS preconditioning."<< endl; break;
                case JACOBI: cout << "Using a Jacobi preconditioning."<< endl; break;
              }
              cout << "Convergence criteria of the linear solver: "<< Linear_Solver_Error <<"."<< endl;
              cout << "Max number of linear iterations: "<< Linear_Solver_Iter <<"."<< endl;
               break;
            case SMOOTHER_JACOBI:
              cout << "A Jacobi method is used for smoothing the linear system." << endl;
              break;
            case SMOOTHER_ILU:
              cout << "A ILU("<< Linear_Solver_ILU_n <<") method is used for smoothing the linear system." << endl;
              break;
            case SMOOTHER_LUSGS:
              cout << "A LU-SGS method is used for smoothing the linear system." << endl;
              break;
            case SMOOTHER_LINELET:
              cout << "A Linelet method is used for smoothing the linear system." << endl;
              break;
          }
          break;
        case CLASSICAL_RK4_EXPLICIT:
          cout << "Classical RK4 explicit method for the flow equations." << endl;
          cout << "Number of steps: " << 4 << endl;
          cout << "Time coefficients: {0.5, 0.5, 1, 1}" << endl;
          cout << "Function coefficients: {1/6, 1/3, 1/3, 1/6}" << endl;
          break;
      }
    }

    if (fea) {
      switch (Kind_TimeIntScheme_FEA) {
        case CD_EXPLICIT:
          cout << "Explicit time integration (NOT IMPLEMENTED YET)." << endl;
          break;
        case GENERALIZED_ALPHA:
          cout << "Generalized-alpha method." << endl;
          break;
        case NEWMARK_IMPLICIT:
          if (Dynamic_Analysis) cout << "Newmark implicit method for the structural time integration." << endl;
          switch (Kind_Linear_Solver) {
            case BCGSTAB:
              cout << "BCGSTAB is used for solving the linear system." << endl;
              cout << "Convergence criteria of the linear solver: "<< Linear_Solver_Error <<"."<< endl;
              cout << "Max number of iterations: "<< Linear_Solver_Iter <<"."<< endl;
              break;
            case FGMRES: case RESTARTED_FGMRES:
              cout << "FGMRES is used for solving the linear system." << endl;
              cout << "Convergence criteria of the linear solver: "<< Linear_Solver_Error <<"."<< endl;
              cout << "Max number of iterations: "<< Linear_Solver_Iter <<"."<< endl;
              break;
            case CONJUGATE_GRADIENT:
              cout << "A Conjugate Gradient method is used for solving the linear system." << endl;
              cout << "Convergence criteria of the linear solver: "<< Linear_Solver_Error <<"."<< endl;
              cout << "Max number of iterations: "<< Linear_Solver_Iter <<"."<< endl;
              break;
          }
          break;
      }
    }

    if ((Kind_Solver == ADJ_EULER) || (Kind_Solver == ADJ_NAVIER_STOKES) || (Kind_Solver == ADJ_RANS)) {
      switch (Kind_TimeIntScheme_AdjFlow) {
        case RUNGE_KUTTA_EXPLICIT:
          cout << "Runge-Kutta explicit method for the adjoint equations." << endl;
          cout << "Number of steps: " << nRKStep << endl;
          cout << "Alpha coefficients: ";
          for (unsigned short iRKStep = 0; iRKStep < nRKStep; iRKStep++) {
            cout << "\t" << RK_Alpha_Step[iRKStep];
          }
          cout << endl;
          break;
        case EULER_EXPLICIT: cout << "Euler explicit method for the adjoint equations." << endl; break;
        case EULER_IMPLICIT: cout << "Euler implicit method for the adjoint equations." << endl; break;
      }
    }

    if(Kind_Solver == FEM_EULER || Kind_Solver == FEM_NAVIER_STOKES ||
       Kind_Solver == FEM_RANS  || Kind_Solver == FEM_LES) {
      switch (Kind_TimeIntScheme_FEM_Flow) {
        case RUNGE_KUTTA_EXPLICIT:
          cout << "Runge-Kutta explicit method for the flow equations." << endl;
          cout << "Number of steps: " << nRKStep << endl;
          cout << "Alpha coefficients: ";
          for (unsigned short iRKStep = 0; iRKStep < nRKStep; iRKStep++) {
            cout << "\t" << RK_Alpha_Step[iRKStep];
          }
          cout << endl;
          break;
        case CLASSICAL_RK4_EXPLICIT:
          cout << "Classical RK4 explicit method for the flow equations." << endl;
          cout << "Number of steps: " << 4 << endl;
          cout << "Time coefficients: {0.5, 0.5, 1, 1}" << endl;
          cout << "Function coefficients: {1/6, 1/3, 1/3, 1/6}" << endl;
          break;

        case ADER_DG:
          if(nLevels_TimeAccurateLTS == 1)
            cout << "ADER-DG for the flow equations with global time stepping." << endl;
          else
            cout << "ADER-DG for the flow equations with " << nLevels_TimeAccurateLTS
                 << " levels for time accurate local time stepping." << endl;

          switch( Kind_ADER_Predictor ) {
            case ADER_ALIASED_PREDICTOR:
              cout << "An aliased approach is used in the predictor step. " << endl;
              break;
            case ADER_NON_ALIASED_PREDICTOR:
              cout << "A non-aliased approach is used in the predictor step. " << endl;
              break;
          }
          cout << "Number of time DOFs ADER-DG predictor step: " << nTimeDOFsADER_DG << endl;
          cout << "Location of time DOFs ADER-DG on the interval [-1,1]: ";
          for (unsigned short iDOF=0; iDOF<nTimeDOFsADER_DG; iDOF++) {
            cout << "\t" << TimeDOFsADER_DG[iDOF];
          }
          cout << endl;
          cout << "Time quadrature factor for ADER-DG: " << Quadrature_Factor_Time_ADER_DG << endl;
          cout << "Number of time integration points ADER-DG: " << nTimeIntegrationADER_DG << endl;
          cout << "Location of time integration points ADER-DG on the interval [-1,1]: ";
          for (unsigned short iDOF=0; iDOF<nTimeIntegrationADER_DG; iDOF++) {
            cout << "\t" << TimeIntegrationADER_DG[iDOF];
          }
          cout << endl;
          cout << "Weights of time integration points ADER-DG on the interval [-1,1]: ";
          for (unsigned short iDOF=0; iDOF<nTimeIntegrationADER_DG; iDOF++) {
            cout << "\t" << WeightsIntegrationADER_DG[iDOF];
          }
          cout << endl;
          break;
      }
    }

    if (nMGLevels !=0) {
      
      if (nStartUpIter != 0) cout << "A total of " << nStartUpIter << " start up iterations on the fine grid."<< endl;
      if (MGCycle == V_CYCLE) cout << "V Multigrid Cycle, with " << nMGLevels << " multigrid levels."<< endl;
      if (MGCycle == W_CYCLE) cout << "W Multigrid Cycle, with " << nMGLevels << " multigrid levels."<< endl;
      if (MGCycle == FULLMG_CYCLE) cout << "Full Multigrid Cycle, with " << nMGLevels << " multigrid levels."<< endl;

      cout << "Damping factor for the residual restriction: " << Damp_Res_Restric <<"."<< endl;
      cout << "Damping factor for the correction prolongation: " << Damp_Correc_Prolong <<"."<< endl;
    }

    if ((Kind_Solver != FEM_ELASTICITY) && (Kind_Solver != DISC_ADJ_FEM)) {

      if (!CFL_Adapt) cout << "No CFL adaptation." << endl;
      else cout << "CFL adaptation. Factor down: "<< CFL_AdaptParam[0] <<", factor up: "<< CFL_AdaptParam[1]
        <<",\n                lower limit: "<< CFL_AdaptParam[2] <<", upper limit: " << CFL_AdaptParam[3] <<"."<< endl;

      if (nMGLevels !=0) {
        PrintingToolbox::CTablePrinter MGTable(&std::cout);
        
        MGTable.AddColumn("MG Level",         10);
        MGTable.AddColumn("Presmooth",     10);
        MGTable.AddColumn("PostSmooth",    10);
        MGTable.AddColumn("CorrectSmooth", 10);
        MGTable.SetAlign(PrintingToolbox::CTablePrinter::RIGHT);
        MGTable.PrintHeader();
        for (unsigned short iLevel = 0; iLevel < nMGLevels+1; iLevel++) {
          MGTable << iLevel << MG_PreSmooth[iLevel] << MG_PostSmooth[iLevel] << MG_CorrecSmooth[iLevel];
        }
        MGTable.PrintFooter();
      }

			if (Unsteady_Simulation != TIME_STEPPING) {
				cout << "Courant-Friedrichs-Lewy number:   ";
				cout.precision(3);
				cout.width(6); cout << CFL[0];
				cout << endl;
			}
			

    }

    if ((Kind_Solver == RANS) || (Kind_Solver == DISC_ADJ_RANS))
      if (Kind_TimeIntScheme_Turb == EULER_IMPLICIT)
        cout << "Euler implicit time integration for the turbulence model." << endl;
  }

  if (val_software == SU2_CFD) {

    cout << endl <<"------------------------- Convergence Criteria --------------------------" << endl;

    if (SinglezoneDriver){
      cout << "Maximum number of solver subiterations: " << Iter <<"."<< endl;
      cout << "Maximum number of physical time-steps: " << Time_Iter <<"."<< endl;
    }
    else{
      cout << "Maximum number of iterations: " << nExtIter <<"."<< endl;
    }

    if (!fea){

      if (ConvCriteria == CAUCHY) {
        if (!ContinuousAdjoint && !DiscreteAdjoint)
          switch (Cauchy_Func_Flow) {
            case LIFT_COEFFICIENT: cout << "Cauchy criteria for Lift using "
              << Cauchy_Elems << " elements and epsilon " <<Cauchy_Eps<< "."<< endl; break;
            case DRAG_COEFFICIENT: cout << "Cauchy criteria for Drag using "
              << Cauchy_Elems << " elements and epsilon " <<Cauchy_Eps<< "."<< endl; break;
          }

        if (ContinuousAdjoint || DiscreteAdjoint)
          switch (Cauchy_Func_AdjFlow) {
            case SENS_GEOMETRY: cout << "Cauchy criteria for geo. sensitivity using "
              << Cauchy_Elems << " elements and epsilon " <<Cauchy_Eps<< "."<< endl; break;
            case SENS_MACH: cout << "Cauchy criteria for Mach number sensitivity using "
              << Cauchy_Elems << " elements and epsilon " <<Cauchy_Eps<< "."<< endl; break;
          }

        cout << "Start convergence criteria at iteration " << StartConv_Iter<< "."<< endl;
      
      }


      if (ConvCriteria == RESIDUAL) {
        if (!ContinuousAdjoint && !DiscreteAdjoint) {
          cout << "Reduce the density residual " << OrderMagResidual << " orders of magnitude."<< endl;
          cout << "The minimum bound for the density residual is 10^(" << MinLogResidual<< ")."<< endl;
          cout << "Start convergence criteria at iteration " << StartConv_Iter<< "."<< endl;
        }

        if (ContinuousAdjoint || DiscreteAdjoint) {
          cout << "Reduce the adjoint density residual " << OrderMagResidual << " orders of magnitude."<< endl;
          cout << "The minimum value for the adjoint density residual is 10^(" << MinLogResidual<< ")."<< endl;
        }

      }

    }
    else{
        if (Kind_Struct_Solver == SMALL_DEFORMATIONS) {cout << "Convergence criteria determined by the linear solver." << endl;}
        else if (Kind_Solver == DISC_ADJ_FEM){

        }
        else{
          if (Res_FEM_CRIT == RESFEM_ABSOLUTE){
              cout << "Absolute convergence criteria" << endl;
              cout << "Log10 of displacements (UTOL-A): " << Res_FEM_UTOL << "."<< endl;
              cout << "Log10 of residual (RTOL-A): " << Res_FEM_RTOL << "."<< endl;
              cout << "Log10 of energy (ETOL-A): " << Res_FEM_ETOL << "."<< endl;
          }
          else{
              cout << "Relative convergence criteria" << endl;
              cout << "Displacements tolerance (UTOL): Reduce " << -Res_FEM_UTOL << " orders of magnitude."<< endl;
              cout << "Residual tolerance (RTOL): Reduce " << -Res_FEM_RTOL << " orders of magnitude."<< endl;
              cout << "Energy tolerance (ETOL): Reduce " << -Res_FEM_ETOL << " orders of magnitude."<< endl;
          }
        }
    }


  }

  if (val_software == SU2_MSH) {
    cout << endl <<"----------------------- Grid adaptation strategy ------------------------" << endl;

    switch (Kind_Adaptation) {
      case NONE: break;
      case PERIODIC: cout << "Grid modification to run periodic bc problems." << endl; break;
      case FULL: cout << "Grid adaptation using a complete refinement." << endl; break;
      case WAKE: cout << "Grid adaptation of the wake." << endl; break;
      case FULL_FLOW: cout << "Flow grid adaptation using a complete refinement." << endl; break;
      case FULL_ADJOINT: cout << "Adjoint grid adaptation using a complete refinement." << endl; break;
      case GRAD_FLOW: cout << "Grid adaptation using gradient based strategy (density)." << endl; break;
      case GRAD_ADJOINT: cout << "Grid adaptation using gradient based strategy (adjoint density)." << endl; break;
      case GRAD_FLOW_ADJ: cout << "Grid adaptation using gradient based strategy (density and adjoint density)." << endl; break;
      case COMPUTABLE: cout << "Grid adaptation using computable correction."<< endl; break;
      case REMAINING: cout << "Grid adaptation using remaining error."<< endl; break;
      case SMOOTHING: cout << "Grid smoothing using an implicit method."<< endl; break;
      case SUPERSONIC_SHOCK: cout << "Grid adaptation for a supersonic shock at Mach: " << Mach <<"."<< endl; break;
    }

    switch (Kind_Adaptation) {
      case GRAD_FLOW: case GRAD_ADJOINT: case GRAD_FLOW_ADJ: case COMPUTABLE: case REMAINING:
        cout << "Power of the dual volume in the adaptation sensor: " << DualVol_Power << endl;
        cout << "Percentage of new elements in the adaptation process: " << New_Elem_Adapt << "."<< endl;
        break;
    }

    if (Analytical_Surface != NONE)
      cout << "Use analytical definition for including points in the surfaces." << endl;

  }

  cout << endl <<"-------------------------- Output Information ---------------------------" << endl;

  if (val_software == SU2_CFD) {

    if (Low_MemoryOutput) cout << "Writing output files with low memory RAM requirements."<< endl;
    cout << "Writing a solution file every " << Wrt_Sol_Freq <<" iterations."<< endl;
    cout << "Writing the convergence history every " << Wrt_Con_Freq <<" iterations."<< endl;
    if ((Unsteady_Simulation == DT_STEPPING_1ST) || (Unsteady_Simulation == DT_STEPPING_2ND)) {
      cout << "Writing the dual time flow solution every " << Wrt_Sol_Freq_DualTime <<" iterations."<< endl;
      cout << "Writing the dual time convergence history every " << Wrt_Con_Freq_DualTime <<" iterations."<< endl;
    }

    switch (Output_FileFormat) {
      case PARAVIEW: cout << "The output file format is Paraview ASCII legacy (.vtk)." << endl; break;
      case PARAVIEW_BINARY: cout << "The output file format is Paraview binary legacy (.vtk)." << endl; break;
      case TECPLOT: cout << "The output file format is Tecplot ASCII (.dat)." << endl; break;
      case TECPLOT_BINARY: cout << "The output file format is Tecplot binary (.plt)." << endl; break;
      case FIELDVIEW: cout << "The output file format is FieldView ASCII (.uns)." << endl; break;
      case FIELDVIEW_BINARY: cout << "The output file format is FieldView binary (.uns)." << endl; break;
      case CGNS_SOL: cout << "The output file format is CGNS (.cgns)." << endl; break;
    }

    cout << "Convergence history file name: " << Conv_FileName << "." << endl;

    cout << "Forces breakdown file name: " << Breakdown_FileName << "." << endl;

    if ((!fea)) {
      if (!ContinuousAdjoint && !DiscreteAdjoint) {
        cout << "Surface flow coefficients file name: " << SurfFlowCoeff_FileName << "." << endl;
        cout << "Flow variables file name: " << Flow_FileName << "." << endl;
        cout << "Restart flow file name: " << Restart_FlowFileName << "." << endl;
      }

      if (ContinuousAdjoint || DiscreteAdjoint) {
        cout << "Adjoint solution file name: " << Solution_AdjFileName << "." << endl;
        cout << "Restart adjoint file name: " << Restart_AdjFileName << "." << endl;
        cout << "Adjoint variables file name: " << Adj_FileName << "." << endl;
        cout << "Surface adjoint coefficients file name: " << SurfAdjCoeff_FileName << "." << endl;
      }
    }
    else if (fea){
      if (!ContinuousAdjoint && !DiscreteAdjoint) {
        Wrt_Srf_Sol = false;
        cout << "Structure variables file name: " << Structure_FileName << "." << endl;
        cout << "Restart structure file name: " << Restart_FEMFileName << "." << endl;
      }
      if (ContinuousAdjoint || DiscreteAdjoint) {
        Wrt_Srf_Sol = false;
        cout << "Structure variables file name: " << AdjStructure_FileName << "." << endl;
        cout << "Restart structure file name: " << Restart_AdjFEMFileName << "." << endl;
      }
    }
    else{
      cout << "Surface coefficients file name: " << SurfFlowCoeff_FileName << "." << endl;
      cout << "Variables file name: " << Flow_FileName << "." << endl;
      cout << "Restart file name: " << Restart_FlowFileName << "." << endl;
    }

  }

  if (val_software == SU2_SOL) {
    if (Low_MemoryOutput) cout << "Writing output files with low memory RAM requirements."<< endl;
    switch (Output_FileFormat) {
      case PARAVIEW: cout << "The output file format is Paraview ASCII legacy (.vtk)." << endl; break;
      case PARAVIEW_BINARY: cout << "The output file format is Paraview binary legacy (.vtk)." << endl; break;
      case TECPLOT: cout << "The output file format is Tecplot ASCII (.dat)." << endl; break;
      case TECPLOT_BINARY: cout << "The output file format is Tecplot binary (.plt)." << endl; break;
      case FIELDVIEW: cout << "The output file format is FieldView ASCII (.uns)." << endl; break;
      case FIELDVIEW_BINARY: cout << "The output file format is FieldView binary (.uns)." << endl; break;
      case CGNS_SOL: cout << "The output file format is CGNS (.cgns)." << endl; break;
    }
    cout << "Flow variables file name: " << Flow_FileName << "." << endl;
  }

  if (val_software == SU2_DEF) {
    cout << "Output mesh file name: " << Mesh_Out_FileName << ". " << endl;
    if (Visualize_Surface_Def) cout << "A file will be created to visualize the surface deformation." << endl;
    if (Visualize_Volume_Def) cout << "A file will be created to visualize the volume deformation." << endl;
    else cout << "No file for visualizing the deformation." << endl;
    switch (GetDeform_Stiffness_Type()) {
      case INVERSE_VOLUME:
        cout << "Cell stiffness scaled by inverse of the cell volume." << endl;
        break;
      case SOLID_WALL_DISTANCE:
        cout << "Cell stiffness scaled by distance to nearest solid surface." << endl;
        break;
      case CONSTANT_STIFFNESS:
        cout << "Imposing constant cell stiffness." << endl;
        break;
    }
  }

  if (val_software == SU2_MSH) {
    cout << "Output mesh file name: " << Mesh_Out_FileName << ". " << endl;
  }

  if (val_software == SU2_DOT) {
    if (DiscreteAdjoint) {
      cout << "Output Volume Sensitivity file name: " << VolSens_FileName << ". " << endl;
      cout << "Output Surface Sensitivity file name: " << SurfSens_FileName << ". " << endl;
    }
    cout << "Output gradient file name: " << ObjFunc_Grad_FileName << ". " << endl;
  }

  if (val_software == SU2_MSH) {
    cout << "Output mesh file name: " << Mesh_Out_FileName << ". " << endl;
    cout << "Restart flow file name: " << Restart_FlowFileName << "." << endl;
    if ((Kind_Adaptation == FULL_ADJOINT) || (Kind_Adaptation == GRAD_ADJOINT) || (Kind_Adaptation == GRAD_FLOW_ADJ) ||
        (Kind_Adaptation == COMPUTABLE) || (Kind_Adaptation == REMAINING)) {
      if (Kind_ObjFunc[0] == DRAG_COEFFICIENT) cout << "Restart adjoint file name: " << Restart_AdjFileName << "." << endl;
      if (Kind_ObjFunc[0] == EQUIVALENT_AREA) cout << "Restart adjoint file name: " << Restart_AdjFileName << "." << endl;
      if (Kind_ObjFunc[0] == NEARFIELD_PRESSURE) cout << "Restart adjoint file name: " << Restart_AdjFileName << "." << endl;
      if (Kind_ObjFunc[0] == LIFT_COEFFICIENT) cout << "Restart adjoint file name: " << Restart_AdjFileName << "." << endl;
    }
  }

  cout << endl <<"------------------- Config File Boundary Information --------------------" << endl;

  PrintingToolbox::CTablePrinter BoundaryTable(&std::cout);
  BoundaryTable.AddColumn("Marker Type", 20);
  BoundaryTable.AddColumn("Marker Name", 20);
  
  BoundaryTable.PrintHeader();
  
  if (nMarker_Euler != 0) {   
    BoundaryTable << "Euler wall";
    for (iMarker_Euler = 0; iMarker_Euler < nMarker_Euler; iMarker_Euler++) {
      BoundaryTable << Marker_Euler[iMarker_Euler] << " ";
      if (iMarker_Euler < nMarker_Euler-1)  BoundaryTable << " ";
    }
    BoundaryTable.PrintFooter();
  }
  
  if (nMarker_FarField != 0) {
    BoundaryTable << "Far-field";
    for (iMarker_FarField = 0; iMarker_FarField < nMarker_FarField; iMarker_FarField++) {
      BoundaryTable << Marker_FarField[iMarker_FarField];
      if (iMarker_FarField < nMarker_FarField-1)  BoundaryTable << " ";
    }
    BoundaryTable.PrintFooter();
  }
  
  if (nMarker_SymWall != 0) {
    BoundaryTable << "Symmetry plane";
    for (iMarker_SymWall = 0; iMarker_SymWall < nMarker_SymWall; iMarker_SymWall++) {
      BoundaryTable << Marker_SymWall[iMarker_SymWall];
      if (iMarker_SymWall < nMarker_SymWall-1)  BoundaryTable << " ";
    }
    BoundaryTable.PrintFooter();
  }
  
  if (nMarker_PerBound != 0) {
    BoundaryTable << "Periodic boundary";
    for (iMarker_PerBound = 0; iMarker_PerBound < nMarker_PerBound; iMarker_PerBound++) {
      BoundaryTable << Marker_PerBound[iMarker_PerBound];
      if (iMarker_PerBound < nMarker_PerBound-1)  BoundaryTable << " ";
    }
    BoundaryTable.PrintFooter();
  }

  if (nMarker_NearFieldBound != 0) {
    BoundaryTable << "Near-field boundary";
    for (iMarker_NearFieldBound = 0; iMarker_NearFieldBound < nMarker_NearFieldBound; iMarker_NearFieldBound++) {
      BoundaryTable << Marker_NearFieldBound[iMarker_NearFieldBound];
      if (iMarker_NearFieldBound < nMarker_NearFieldBound-1)  BoundaryTable << " ";
    }
    BoundaryTable.PrintFooter();
  }
  
  if (nMarker_InterfaceBound != 0) {
    BoundaryTable << "Interface boundary";
    for (iMarker_InterfaceBound = 0; iMarker_InterfaceBound < nMarker_InterfaceBound; iMarker_InterfaceBound++) {
      BoundaryTable << Marker_InterfaceBound[iMarker_InterfaceBound];
      if (iMarker_InterfaceBound < nMarker_InterfaceBound-1)  BoundaryTable << " ";
    }
    BoundaryTable.PrintFooter();
  }
  
  if (nMarker_Fluid_InterfaceBound != 0) {
    BoundaryTable << "Fluid interface boundary";
    for (iMarker_Fluid_InterfaceBound = 0; iMarker_Fluid_InterfaceBound < nMarker_Fluid_InterfaceBound; iMarker_Fluid_InterfaceBound++) {
      BoundaryTable << Marker_Fluid_InterfaceBound[iMarker_Fluid_InterfaceBound];
      if (iMarker_Fluid_InterfaceBound < nMarker_Fluid_InterfaceBound-1)  BoundaryTable << " ";
    }
    BoundaryTable.PrintFooter();
  }
  
  if (nMarker_Dirichlet != 0) {
    BoundaryTable << "Dirichlet boundary";
    for (iMarker_Dirichlet = 0; iMarker_Dirichlet < nMarker_Dirichlet; iMarker_Dirichlet++) {
      BoundaryTable << Marker_Dirichlet[iMarker_Dirichlet];
      if (iMarker_Dirichlet < nMarker_Dirichlet-1)  BoundaryTable << " ";
    }
    BoundaryTable.PrintFooter();
  }
  
  if (nMarker_FlowLoad != 0) {
    BoundaryTable << "Flow load boundary";
    for (iMarker_FlowLoad = 0; iMarker_FlowLoad < nMarker_FlowLoad; iMarker_FlowLoad++) {
      BoundaryTable << Marker_FlowLoad[iMarker_FlowLoad];
      if (iMarker_FlowLoad < nMarker_FlowLoad-1)  BoundaryTable << " ";
    }
    BoundaryTable.PrintFooter();
  }
  
  if (nMarker_Internal != 0) {
    BoundaryTable << "Internal boundary";
    for (iMarker_Internal = 0; iMarker_Internal < nMarker_Internal; iMarker_Internal++) {
      BoundaryTable << Marker_Internal[iMarker_Internal];
      if (iMarker_Internal < nMarker_Internal-1)  BoundaryTable << " ";
    }
    BoundaryTable.PrintFooter();
  }
  
  if (nMarker_Inlet != 0) {
    BoundaryTable << "Inlet boundary";
    for (iMarker_Inlet = 0; iMarker_Inlet < nMarker_Inlet; iMarker_Inlet++) {
      BoundaryTable << Marker_Inlet[iMarker_Inlet];
      if (iMarker_Inlet < nMarker_Inlet-1)  BoundaryTable << " ";
    }
    BoundaryTable.PrintFooter();
  } 
  
  if (nMarker_Riemann != 0) {
    BoundaryTable << "Riemann boundary";
    for (iMarker_Riemann = 0; iMarker_Riemann < nMarker_Riemann; iMarker_Riemann++) {
      BoundaryTable << Marker_Riemann[iMarker_Riemann];
      if (iMarker_Riemann < nMarker_Riemann-1)  BoundaryTable << " ";
    }
    BoundaryTable.PrintFooter();
  } 
  
  if (nMarker_Giles != 0) {
    BoundaryTable << "Giles boundary";
    for (iMarker_Giles = 0; iMarker_Giles < nMarker_Giles; iMarker_Giles++) {
      BoundaryTable << Marker_Giles[iMarker_Giles];
      if (iMarker_Giles < nMarker_Giles-1)  BoundaryTable << " ";
    }
    BoundaryTable.PrintFooter();
  } 
  
  if (nMarker_MixingPlaneInterface != 0) {
    BoundaryTable << "MixingPlane boundary";
    for (iMarker_MixingPlaneInterface = 0; iMarker_MixingPlaneInterface < nMarker_MixingPlaneInterface; iMarker_MixingPlaneInterface++) {
      BoundaryTable << Marker_MixingPlaneInterface[iMarker_MixingPlaneInterface];
      if (iMarker_MixingPlaneInterface < nMarker_MixingPlaneInterface-1)  BoundaryTable << " ";
    }
    BoundaryTable.PrintFooter();
  } 
  
  if (nMarker_EngineInflow != 0) {
    BoundaryTable << "Engine inflow boundary";
    for (iMarker_EngineInflow = 0; iMarker_EngineInflow < nMarker_EngineInflow; iMarker_EngineInflow++) {
      BoundaryTable << Marker_EngineInflow[iMarker_EngineInflow];
      if (iMarker_EngineInflow < nMarker_EngineInflow-1)  BoundaryTable << " ";
    }
    BoundaryTable.PrintFooter();
  } 
  
  if (nMarker_EngineExhaust != 0) {
    BoundaryTable << "Engine exhaust boundary";
    for (iMarker_EngineExhaust = 0; iMarker_EngineExhaust < nMarker_EngineExhaust; iMarker_EngineExhaust++) {
      BoundaryTable << Marker_EngineExhaust[iMarker_EngineExhaust];
      if (iMarker_EngineExhaust < nMarker_EngineExhaust-1)  BoundaryTable << " ";
    }
    BoundaryTable.PrintFooter();
  } 
  
  if (nMarker_Supersonic_Inlet != 0) {
    BoundaryTable << "Supersonic inlet boundary";
    for (iMarker_Supersonic_Inlet = 0; iMarker_Supersonic_Inlet < nMarker_Supersonic_Inlet; iMarker_Supersonic_Inlet++) {
      BoundaryTable << Marker_Supersonic_Inlet[iMarker_Supersonic_Inlet];
      if (iMarker_Supersonic_Inlet < nMarker_Supersonic_Inlet-1)  BoundaryTable << " ";
    }
    BoundaryTable.PrintFooter();
  } 
  
  if (nMarker_Supersonic_Outlet != 0) {
    BoundaryTable << "Supersonic outlet boundary";
    for (iMarker_Supersonic_Outlet = 0; iMarker_Supersonic_Outlet < nMarker_Supersonic_Outlet; iMarker_Supersonic_Outlet++) {
      BoundaryTable << Marker_Supersonic_Outlet[iMarker_Supersonic_Outlet];
      if (iMarker_Supersonic_Outlet < nMarker_Supersonic_Outlet-1)  BoundaryTable << " ";
    }
    BoundaryTable.PrintFooter();
  } 
  
  if (nMarker_Outlet != 0) {
    BoundaryTable << "Outlet boundary";
    for (iMarker_Outlet = 0; iMarker_Outlet < nMarker_Outlet; iMarker_Outlet++) {
      BoundaryTable << Marker_Outlet[iMarker_Outlet];
      if (iMarker_Outlet < nMarker_Outlet-1)  BoundaryTable << " ";
    }
    BoundaryTable.PrintFooter();
  } 
  
  if (nMarker_Isothermal != 0) {
    BoundaryTable << "Isothermal wall";
    for (iMarker_Isothermal = 0; iMarker_Isothermal < nMarker_Isothermal; iMarker_Isothermal++) {
      BoundaryTable << Marker_Isothermal[iMarker_Isothermal];
      if (iMarker_Isothermal < nMarker_Isothermal-1)  BoundaryTable << " ";
    }
    BoundaryTable.PrintFooter();
  } 
 
  if (nMarker_HeatFlux != 0) {  
    BoundaryTable << "Heat flux wall";
    for (iMarker_HeatFlux = 0; iMarker_HeatFlux < nMarker_HeatFlux; iMarker_HeatFlux++) {
      BoundaryTable << Marker_HeatFlux[iMarker_HeatFlux];
      if (iMarker_HeatFlux < nMarker_HeatFlux-1)  BoundaryTable << " ";
    }
    BoundaryTable.PrintFooter();
  }
  
  if (nMarker_Clamped != 0) {  
    BoundaryTable << "Clamped boundary";
    for (iMarker_Clamped = 0; iMarker_Clamped < nMarker_Clamped; iMarker_Clamped++) {
      BoundaryTable << Marker_Clamped[iMarker_Clamped];
      if (iMarker_Clamped < nMarker_Clamped-1)  BoundaryTable << " ";
    }
    BoundaryTable.PrintFooter();
  }

  if (nMarker_Displacement != 0) {  
    BoundaryTable << "Displacement boundary";
    for (iMarker_Displacement = 0; iMarker_Displacement < nMarker_Displacement; iMarker_Displacement++) {
      BoundaryTable << Marker_Displacement[iMarker_Displacement];
      if (iMarker_Displacement < nMarker_Displacement-1)  BoundaryTable << " ";
    }
    BoundaryTable.PrintFooter();
  }

  if (nMarker_Load != 0) {  
    BoundaryTable << "Normal load boundary";
    for (iMarker_Load = 0; iMarker_Load < nMarker_Load; iMarker_Load++) {
      BoundaryTable << Marker_Load[iMarker_Load];
      if (iMarker_Load < nMarker_Load-1)  BoundaryTable << " ";
    }
    BoundaryTable.PrintFooter();
  }
  
  if (nMarker_Damper != 0) {  
    BoundaryTable << "Damper boundary";
    for (iMarker_Damper = 0; iMarker_Damper < nMarker_Damper; iMarker_Damper++) {
      BoundaryTable << Marker_Damper[iMarker_Damper];
      if (iMarker_Damper < nMarker_Damper-1)  BoundaryTable << " ";
    }
    BoundaryTable.PrintFooter();
  }
  
  if (nMarker_Load_Dir != 0) {  
    BoundaryTable << "Load boundary";
    for (iMarker_Load_Dir = 0; iMarker_Load_Dir < nMarker_Load_Dir; iMarker_Load_Dir++) {
      BoundaryTable << Marker_Load_Dir[iMarker_Load_Dir];
      if (iMarker_Load_Dir < nMarker_Load_Dir-1)  BoundaryTable << " ";
    }
    BoundaryTable.PrintFooter();
  }
  
  if (nMarker_Disp_Dir != 0) {  
    BoundaryTable << "Disp boundary";
    for (iMarker_Disp_Dir = 0; iMarker_Disp_Dir < nMarker_Disp_Dir; iMarker_Disp_Dir++) {
      BoundaryTable << Marker_Disp_Dir[iMarker_Disp_Dir];
      if (iMarker_Disp_Dir < nMarker_Disp_Dir-1)  BoundaryTable << " ";
    }
    BoundaryTable.PrintFooter();
  }
  
  if (nMarker_Load_Sine != 0) {  
    BoundaryTable << "Sine-Wave boundary";
    for (iMarker_Load_Sine = 0; iMarker_Load_Sine < nMarker_Load_Sine; iMarker_Load_Sine++) {
      BoundaryTable << Marker_Load_Sine[iMarker_Load_Sine];
      if (iMarker_Load_Sine < nMarker_Load_Sine-1)  BoundaryTable << " ";
    }
    BoundaryTable.PrintFooter();
  }
  
  if (nMarker_Neumann != 0) {  
    BoundaryTable << "Neumann boundary";
    for (iMarker_Neumann = 0; iMarker_Neumann < nMarker_Neumann; iMarker_Neumann++) {
      BoundaryTable << Marker_Neumann[iMarker_Neumann];
      if (iMarker_Neumann < nMarker_Neumann-1)  BoundaryTable << " ";
    }
    BoundaryTable.PrintFooter();
  }
  
  if (nMarker_Custom != 0) {  
    BoundaryTable << "Custom boundary";
    for (iMarker_Custom = 0; iMarker_Custom < nMarker_Custom; iMarker_Custom++) {
      BoundaryTable << Marker_Custom[iMarker_Custom];
      if (iMarker_Custom < nMarker_Custom-1)  BoundaryTable << " ";
    }
    BoundaryTable.PrintFooter();
  }
  
  if (nMarker_ActDiskInlet != 0) {  
    BoundaryTable << "Actuator disk (inlet) boundary";
    for (iMarker_ActDiskInlet = 0; iMarker_ActDiskInlet < nMarker_ActDiskInlet; iMarker_ActDiskInlet++) {
      BoundaryTable << Marker_ActDiskInlet[iMarker_ActDiskInlet];
      if (iMarker_ActDiskInlet < nMarker_ActDiskInlet-1)  BoundaryTable << " ";
    }
    BoundaryTable.PrintFooter();
  }
  
  if (nMarker_ActDiskOutlet != 0) {  
    BoundaryTable << "Actuator disk (outlet) boundary";
    for (iMarker_ActDiskOutlet = 0; iMarker_ActDiskOutlet < nMarker_ActDiskOutlet; iMarker_ActDiskOutlet++) {
      BoundaryTable << Marker_ActDiskOutlet[iMarker_ActDiskOutlet];
      if (iMarker_ActDiskOutlet < nMarker_ActDiskOutlet-1)  BoundaryTable << " ";
    }
    BoundaryTable.PrintFooter();
  }

}

bool CConfig::TokenizeString(string & str, string & option_name,
                             vector<string> & option_value) {
  const string delimiters(" ()[]{}:,\t\n\v\f\r");
  // check for comments or empty string
  string::size_type pos, last_pos;
  pos = str.find_first_of("%");
  if ( (str.length() == 0) || (pos == 0) ) {
    // str is empty or a comment line, so no option here
    return false;
  }
  if (pos != string::npos) {
    // remove comment at end if necessary
    str.erase(pos);
  }

  // look for line composed on only delimiters (usually whitespace)
  pos = str.find_first_not_of(delimiters);
  if (pos == string::npos) {
    return false;
  }

  // find the equals sign and split string
  string name_part, value_part;
  pos = str.find("=");
  if (pos == string::npos) {
    cerr << "Error in TokenizeString(): "
    << "line in the configuration file with no \"=\" sign."
    << endl;
    cout << "Look for: " << str << endl;
    cout << "str.length() = " << str.length() << endl;
    throw(-1);
  }
  name_part = str.substr(0, pos);
  value_part = str.substr(pos+1, string::npos);
  //cout << "name_part  = |" << name_part  << "|" << endl;
  //cout << "value_part = |" << value_part << "|" << endl;

  // the first_part should consist of one string with no interior delimiters
  last_pos = name_part.find_first_not_of(delimiters, 0);
  pos = name_part.find_first_of(delimiters, last_pos);
  if ( (name_part.length() == 0) || (last_pos == string::npos) ) {
    cerr << "Error in CConfig::TokenizeString(): "
    << "line in the configuration file with no name before the \"=\" sign."
    << endl;
    throw(-1);
  }
  if (pos == string::npos) pos = name_part.length();
  option_name = name_part.substr(last_pos, pos - last_pos);
  last_pos = name_part.find_first_not_of(delimiters, pos);
  if (last_pos != string::npos) {
    cerr << "Error in TokenizeString(): "
    << "two or more options before an \"=\" sign in the configuration file."
    << endl;
    throw(-1);
  }
  StringToUpperCase(option_name);

  //cout << "option_name = |" << option_name << "|" << endl;
  //cout << "pos = " << pos << ": last_pos = " << last_pos << endl;

  // now fill the option value vector
  option_value.clear();
  last_pos = value_part.find_first_not_of(delimiters, 0);
  pos = value_part.find_first_of(delimiters, last_pos);
  while (string::npos != pos || string::npos != last_pos) {
    // add token to the vector<string>
    option_value.push_back(value_part.substr(last_pos, pos - last_pos));
    // skip delimiters
    last_pos = value_part.find_first_not_of(delimiters, pos);
    // find next "non-delimiter"
    pos = value_part.find_first_of(delimiters, last_pos);
  }
  if (option_value.size() == 0) {
    cerr << "Error in TokenizeString(): "
    << "option " << option_name << " in configuration file with no value assigned."
    << endl;
    throw(-1);
  }

#if 0
  cout << "option value(s) = ";
  for (unsigned int i = 0; i < option_value.size(); i++)
    cout << option_value[i] << " ";
  cout << endl;
#endif

  // look for ';' DV delimiters attached to values
  vector<string>::iterator it;
  it = option_value.begin();
  while (it != option_value.end()) {
    if (it->compare(";") == 0) {
      it++;
      continue;
    }

    pos = it->find(';');
    if (pos != string::npos) {
      string before_semi = it->substr(0, pos);
      string after_semi= it->substr(pos+1, string::npos);
      if (before_semi.empty()) {
        *it = ";";
        it++;
        option_value.insert(it, after_semi);
      } else {
        *it = before_semi;
        it++;
        vector<string> to_insert;
        to_insert.push_back(";");
        if (!after_semi.empty())
          to_insert.push_back(after_semi);
        option_value.insert(it, to_insert.begin(), to_insert.end());
      }
      it = option_value.begin(); // go back to beginning; not efficient
      continue;
    } else {
      it++;
    }
  }
#if 0
  cout << "option value(s) = ";
  for (unsigned int i = 0; i < option_value.size(); i++)
    cout << option_value[i] << " ";
  cout << endl;
#endif
  // remove any consecutive ";"
  it = option_value.begin();
  bool semi_at_prev = false;
  while (it != option_value.end()) {
    if (semi_at_prev) {
      if (it->compare(";") == 0) {
        option_value.erase(it);
        it = option_value.begin();
        semi_at_prev = false;
        continue;
      }
    }
    if (it->compare(";") == 0) {
      semi_at_prev = true;
    } else {
      semi_at_prev = false;
    }
    it++;
  }

#if 0
  cout << "option value(s) = ";
  for (unsigned int i = 0; i < option_value.size(); i++)
    cout << option_value[i] << " ";
  cout << endl;
#endif
  return true;
}

unsigned short CConfig::GetMarker_CfgFile_TagBound(string val_marker) {

  unsigned short iMarker_CfgFile;

  for (iMarker_CfgFile = 0; iMarker_CfgFile < nMarker_CfgFile; iMarker_CfgFile++)
    if (Marker_CfgFile_TagBound[iMarker_CfgFile] == val_marker)
      return iMarker_CfgFile;

  SU2_MPI::Error(string("The configuration file doesn't have any definition for marker ") + val_marker, CURRENT_FUNCTION);
  return 0;
}

string CConfig::GetMarker_CfgFile_TagBound(unsigned short val_marker) {
  return Marker_CfgFile_TagBound[val_marker];
}

unsigned short CConfig::GetMarker_CfgFile_KindBC(string val_marker) {
  unsigned short iMarker_CfgFile;
  for (iMarker_CfgFile = 0; iMarker_CfgFile < nMarker_CfgFile; iMarker_CfgFile++)
    if (Marker_CfgFile_TagBound[iMarker_CfgFile] == val_marker) break;
  return Marker_CfgFile_KindBC[iMarker_CfgFile];
}

unsigned short CConfig::GetMarker_CfgFile_Monitoring(string val_marker) {
  unsigned short iMarker_CfgFile;
  for (iMarker_CfgFile = 0; iMarker_CfgFile < nMarker_CfgFile; iMarker_CfgFile++)
    if (Marker_CfgFile_TagBound[iMarker_CfgFile] == val_marker) break;
  return Marker_CfgFile_Monitoring[iMarker_CfgFile];
}

unsigned short CConfig::GetMarker_CfgFile_GeoEval(string val_marker) {
  unsigned short iMarker_CfgFile;
  for (iMarker_CfgFile = 0; iMarker_CfgFile < nMarker_CfgFile; iMarker_CfgFile++)
    if (Marker_CfgFile_TagBound[iMarker_CfgFile] == val_marker) break;
  return Marker_CfgFile_GeoEval[iMarker_CfgFile];
}

unsigned short CConfig::GetMarker_CfgFile_Designing(string val_marker) {
  unsigned short iMarker_CfgFile;
  for (iMarker_CfgFile = 0; iMarker_CfgFile < nMarker_CfgFile; iMarker_CfgFile++)
    if (Marker_CfgFile_TagBound[iMarker_CfgFile] == val_marker) break;
  return Marker_CfgFile_Designing[iMarker_CfgFile];
}

unsigned short CConfig::GetMarker_CfgFile_Plotting(string val_marker) {
  unsigned short iMarker_CfgFile;
  for (iMarker_CfgFile = 0; iMarker_CfgFile < nMarker_CfgFile; iMarker_CfgFile++)
    if (Marker_CfgFile_TagBound[iMarker_CfgFile] == val_marker) break;
  return Marker_CfgFile_Plotting[iMarker_CfgFile];
}

unsigned short CConfig::GetMarker_CfgFile_Analyze(string val_marker) {
  unsigned short iMarker_CfgFile;
  for (iMarker_CfgFile = 0; iMarker_CfgFile < nMarker_CfgFile; iMarker_CfgFile++)
    if (Marker_CfgFile_TagBound[iMarker_CfgFile] == val_marker) break;
  return Marker_CfgFile_Analyze[iMarker_CfgFile];
}


unsigned short CConfig::GetMarker_CfgFile_ZoneInterface(string val_marker) {
  unsigned short iMarker_CfgFile;
  for (iMarker_CfgFile = 0; iMarker_CfgFile < nMarker_CfgFile; iMarker_CfgFile++)
    if (Marker_CfgFile_TagBound[iMarker_CfgFile] == val_marker) break;
  return Marker_CfgFile_ZoneInterface[iMarker_CfgFile];
}

unsigned short CConfig::GetMarker_CfgFile_Turbomachinery(string val_marker) {
  unsigned short iMarker_CfgFile;
  for (iMarker_CfgFile = 0; iMarker_CfgFile < nMarker_CfgFile; iMarker_CfgFile++)
    if (Marker_CfgFile_TagBound[iMarker_CfgFile] == val_marker) break;
  return Marker_CfgFile_Turbomachinery[iMarker_CfgFile];
}

unsigned short CConfig::GetMarker_CfgFile_TurbomachineryFlag(string val_marker) {
  unsigned short iMarker_CfgFile;
  for (iMarker_CfgFile = 0; iMarker_CfgFile < nMarker_CfgFile; iMarker_CfgFile++)
    if (Marker_CfgFile_TagBound[iMarker_CfgFile] == val_marker) break;
  return Marker_CfgFile_TurbomachineryFlag[iMarker_CfgFile];
}

unsigned short CConfig::GetMarker_CfgFile_MixingPlaneInterface(string val_marker) {
  unsigned short iMarker_CfgFile;
  for (iMarker_CfgFile = 0; iMarker_CfgFile < nMarker_CfgFile; iMarker_CfgFile++)
    if (Marker_CfgFile_TagBound[iMarker_CfgFile] == val_marker) break;
  return Marker_CfgFile_MixingPlaneInterface[iMarker_CfgFile];
}

unsigned short CConfig::GetMarker_CfgFile_DV(string val_marker) {
  unsigned short iMarker_CfgFile;
  for (iMarker_CfgFile = 0; iMarker_CfgFile < nMarker_CfgFile; iMarker_CfgFile++)
    if (Marker_CfgFile_TagBound[iMarker_CfgFile] == val_marker) break;
  return Marker_CfgFile_DV[iMarker_CfgFile];
}

unsigned short CConfig::GetMarker_CfgFile_Moving(string val_marker) {
  unsigned short iMarker_CfgFile;
  for (iMarker_CfgFile = 0; iMarker_CfgFile < nMarker_CfgFile; iMarker_CfgFile++)
    if (Marker_CfgFile_TagBound[iMarker_CfgFile] == val_marker) break;
  return Marker_CfgFile_Moving[iMarker_CfgFile];
}

unsigned short CConfig::GetMarker_CfgFile_PyCustom(string val_marker){
  unsigned short iMarker_CfgFile;
  for (iMarker_CfgFile=0; iMarker_CfgFile < nMarker_CfgFile; iMarker_CfgFile++)
    if (Marker_CfgFile_TagBound[iMarker_CfgFile] == val_marker) break;
  return Marker_CfgFile_PyCustom[iMarker_CfgFile];
}

unsigned short CConfig::GetMarker_CfgFile_PerBound(string val_marker) {
  unsigned short iMarker_CfgFile;
  for (iMarker_CfgFile = 0; iMarker_CfgFile < nMarker_CfgFile; iMarker_CfgFile++)
    if (Marker_CfgFile_TagBound[iMarker_CfgFile] == val_marker) break;
  return Marker_CfgFile_PerBound[iMarker_CfgFile];
}

int CConfig::GetMarker_ZoneInterface(string val_marker) {	
	  unsigned short iMarker_CfgFile;
	  for (iMarker_CfgFile = 0; iMarker_CfgFile < nMarker_CfgFile; iMarker_CfgFile++)
    
		  if (Marker_CfgFile_TagBound[iMarker_CfgFile] == val_marker)
				return  Marker_CfgFile_ZoneInterface[iMarker_CfgFile];
    return 0;
}


CConfig::~CConfig(void) {
	
  unsigned long iDV, iMarker, iPeriodic, iFFD;

  /*--- Delete all of the option objects in the global option map ---*/
    
  for(map<string, COptionBase*>::iterator itr = option_map.begin(); itr != option_map.end(); itr++) {
    delete itr->second;
  }

  if (TimeDOFsADER_DG           != NULL) delete [] TimeDOFsADER_DG;
  if (TimeIntegrationADER_DG    != NULL) delete [] TimeIntegrationADER_DG;
  if (WeightsIntegrationADER_DG != NULL) delete [] WeightsIntegrationADER_DG;
  if (RK_Alpha_Step             != NULL) delete [] RK_Alpha_Step;
  if (MG_PreSmooth              != NULL) delete [] MG_PreSmooth;
  if (MG_PostSmooth             != NULL) delete [] MG_PostSmooth;

  /*--- Free memory for Aeroelastic problems. ---*/

  if (Grid_Movement && Aeroelastic_Simulation) {
    if (Aeroelastic_pitch  != NULL) delete[] Aeroelastic_pitch;
    if (Aeroelastic_plunge != NULL) delete[] Aeroelastic_plunge;
  }

  /*--- Free memory for unspecified grid motion parameters ---*/

 if (Kind_GridMovement != NULL) delete [] Kind_GridMovement;

 /*--- Free memory for airfoil sections ---*/

 if (LocationStations   != NULL) delete [] LocationStations;

  /*--- motion origin: ---*/
  
  if (Motion_Origin_X   != NULL) delete [] Motion_Origin_X;
  if (Motion_Origin_Y   != NULL) delete [] Motion_Origin_Y;
  if (Motion_Origin_Z   != NULL) delete [] Motion_Origin_Z;
  if (MoveMotion_Origin != NULL) delete [] MoveMotion_Origin;

  /*--- translation: ---*/
  
  if (Translation_Rate_X != NULL) delete [] Translation_Rate_X;
  if (Translation_Rate_Y != NULL) delete [] Translation_Rate_Y;
  if (Translation_Rate_Z != NULL) delete [] Translation_Rate_Z;

  /*--- rotation: ---*/
  
  if (Rotation_Rate_X != NULL) delete [] Rotation_Rate_X;
  if (Rotation_Rate_Y != NULL) delete [] Rotation_Rate_Y;
  if (Rotation_Rate_Z != NULL) delete [] Rotation_Rate_Z;

  /*--- pitching: ---*/
  
  if (Pitching_Omega_X != NULL) delete [] Pitching_Omega_X;
  if (Pitching_Omega_Y != NULL) delete [] Pitching_Omega_Y;
  if (Pitching_Omega_Z != NULL) delete [] Pitching_Omega_Z;

  /*--- pitching amplitude: ---*/
  
  if (Pitching_Ampl_X != NULL) delete [] Pitching_Ampl_X;
  if (Pitching_Ampl_Y != NULL) delete [] Pitching_Ampl_Y;
  if (Pitching_Ampl_Z != NULL) delete [] Pitching_Ampl_Z;

  /*--- pitching phase: ---*/
  
  if (Pitching_Phase_X != NULL) delete [] Pitching_Phase_X;
  if (Pitching_Phase_Y != NULL) delete [] Pitching_Phase_Y;
  if (Pitching_Phase_Z != NULL) delete [] Pitching_Phase_Z;

  /*--- plunging: ---*/
  
  if (Plunging_Omega_X != NULL) delete [] Plunging_Omega_X;
  if (Plunging_Omega_Y != NULL) delete [] Plunging_Omega_Y;
  if (Plunging_Omega_Z != NULL) delete [] Plunging_Omega_Z;

  /*--- plunging amplitude: ---*/
  
  if (Plunging_Ampl_X != NULL) delete [] Plunging_Ampl_X;
  if (Plunging_Ampl_Y != NULL) delete [] Plunging_Ampl_Y;
  if (Plunging_Ampl_Z != NULL) delete [] Plunging_Ampl_Z;

  /*--- reference origin for moments ---*/
  
  if (RefOriginMoment   != NULL) delete [] RefOriginMoment;
  if (RefOriginMoment_X != NULL) delete [] RefOriginMoment_X;
  if (RefOriginMoment_Y != NULL) delete [] RefOriginMoment_Y;
  if (RefOriginMoment_Z != NULL) delete [] RefOriginMoment_Z;

  /*--- Free memory for Harmonic Blance Frequency  pointer ---*/
    
  if (Omega_HB != NULL) delete [] Omega_HB;
    
  /*--- Marker pointers ---*/
  
  if (Marker_CfgFile_GeoEval != NULL) delete[] Marker_CfgFile_GeoEval;
  if (Marker_All_GeoEval     != NULL) delete[] Marker_All_GeoEval;
  
  if (Marker_CfgFile_TagBound != NULL) delete[] Marker_CfgFile_TagBound;
  if (Marker_All_TagBound     != NULL) delete[] Marker_All_TagBound;
  
  if (Marker_CfgFile_KindBC != NULL) delete[] Marker_CfgFile_KindBC;
  if (Marker_All_KindBC     != NULL) delete[] Marker_All_KindBC;
  
  if (Marker_CfgFile_Monitoring != NULL) delete[] Marker_CfgFile_Monitoring;
  if (Marker_All_Monitoring     != NULL) delete[] Marker_All_Monitoring;
  
  if (Marker_CfgFile_Designing != NULL) delete[] Marker_CfgFile_Designing;
  if (Marker_All_Designing     != NULL) delete[] Marker_All_Designing;
  
  if (Marker_CfgFile_Plotting != NULL) delete[] Marker_CfgFile_Plotting;
  if (Marker_All_Plotting     != NULL) delete[] Marker_All_Plotting;
  
  if (Marker_CfgFile_Analyze != NULL) delete[] Marker_CfgFile_Analyze;
  if (Marker_All_Analyze  != NULL) delete[] Marker_All_Analyze;

  if (Marker_CfgFile_ZoneInterface != NULL) delete[] Marker_CfgFile_ZoneInterface;
  if (Marker_All_ZoneInterface     != NULL) delete[] Marker_All_ZoneInterface;
  
  if (Marker_CfgFile_DV != NULL) delete[] Marker_CfgFile_DV;
  if (Marker_All_DV     != NULL) delete[] Marker_All_DV;
  
  if (Marker_CfgFile_Moving != NULL) delete[] Marker_CfgFile_Moving;
  if (Marker_All_Moving     != NULL) delete[] Marker_All_Moving;

  if (Marker_CfgFile_PyCustom    != NULL) delete[] Marker_CfgFile_PyCustom;
  if (Marker_All_PyCustom != NULL) delete[] Marker_All_PyCustom;
  
  if (Marker_CfgFile_PerBound != NULL) delete[] Marker_CfgFile_PerBound;
  if (Marker_All_PerBound     != NULL) delete[] Marker_All_PerBound;

  if (Marker_CfgFile_Turbomachinery != NULL) delete [] Marker_CfgFile_Turbomachinery;
  if (Marker_All_Turbomachinery     != NULL) delete [] Marker_All_Turbomachinery;

  if (Marker_CfgFile_TurbomachineryFlag != NULL) delete [] Marker_CfgFile_TurbomachineryFlag;
  if (Marker_All_TurbomachineryFlag     != NULL) delete [] Marker_All_TurbomachineryFlag;

  if (Marker_CfgFile_MixingPlaneInterface != NULL) delete [] Marker_CfgFile_MixingPlaneInterface;
  if (Marker_All_MixingPlaneInterface     != NULL) delete [] Marker_All_MixingPlaneInterface;

  if (Marker_DV!= NULL)               delete[] Marker_DV;
  if (Marker_Moving != NULL)           delete[] Marker_Moving;
  if (Marker_Monitoring != NULL)      delete[] Marker_Monitoring;
  if (Marker_Designing != NULL)       delete[] Marker_Designing;
  if (Marker_GeoEval != NULL)         delete[] Marker_GeoEval;
  if (Marker_Plotting != NULL)        delete[] Marker_Plotting;
  if (Marker_Analyze != NULL)        delete[] Marker_Analyze;
  if (Marker_WallFunctions != NULL)  delete[] Marker_WallFunctions;
  if (Marker_ZoneInterface != NULL)        delete[] Marker_ZoneInterface;
  if (Marker_PyCustom != NULL)             delete [] Marker_PyCustom;
  if (Marker_All_SendRecv != NULL)    delete[] Marker_All_SendRecv;

  if (Kind_Inc_Inlet != NULL)      delete[] Kind_Inc_Inlet;
  if (Kind_Inc_Outlet != NULL)      delete[] Kind_Inc_Outlet;

  if (Kind_WallFunctions != NULL) delete[] Kind_WallFunctions;

  if (Config_Filenames != NULL) delete[] Config_Filenames;

  if (IntInfo_WallFunctions != NULL) {
    for (iMarker = 0; iMarker < nMarker_WallFunctions; ++iMarker) {
      if (IntInfo_WallFunctions[iMarker] != NULL)
        delete[] IntInfo_WallFunctions[iMarker];
    }
    delete[] IntInfo_WallFunctions;
  }

  if (DoubleInfo_WallFunctions != NULL) {
    for (iMarker = 0; iMarker < nMarker_WallFunctions; ++iMarker) {
      if (DoubleInfo_WallFunctions[iMarker] != NULL) 
        delete[] DoubleInfo_WallFunctions[iMarker];
    }
    delete[] DoubleInfo_WallFunctions;
  }

  if (Kind_ObjFunc != NULL)      delete[] Kind_ObjFunc;
  if (Weight_ObjFunc != NULL)      delete[] Weight_ObjFunc;

  if (DV_Value != NULL) {
    for (iDV = 0; iDV < nDV; iDV++) delete[] DV_Value[iDV];
    delete [] DV_Value;
  }
  
  if (ParamDV != NULL) {
    for (iDV = 0; iDV < nDV; iDV++) delete[] ParamDV[iDV];
    delete [] ParamDV;
  }
  
  if (CoordFFDBox != NULL) {
    for (iFFD = 0; iFFD < nFFDBox; iFFD++) delete[] CoordFFDBox[iFFD];
    delete [] CoordFFDBox;
  }
  
  if (DegreeFFDBox != NULL) {
    for (iFFD = 0; iFFD < nFFDBox; iFFD++) delete[] DegreeFFDBox[iFFD];
    delete [] DegreeFFDBox;
  }
  
  if (Design_Variable != NULL)    delete[] Design_Variable;
  if (Dirichlet_Value != NULL)    delete[] Dirichlet_Value;
  
  if (Exhaust_Temperature_Target != NULL)    delete[]  Exhaust_Temperature_Target;
  if (Exhaust_Pressure_Target != NULL)    delete[]  Exhaust_Pressure_Target;
  if (Exhaust_Pressure != NULL)    delete[] Exhaust_Pressure;
  if (Exhaust_Temperature != NULL)    delete[] Exhaust_Temperature;
  if (Exhaust_MassFlow != NULL)    delete[] Exhaust_MassFlow;
  if (Exhaust_TotalPressure != NULL)    delete[] Exhaust_TotalPressure;
  if (Exhaust_TotalTemperature != NULL)    delete[] Exhaust_TotalTemperature;
  if (Exhaust_GrossThrust != NULL)    delete[] Exhaust_GrossThrust;
  if (Exhaust_Force != NULL)    delete[] Exhaust_Force;
  if (Exhaust_Power != NULL)    delete[] Exhaust_Power;

  if (Inflow_Mach != NULL)    delete[]  Inflow_Mach;
  if (Inflow_Pressure != NULL)    delete[] Inflow_Pressure;
  if (Inflow_MassFlow != NULL)    delete[] Inflow_MassFlow;
  if (Inflow_ReverseMassFlow != NULL)    delete[] Inflow_ReverseMassFlow;
  if (Inflow_TotalPressure != NULL)    delete[] Inflow_TotalPressure;
  if (Inflow_Temperature != NULL)    delete[] Inflow_Temperature;
  if (Inflow_TotalTemperature != NULL)    delete[] Inflow_TotalTemperature;
  if (Inflow_RamDrag != NULL)    delete[] Inflow_RamDrag;
  if (Inflow_Force != NULL)    delete[]  Inflow_Force;
  if (Inflow_Power != NULL)    delete[] Inflow_Power;

  if (Engine_Power != NULL)    delete[]  Engine_Power;
  if (Engine_Mach != NULL)    delete[]  Engine_Mach;
  if (Engine_Force != NULL)    delete[]  Engine_Force;
  if (Engine_NetThrust != NULL)    delete[]  Engine_NetThrust;
  if (Engine_GrossThrust != NULL)    delete[]  Engine_GrossThrust;
  if (Engine_Area != NULL)    delete[]  Engine_Area;
  if (EngineInflow_Target != NULL)    delete[] EngineInflow_Target;

  if (ActDiskInlet_MassFlow != NULL)    delete[]  ActDiskInlet_MassFlow;
  if (ActDiskInlet_Temperature != NULL)    delete[]  ActDiskInlet_Temperature;
  if (ActDiskInlet_TotalTemperature != NULL)    delete[]  ActDiskInlet_TotalTemperature;
  if (ActDiskInlet_Pressure != NULL)    delete[]  ActDiskInlet_Pressure;
  if (ActDiskInlet_TotalPressure != NULL)    delete[]  ActDiskInlet_TotalPressure;
  if (ActDiskInlet_RamDrag != NULL)    delete[]  ActDiskInlet_RamDrag;
  if (ActDiskInlet_Force != NULL)    delete[]  ActDiskInlet_Force;
  if (ActDiskInlet_Power != NULL)    delete[]  ActDiskInlet_Power;

  if (ActDiskOutlet_MassFlow != NULL)    delete[]  ActDiskOutlet_MassFlow;
  if (ActDiskOutlet_Temperature != NULL)    delete[]  ActDiskOutlet_Temperature;
  if (ActDiskOutlet_TotalTemperature != NULL)    delete[]  ActDiskOutlet_TotalTemperature;
  if (ActDiskOutlet_Pressure != NULL)    delete[]  ActDiskOutlet_Pressure;
  if (ActDiskOutlet_TotalPressure != NULL)    delete[]  ActDiskOutlet_TotalPressure;
  if (ActDiskOutlet_GrossThrust != NULL)    delete[]  ActDiskOutlet_GrossThrust;
  if (ActDiskOutlet_Force != NULL)    delete[]  ActDiskOutlet_Force;
  if (ActDiskOutlet_Power != NULL)    delete[]  ActDiskOutlet_Power;

  if (ActDisk_DeltaPress != NULL)    delete[]  ActDisk_DeltaPress;
  if (ActDisk_DeltaTemp != NULL)    delete[]  ActDisk_DeltaTemp;
  if (ActDisk_TotalPressRatio != NULL)    delete[]  ActDisk_TotalPressRatio;
  if (ActDisk_TotalTempRatio != NULL)    delete[]  ActDisk_TotalTempRatio;
  if (ActDisk_StaticPressRatio != NULL)    delete[]  ActDisk_StaticPressRatio;
  if (ActDisk_StaticTempRatio != NULL)    delete[]  ActDisk_StaticTempRatio;
  if (ActDisk_Power != NULL)    delete[]  ActDisk_Power;
  if (ActDisk_MassFlow != NULL)    delete[]  ActDisk_MassFlow;
  if (ActDisk_Mach != NULL)    delete[]  ActDisk_Mach;
  if (ActDisk_Force != NULL)    delete[]  ActDisk_Force;
  if (ActDisk_NetThrust != NULL)    delete[]  ActDisk_NetThrust;
  if (ActDisk_BCThrust != NULL)    delete[]  ActDisk_BCThrust;
  if (ActDisk_BCThrust_Old != NULL)    delete[]  ActDisk_BCThrust_Old;
  if (ActDisk_GrossThrust != NULL)    delete[]  ActDisk_GrossThrust;
  if (ActDisk_Area != NULL)    delete[]  ActDisk_Area;
  if (ActDisk_ReverseMassFlow != NULL)    delete[]  ActDisk_ReverseMassFlow;
  
  if (Surface_MassFlow != NULL)    delete[]  Surface_MassFlow;
  if (Surface_Mach != NULL)    delete[]  Surface_Mach;
  if (Surface_Temperature != NULL)    delete[]  Surface_Temperature;
  if (Surface_Pressure != NULL)    delete[]  Surface_Pressure;
  if (Surface_Density != NULL)    delete[]  Surface_Density;
  if (Surface_Enthalpy != NULL)    delete[]  Surface_Enthalpy;
  if (Surface_NormalVelocity != NULL)    delete[]  Surface_NormalVelocity;
  if (Surface_Uniformity != NULL)    delete[]  Surface_Uniformity;
  if (Surface_SecondaryStrength != NULL)    delete[]  Surface_SecondaryStrength;
  if (Surface_SecondOverUniform != NULL)    delete[]  Surface_SecondOverUniform;
  if (Surface_MomentumDistortion != NULL)    delete[]  Surface_MomentumDistortion;
  if (Surface_TotalTemperature != NULL)    delete[]  Surface_TotalTemperature;
  if (Surface_TotalPressure!= NULL)    delete[]  Surface_TotalPressure;
  if (Surface_PressureDrop!= NULL)    delete[]  Surface_PressureDrop;
  if (Surface_DC60 != NULL)    delete[]  Surface_DC60;
  if (Surface_IDC != NULL)    delete[]  Surface_IDC;
  if (Surface_IDC_Mach != NULL)    delete[]  Surface_IDC_Mach;
  if (Surface_IDR != NULL)    delete[]  Surface_IDR;

  if (Inlet_Ttotal != NULL) delete[]  Inlet_Ttotal;
  if (Inlet_Ptotal != NULL) delete[]  Inlet_Ptotal;
  if (Inlet_FlowDir != NULL) {
    for (iMarker = 0; iMarker < nMarker_Inlet; iMarker++)
      delete [] Inlet_FlowDir[iMarker];
    delete [] Inlet_FlowDir;
  }
  
  if (Inlet_Velocity != NULL) {
    for (iMarker = 0; iMarker < nMarker_Supersonic_Inlet; iMarker++)
      delete [] Inlet_Velocity[iMarker];
    delete [] Inlet_Velocity;
  }
  
  if (Riemann_FlowDir != NULL) {
    for (iMarker = 0; iMarker < nMarker_Riemann; iMarker++)
      delete [] Riemann_FlowDir[iMarker];
    delete [] Riemann_FlowDir;
  }
  
  if (Giles_FlowDir != NULL) {
    for (iMarker = 0; iMarker < nMarker_Giles; iMarker++)
      delete [] Giles_FlowDir[iMarker];
    delete [] Giles_FlowDir;
  }
  
  if (Load_Sine_Dir != NULL) {
    for (iMarker = 0; iMarker < nMarker_Load_Sine; iMarker++)
      delete [] Load_Sine_Dir[iMarker];
    delete [] Load_Sine_Dir;
  }
  
  if (Load_Dir != NULL) {
    for (iMarker = 0; iMarker < nMarker_Load_Dir; iMarker++)
      delete [] Load_Dir[iMarker];
    delete [] Load_Dir;
  }
  
  if (Inlet_Temperature != NULL)    delete[] Inlet_Temperature;
  if (Inlet_Pressure != NULL)    delete[] Inlet_Pressure;
  if (Outlet_Pressure != NULL)    delete[] Outlet_Pressure;
  if (Isothermal_Temperature != NULL)    delete[] Isothermal_Temperature;
  if (Heat_Flux != NULL)    delete[] Heat_Flux;
  if (Displ_Value != NULL)    delete[] Displ_Value;
  if (Load_Value != NULL)    delete[] Load_Value;
  if (Damper_Constant != NULL)    delete[] Damper_Constant;
  if (Load_Dir_Multiplier != NULL)    delete[] Load_Dir_Multiplier;
  if (Load_Dir_Value != NULL)    delete[] Load_Dir_Value;
  if (Disp_Dir != NULL)    delete[] Disp_Dir;
  if (Disp_Dir_Multiplier != NULL)    delete[] Disp_Dir_Multiplier;
  if (Disp_Dir_Value != NULL)    delete[] Disp_Dir_Value;
  if (Load_Sine_Amplitude != NULL)    delete[] Load_Sine_Amplitude;
  if (Load_Sine_Frequency != NULL)    delete[] Load_Sine_Frequency;
  if (FlowLoad_Value != NULL)    delete[] FlowLoad_Value;

  /*--- related to periodic boundary conditions ---*/
  
  for (iMarker = 0; iMarker < nMarker_PerBound; iMarker++) {
    if (Periodic_RotCenter   != NULL) delete [] Periodic_RotCenter[iMarker];
    if (Periodic_RotAngles   != NULL) delete [] Periodic_RotAngles[iMarker];
    if (Periodic_Translation != NULL) delete [] Periodic_Translation[iMarker];
  }
  if (Periodic_RotCenter   != NULL) delete[] Periodic_RotCenter;
  if (Periodic_RotAngles   != NULL) delete[] Periodic_RotAngles;
  if (Periodic_Translation != NULL) delete[] Periodic_Translation;

  for (iPeriodic = 0; iPeriodic < nPeriodic_Index; iPeriodic++) {
    if (Periodic_Center    != NULL) delete [] Periodic_Center[iPeriodic];
    if (Periodic_Rotation  != NULL) delete [] Periodic_Rotation[iPeriodic];
    if (Periodic_Translate != NULL) delete [] Periodic_Translate[iPeriodic];
  }
  if (Periodic_Center      != NULL) delete[] Periodic_Center;
  if (Periodic_Rotation    != NULL) delete[] Periodic_Rotation;
  if (Periodic_Translate   != NULL) delete[] Periodic_Translate;
  
  if (MG_CorrecSmooth != NULL) delete[] MG_CorrecSmooth;
  if (PlaneTag != NULL)        delete[] PlaneTag;
  if (CFL != NULL)             delete[] CFL;

  /*--- String markers ---*/
  
  if (Marker_Euler != NULL )              delete[] Marker_Euler;
  if (Marker_FarField != NULL )           delete[] Marker_FarField;
  if (Marker_Custom != NULL )             delete[] Marker_Custom;
  if (Marker_SymWall != NULL )            delete[] Marker_SymWall;
  if (Marker_PerBound != NULL )           delete[] Marker_PerBound;
  if (Marker_PerDonor != NULL )           delete[] Marker_PerDonor;
  if (Marker_NearFieldBound != NULL )     delete[] Marker_NearFieldBound;
  if (Marker_InterfaceBound != NULL )     delete[] Marker_InterfaceBound;
  if (Marker_Fluid_InterfaceBound != NULL )     delete[] Marker_Fluid_InterfaceBound;
  if (Marker_Dirichlet != NULL )          delete[] Marker_Dirichlet;
  if (Marker_Inlet != NULL )              delete[] Marker_Inlet;
  if (Marker_Supersonic_Inlet != NULL )   delete[] Marker_Supersonic_Inlet;
  if (Marker_Supersonic_Outlet != NULL )   delete[] Marker_Supersonic_Outlet;
  if (Marker_Outlet != NULL )             delete[] Marker_Outlet;
  if (Marker_Isothermal != NULL )         delete[] Marker_Isothermal;
  if (Marker_EngineInflow != NULL )      delete[] Marker_EngineInflow;
  if (Marker_EngineExhaust != NULL )     delete[] Marker_EngineExhaust;
  if (Marker_Displacement != NULL )       delete[] Marker_Displacement;
  if (Marker_Load != NULL )               delete[] Marker_Load;
  if (Marker_Damper != NULL )               delete[] Marker_Damper;
  if (Marker_Load_Dir != NULL )               delete[] Marker_Load_Dir;
  if (Marker_Disp_Dir != NULL )               delete[] Marker_Disp_Dir;
  if (Marker_Load_Sine != NULL )               delete[] Marker_Load_Sine;
  if (Marker_FlowLoad != NULL )           delete[] Marker_FlowLoad;
  if (Marker_Neumann != NULL )            delete[] Marker_Neumann;
  if (Marker_Internal != NULL )            delete[] Marker_Internal;
  if (Marker_HeatFlux != NULL )               delete[] Marker_HeatFlux;

  if (Int_Coeffs != NULL) delete [] Int_Coeffs;
  
  if (ElasticityMod        != NULL) delete [] ElasticityMod;
  if (PoissonRatio         != NULL) delete [] PoissonRatio;
  if (MaterialDensity      != NULL) delete [] MaterialDensity;
  if (Electric_Constant    != NULL) delete [] Electric_Constant;
  if (Electric_Field_Mod   != NULL) delete [] Electric_Field_Mod;
  if (RefNode_Displacement != NULL) delete [] RefNode_Displacement;
  if (Electric_Field_Dir   != NULL) delete [] Electric_Field_Dir;

  /*--- Delete some arrays needed just for initializing options. ---*/
  
  if (default_vel_inf       != NULL) delete [] default_vel_inf;
  if (default_ffd_axis      != NULL) delete [] default_ffd_axis;
  if (default_eng_cyl       != NULL) delete [] default_eng_cyl;
  if (default_eng_val       != NULL) delete [] default_eng_val;
  if (default_cfl_adapt     != NULL) delete [] default_cfl_adapt;
  if (default_jst_coeff != NULL) delete [] default_jst_coeff;
  if (default_ffd_coeff != NULL) delete [] default_ffd_coeff;
  if (default_mixedout_coeff!= NULL) delete [] default_mixedout_coeff;
  if (default_extrarelfac!= NULL) delete [] default_extrarelfac;
  if (default_rampRotFrame_coeff!= NULL) delete [] default_rampRotFrame_coeff;
  if (default_rampOutPres_coeff!= NULL) delete[] default_rampOutPres_coeff;
  if (default_jst_adj_coeff  != NULL) delete [] default_jst_adj_coeff;
  if (default_ad_coeff_heat  != NULL) delete [] default_ad_coeff_heat;
  if (default_obj_coeff     != NULL) delete [] default_obj_coeff;
  if (default_geo_loc       != NULL) delete [] default_geo_loc;
  if (default_distortion    != NULL) delete [] default_distortion;
  if (default_ea_lim        != NULL) delete [] default_ea_lim;
  if (default_grid_fix      != NULL) delete [] default_grid_fix;
  if (default_inc_crit      != NULL) delete [] default_inc_crit;
  if (default_htp_axis      != NULL) delete [] default_htp_axis;
  if (default_body_force    != NULL) delete [] default_body_force;
  if (default_sineload_coeff!= NULL) delete [] default_sineload_coeff;
  if (default_nacelle_location    != NULL) delete [] default_nacelle_location;
  
  if (default_cp_polycoeffs != NULL) delete [] default_cp_polycoeffs;
  if (default_mu_polycoeffs != NULL) delete [] default_mu_polycoeffs;
  if (default_kt_polycoeffs != NULL) delete [] default_kt_polycoeffs;
  if (CpPolyCoefficientsND  != NULL) delete [] CpPolyCoefficientsND;
  if (MuPolyCoefficientsND  != NULL) delete [] MuPolyCoefficientsND;
  if (KtPolyCoefficientsND  != NULL) delete [] KtPolyCoefficientsND;

  if (FFDTag != NULL) delete [] FFDTag;
  if (nDV_Value != NULL) delete [] nDV_Value;
  if (TagFFDBox != NULL) delete [] TagFFDBox;
  
  if (Kind_Data_Riemann != NULL) delete [] Kind_Data_Riemann;
  if (Riemann_Var1 != NULL) delete [] Riemann_Var1;
  if (Riemann_Var2 != NULL) delete [] Riemann_Var2;
  if (Kind_Data_Giles != NULL) delete [] Kind_Data_Giles;
  if (Giles_Var1 != NULL) delete [] Giles_Var1;
  if (Giles_Var2 != NULL) delete [] Giles_Var2;
  if (RelaxFactorAverage != NULL) delete [] RelaxFactorAverage;
  if (RelaxFactorFourier != NULL) delete [] RelaxFactorFourier;
  if (nSpan_iZones != NULL) delete [] nSpan_iZones;
  if (FinalRotation_Rate_Z != NULL) delete [] FinalRotation_Rate_Z;
  if (Kind_TurboMachinery != NULL) delete [] Kind_TurboMachinery;

  if (Marker_MixingPlaneInterface !=NULL) delete [] Marker_MixingPlaneInterface;
  if (Marker_TurboBoundIn != NULL) delete [] Marker_TurboBoundIn;
  if (Marker_TurboBoundOut != NULL) delete [] Marker_TurboBoundOut;
  if (Marker_Riemann != NULL) delete [] Marker_Riemann;
  if (Marker_Giles != NULL) delete [] Marker_Giles;
  if (Marker_Shroud != NULL) delete [] Marker_Shroud;

  if (nBlades != NULL) delete [] nBlades;
  if (FreeStreamTurboNormal != NULL) delete [] FreeStreamTurboNormal;

  if (top_optim_kernels != NULL) delete [] top_optim_kernels;
  if (top_optim_kernel_params != NULL) delete [] top_optim_kernel_params;
  if (top_optim_filter_radius != NULL) delete [] top_optim_filter_radius;

}

string CConfig::GetUnsteady_FileName(string val_filename, int val_iter) {

  string UnstExt, UnstFilename = val_filename;
  char buffer[50];

  /*--- Check that a positive value iteration is requested (for now). ---*/
  
  if (val_iter < 0) {
    SU2_MPI::Error("Requesting a negative iteration number for the restart file!!", CURRENT_FUNCTION);
  }

  /*--- Append iteration number for unsteady cases ---*/

  if ((Wrt_Unsteady) || (Wrt_Dynamic)) {
    unsigned short lastindex = UnstFilename.find_last_of(".");
    UnstFilename = UnstFilename.substr(0, lastindex);
    if ((val_iter >= 0)    && (val_iter < 10))    SPRINTF (buffer, "_0000%d.dat", val_iter);
    if ((val_iter >= 10)   && (val_iter < 100))   SPRINTF (buffer, "_000%d.dat",  val_iter);
    if ((val_iter >= 100)  && (val_iter < 1000))  SPRINTF (buffer, "_00%d.dat",   val_iter);
    if ((val_iter >= 1000) && (val_iter < 10000)) SPRINTF (buffer, "_0%d.dat",    val_iter);
    if (val_iter >= 10000) SPRINTF (buffer, "_%d.dat", val_iter);
    string UnstExt = string(buffer);
    UnstFilename.append(UnstExt);
  }

  return UnstFilename;
}

string CConfig::GetMultizone_FileName(string val_filename, int val_iZone) {

    string multizone_filename = val_filename;
    char buffer[50];
    
    if (GetnZone() > 1 ) {
        unsigned short lastindex = multizone_filename.find_last_of(".");
        multizone_filename = multizone_filename.substr(0, lastindex);
        SPRINTF (buffer, "_%d.dat", SU2_TYPE::Int(val_iZone));
        multizone_filename.append(string(buffer));
    }
    return multizone_filename;
}

string CConfig::GetMultizone_HistoryFileName(string val_filename, int val_iZone) {

    string multizone_filename = val_filename;
    char buffer[50];

    if (GetnZone() > 1 ) {
        unsigned short lastindex = multizone_filename.find_last_of(".");
        multizone_filename = multizone_filename.substr(0, lastindex);
        SPRINTF (buffer, "_%d", SU2_TYPE::Int(val_iZone));
        multizone_filename.append(string(buffer));
    }
    return multizone_filename;
}

string CConfig::GetMultiInstance_FileName(string val_filename, int val_iInst) {

    string multizone_filename = val_filename;
    char buffer[50];

    unsigned short lastindex = multizone_filename.find_last_of(".");
    multizone_filename = multizone_filename.substr(0, lastindex);
    SPRINTF (buffer, "_%d.dat", SU2_TYPE::Int(val_iInst));
    multizone_filename.append(string(buffer));

    return multizone_filename;
}

string CConfig::GetMultiInstance_HistoryFileName(string val_filename, int val_iInst) {

    string multizone_filename = val_filename;
    char buffer[50];

    unsigned short lastindex = multizone_filename.find_last_of(".");
    multizone_filename = multizone_filename.substr(0, lastindex);
    SPRINTF (buffer, "_%d", SU2_TYPE::Int(val_iInst));
    multizone_filename.append(string(buffer));

    return multizone_filename;
}

string CConfig::GetObjFunc_Extension(string val_filename) {

  string AdjExt, Filename = val_filename;

  if (ContinuousAdjoint || DiscreteAdjoint) {

    /*--- Remove filename extension (.dat) ---*/

    unsigned short lastindex = Filename.find_last_of(".");
    Filename = Filename.substr(0, lastindex);

    if (nObj==1) {
      switch (Kind_ObjFunc[0]) {
        case DRAG_COEFFICIENT:            AdjExt = "_cd";       break;
        case LIFT_COEFFICIENT:            AdjExt = "_cl";       break;
        case SIDEFORCE_COEFFICIENT:       AdjExt = "_csf";      break;
        case INVERSE_DESIGN_PRESSURE:     AdjExt = "_invpress"; break;
        case INVERSE_DESIGN_HEATFLUX:     AdjExt = "_invheat";  break;
        case MOMENT_X_COEFFICIENT:        AdjExt = "_cmx";      break;
        case MOMENT_Y_COEFFICIENT:        AdjExt = "_cmy";      break;
        case MOMENT_Z_COEFFICIENT:        AdjExt = "_cmz";      break;
        case EFFICIENCY:                  AdjExt = "_eff";      break;
        case EQUIVALENT_AREA:             AdjExt = "_ea";       break;
        case NEARFIELD_PRESSURE:          AdjExt = "_nfp";      break;
        case FORCE_X_COEFFICIENT:         AdjExt = "_cfx";      break;
        case FORCE_Y_COEFFICIENT:         AdjExt = "_cfy";      break;
        case FORCE_Z_COEFFICIENT:         AdjExt = "_cfz";      break;
        case THRUST_COEFFICIENT:          AdjExt = "_ct";       break;
        case TORQUE_COEFFICIENT:          AdjExt = "_cq";       break;
        case TOTAL_HEATFLUX:              AdjExt = "_totheat";  break;
        case MAXIMUM_HEATFLUX:            AdjExt = "_maxheat";  break;
        case TOTAL_AVG_TEMPERATURE:       AdjExt = "_avtp";     break;
        case FIGURE_OF_MERIT:             AdjExt = "_merit";    break;
        case BUFFET_SENSOR:               AdjExt = "_buffet";    break;
        case SURFACE_TOTAL_PRESSURE:      AdjExt = "_pt";       break;
        case SURFACE_STATIC_PRESSURE:     AdjExt = "_pe";       break;
        case SURFACE_MASSFLOW:            AdjExt = "_mfr";      break;
        case SURFACE_UNIFORMITY:          AdjExt = "_uniform";  break;
        case SURFACE_SECONDARY:           AdjExt = "_second";   break;
        case SURFACE_MOM_DISTORTION:      AdjExt = "_distort";  break;
        case SURFACE_SECOND_OVER_UNIFORM: AdjExt = "_sou";      break;
        case SURFACE_PRESSURE_DROP:       AdjExt = "_dp";       break;
        case SURFACE_MACH:                AdjExt = "_mach";     break;
        case CUSTOM_OBJFUNC:        		  AdjExt = "_custom";   break;
        case KINETIC_ENERGY_LOSS:         AdjExt = "_ke";       break;
        case TOTAL_PRESSURE_LOSS:         AdjExt = "_pl";       break;
        case FLOW_ANGLE_OUT:              AdjExt = "_fao";      break;
        case FLOW_ANGLE_IN:               AdjExt = "_fai";      break;
        case TOTAL_EFFICIENCY:            AdjExt = "_teff";     break;
        case TOTAL_STATIC_EFFICIENCY:     AdjExt = "_tseff";    break;
        case EULERIAN_WORK:               AdjExt = "_ew";       break;
        case MASS_FLOW_IN:                AdjExt = "_mfi";      break;
        case MASS_FLOW_OUT:               AdjExt = "_mfo";      break;
        case ENTROPY_GENERATION:          AdjExt = "_entg";     break;
        case REFERENCE_GEOMETRY:          AdjExt = "_refgeom";  break;
        case REFERENCE_NODE:              AdjExt = "_refnode";  break;
<<<<<<< HEAD
        case BOOM_LOUD:               AdjExt = "_boom_pldb";   break;
        case BOOM_ENERGY:             AdjExt = "_boom_energy"; break;
=======
        case VOLUME_FRACTION:             AdjExt = "_volfrac";  break;
>>>>>>> dff544cd
      }
    }
    else{
      AdjExt = "_combo";
    }
    Filename.append(AdjExt);

    /*--- Lastly, add the .dat extension ---*/
    Filename.append(".dat");

  }

  return Filename;
}

unsigned short CConfig::GetContainerPosition(unsigned short val_eqsystem) {

  switch (val_eqsystem) {
    case RUNTIME_FLOW_SYS:      return FLOW_SOL;
    case RUNTIME_TURB_SYS:      return TURB_SOL;
    case RUNTIME_TRANS_SYS:     return TRANS_SOL;
    case RUNTIME_HEAT_SYS:      return HEAT_SOL;
    case RUNTIME_FEA_SYS:       return FEA_SOL;
    case RUNTIME_ADJPOT_SYS:    return ADJFLOW_SOL;
    case RUNTIME_ADJFLOW_SYS:   return ADJFLOW_SOL;
    case RUNTIME_ADJTURB_SYS:   return ADJTURB_SOL;
    case RUNTIME_ADJFEA_SYS:    return ADJFEA_SOL;
    case RUNTIME_MULTIGRID_SYS: return 0;
  }
  return 0;
}

void CConfig::SetKind_ConvNumScheme(unsigned short val_kind_convnumscheme,
                                    unsigned short val_kind_centered, unsigned short val_kind_upwind,
                                    unsigned short val_kind_slopelimit, bool val_muscl,
                                    unsigned short val_kind_fem) {

  Kind_ConvNumScheme = val_kind_convnumscheme;
  Kind_Centered = val_kind_centered;
  Kind_Upwind = val_kind_upwind;
  Kind_FEM = val_kind_fem;
  Kind_SlopeLimit = val_kind_slopelimit;
  MUSCL = val_muscl;

}

void CConfig::SetGlobalParam(unsigned short val_solver,
                             unsigned short val_system,
                             unsigned long val_extiter) {

  /*--- Set the simulation global time ---*/
  
  Current_UnstTime = static_cast<su2double>(val_extiter)*Delta_UnstTime;
  Current_UnstTimeND = static_cast<su2double>(val_extiter)*Delta_UnstTimeND;

  /*--- Set the solver methods ---*/
  
  switch (val_solver) {
    case EULER:
      if (val_system == RUNTIME_FLOW_SYS) {
        SetKind_ConvNumScheme(Kind_ConvNumScheme_Flow, Kind_Centered_Flow,
                              Kind_Upwind_Flow, Kind_SlopeLimit_Flow,
                              MUSCL_Flow, NONE);
        SetKind_TimeIntScheme(Kind_TimeIntScheme_Flow);
      }
      break;
    case NAVIER_STOKES:
      if (val_system == RUNTIME_FLOW_SYS) {
        SetKind_ConvNumScheme(Kind_ConvNumScheme_Flow, Kind_Centered_Flow,
                              Kind_Upwind_Flow, Kind_SlopeLimit_Flow,
                              MUSCL_Flow, NONE);
        SetKind_TimeIntScheme(Kind_TimeIntScheme_Flow);
      }
      if (val_system == RUNTIME_HEAT_SYS) {
        SetKind_ConvNumScheme(Kind_ConvNumScheme_Heat, NONE, NONE, NONE, NONE, NONE);
        SetKind_TimeIntScheme(Kind_TimeIntScheme_Heat);
      }
      break;
    case RANS:
      if (val_system == RUNTIME_FLOW_SYS) {
        SetKind_ConvNumScheme(Kind_ConvNumScheme_Flow, Kind_Centered_Flow,
                              Kind_Upwind_Flow, Kind_SlopeLimit_Flow,
                              MUSCL_Flow, NONE);
        SetKind_TimeIntScheme(Kind_TimeIntScheme_Flow);
      }
      if (val_system == RUNTIME_TURB_SYS) {
        SetKind_ConvNumScheme(Kind_ConvNumScheme_Turb, Kind_Centered_Turb,
                              Kind_Upwind_Turb, Kind_SlopeLimit_Turb,
                              MUSCL_Turb, NONE);
        SetKind_TimeIntScheme(Kind_TimeIntScheme_Turb);
      }
      if (val_system == RUNTIME_TRANS_SYS) {
        SetKind_ConvNumScheme(Kind_ConvNumScheme_Turb, Kind_Centered_Turb,
                              Kind_Upwind_Turb, Kind_SlopeLimit_Turb,
                              MUSCL_Turb, NONE);
        SetKind_TimeIntScheme(Kind_TimeIntScheme_Turb);
      }
      if (val_system == RUNTIME_HEAT_SYS) {
        SetKind_ConvNumScheme(Kind_ConvNumScheme_Heat, NONE, NONE, NONE, NONE, NONE);
        SetKind_TimeIntScheme(Kind_TimeIntScheme_Heat);
      }
      break;
    case FEM_EULER:
      if (val_system == RUNTIME_FLOW_SYS) {
        SetKind_ConvNumScheme(Kind_ConvNumScheme_FEM_Flow, Kind_Centered_Flow,
                              Kind_Upwind_Flow, Kind_SlopeLimit_Flow,
                              MUSCL_Flow, Kind_FEM_Flow);
        SetKind_TimeIntScheme(Kind_TimeIntScheme_FEM_Flow);
      }
      break;
    case FEM_NAVIER_STOKES:
      if (val_system == RUNTIME_FLOW_SYS) {
        SetKind_ConvNumScheme(Kind_ConvNumScheme_Flow, Kind_Centered_Flow,
                              Kind_Upwind_Flow, Kind_SlopeLimit_Flow,
                              MUSCL_Flow, Kind_FEM_Flow);
        SetKind_TimeIntScheme(Kind_TimeIntScheme_FEM_Flow);
      }
      break;
    case FEM_LES:
      if (val_system == RUNTIME_FLOW_SYS) {
        SetKind_ConvNumScheme(Kind_ConvNumScheme_Flow, Kind_Centered_Flow,
                              Kind_Upwind_Flow, Kind_SlopeLimit_Flow,
                              MUSCL_Flow, Kind_FEM_Flow);
        SetKind_TimeIntScheme(Kind_TimeIntScheme_FEM_Flow);
      }
      break;
    case ADJ_EULER:
      if (val_system == RUNTIME_FLOW_SYS) {
        SetKind_ConvNumScheme(Kind_ConvNumScheme_Flow, Kind_Centered_Flow,
                              Kind_Upwind_Flow, Kind_SlopeLimit_Flow,
                              MUSCL_Flow, NONE);
        SetKind_TimeIntScheme(Kind_TimeIntScheme_Flow);
      }
      if (val_system == RUNTIME_ADJFLOW_SYS) {
        SetKind_ConvNumScheme(Kind_ConvNumScheme_AdjFlow, Kind_Centered_AdjFlow,
                              Kind_Upwind_AdjFlow, Kind_SlopeLimit_AdjFlow,
                              MUSCL_AdjFlow, NONE);
        SetKind_TimeIntScheme(Kind_TimeIntScheme_AdjFlow);
      }
      break;
    case ADJ_NAVIER_STOKES:
      if (val_system == RUNTIME_FLOW_SYS) {
        SetKind_ConvNumScheme(Kind_ConvNumScheme_Flow, Kind_Centered_Flow,
                              Kind_Upwind_Flow, Kind_SlopeLimit_Flow,
                              MUSCL_Flow, NONE);
        SetKind_TimeIntScheme(Kind_TimeIntScheme_Flow);
      }
      if (val_system == RUNTIME_ADJFLOW_SYS) {
        SetKind_ConvNumScheme(Kind_ConvNumScheme_AdjFlow, Kind_Centered_AdjFlow,
                              Kind_Upwind_AdjFlow, Kind_SlopeLimit_AdjFlow,
                              MUSCL_AdjFlow, NONE);
        SetKind_TimeIntScheme(Kind_TimeIntScheme_AdjFlow);
      }
      break;
    case ADJ_RANS:
      if (val_system == RUNTIME_FLOW_SYS) {
        SetKind_ConvNumScheme(Kind_ConvNumScheme_Flow, Kind_Centered_Flow,
                              Kind_Upwind_Flow, Kind_SlopeLimit_Flow,
                              MUSCL_Flow, NONE);
        SetKind_TimeIntScheme(Kind_TimeIntScheme_Flow);
      }
      if (val_system == RUNTIME_ADJFLOW_SYS) {
        SetKind_ConvNumScheme(Kind_ConvNumScheme_AdjFlow, Kind_Centered_AdjFlow,
                              Kind_Upwind_AdjFlow, Kind_SlopeLimit_AdjFlow,
                              MUSCL_AdjFlow, NONE);
        SetKind_TimeIntScheme(Kind_TimeIntScheme_AdjFlow);
      }
      if (val_system == RUNTIME_TURB_SYS) {
        SetKind_ConvNumScheme(Kind_ConvNumScheme_Turb, Kind_Centered_Turb,
                              Kind_Upwind_Turb, Kind_SlopeLimit_Turb,
                              MUSCL_Turb, NONE);
        SetKind_TimeIntScheme(Kind_TimeIntScheme_Turb);
      }
      if (val_system == RUNTIME_ADJTURB_SYS) {
        SetKind_ConvNumScheme(Kind_ConvNumScheme_AdjTurb, Kind_Centered_AdjTurb,
                              Kind_Upwind_AdjTurb, Kind_SlopeLimit_AdjTurb,
                              MUSCL_AdjTurb, NONE);
        SetKind_TimeIntScheme(Kind_TimeIntScheme_AdjTurb);
      }
      break;
    case HEAT_EQUATION_FVM:
      if (val_system == RUNTIME_HEAT_SYS) {
        SetKind_ConvNumScheme(NONE, NONE, NONE, NONE, NONE, NONE);
        SetKind_TimeIntScheme(Kind_TimeIntScheme_Heat);
      }
      break;

    case FEM_ELASTICITY:

      Current_DynTime = static_cast<su2double>(val_extiter)*Delta_DynTime;

      if (val_system == RUNTIME_FEA_SYS) {
        SetKind_ConvNumScheme(NONE, NONE, NONE, NONE, NONE, NONE);
        SetKind_TimeIntScheme(Kind_TimeIntScheme_FEA);
      }
      break;
  }
}

su2double* CConfig::GetPeriodicRotCenter(string val_marker) {
  unsigned short iMarker_PerBound;
  for (iMarker_PerBound = 0; iMarker_PerBound < nMarker_PerBound; iMarker_PerBound++)
    if (Marker_PerBound[iMarker_PerBound] == val_marker) break;
  return Periodic_RotCenter[iMarker_PerBound];
}

su2double* CConfig::GetPeriodicRotAngles(string val_marker) {
  unsigned short iMarker_PerBound;
  for (iMarker_PerBound = 0; iMarker_PerBound < nMarker_PerBound; iMarker_PerBound++)
    if (Marker_PerBound[iMarker_PerBound] == val_marker) break;
  return Periodic_RotAngles[iMarker_PerBound];
}

su2double* CConfig::GetPeriodicTranslation(string val_marker) {
  unsigned short iMarker_PerBound;
  for (iMarker_PerBound = 0; iMarker_PerBound < nMarker_PerBound; iMarker_PerBound++)
    if (Marker_PerBound[iMarker_PerBound] == val_marker) break;
  return Periodic_Translation[iMarker_PerBound];
}

unsigned short CConfig::GetMarker_Periodic_Donor(string val_marker) {
  unsigned short iMarker_PerBound, jMarker_PerBound, kMarker_All;

  /*--- Find the marker for this periodic boundary. ---*/
  for (iMarker_PerBound = 0; iMarker_PerBound < nMarker_PerBound; iMarker_PerBound++)
    if (Marker_PerBound[iMarker_PerBound] == val_marker) break;

  /*--- Find corresponding donor. ---*/
  for (jMarker_PerBound = 0; jMarker_PerBound < nMarker_PerBound; jMarker_PerBound++)
    if (Marker_PerBound[jMarker_PerBound] == Marker_PerDonor[iMarker_PerBound]) break;

  /*--- Find and return global marker index for donor boundary. ---*/
  for (kMarker_All = 0; kMarker_All < nMarker_CfgFile; kMarker_All++)
    if (Marker_PerBound[jMarker_PerBound] == Marker_All_TagBound[kMarker_All]) break;

  return kMarker_All;
}

su2double CConfig::GetActDisk_NetThrust(string val_marker) {
  unsigned short iMarker_ActDisk;
  for (iMarker_ActDisk = 0; iMarker_ActDisk < nMarker_ActDiskInlet; iMarker_ActDisk++)
    if ((Marker_ActDiskInlet[iMarker_ActDisk] == val_marker) ||
        (Marker_ActDiskOutlet[iMarker_ActDisk] == val_marker)) break;
  return ActDisk_NetThrust[iMarker_ActDisk];
}

su2double CConfig::GetActDisk_Power(string val_marker) {
  unsigned short iMarker_ActDisk;
  for (iMarker_ActDisk = 0; iMarker_ActDisk < nMarker_ActDiskInlet; iMarker_ActDisk++)
    if ((Marker_ActDiskInlet[iMarker_ActDisk] == val_marker) ||
        (Marker_ActDiskOutlet[iMarker_ActDisk] == val_marker)) break;
  return ActDisk_Power[iMarker_ActDisk];
}

su2double CConfig::GetActDisk_MassFlow(string val_marker) {
  unsigned short iMarker_ActDisk;
  for (iMarker_ActDisk = 0; iMarker_ActDisk < nMarker_ActDiskInlet; iMarker_ActDisk++)
    if ((Marker_ActDiskInlet[iMarker_ActDisk] == val_marker) ||
        (Marker_ActDiskOutlet[iMarker_ActDisk] == val_marker)) break;
  return ActDisk_MassFlow[iMarker_ActDisk];
}

su2double CConfig::GetActDisk_Mach(string val_marker) {
  unsigned short iMarker_ActDisk;
  for (iMarker_ActDisk = 0; iMarker_ActDisk < nMarker_ActDiskInlet; iMarker_ActDisk++)
    if ((Marker_ActDiskInlet[iMarker_ActDisk] == val_marker) ||
        (Marker_ActDiskOutlet[iMarker_ActDisk] == val_marker)) break;
  return ActDisk_Mach[iMarker_ActDisk];
}

su2double CConfig::GetActDisk_Force(string val_marker) {
  unsigned short iMarker_ActDisk;
  for (iMarker_ActDisk = 0; iMarker_ActDisk < nMarker_ActDiskInlet; iMarker_ActDisk++)
    if ((Marker_ActDiskInlet[iMarker_ActDisk] == val_marker) ||
        (Marker_ActDiskOutlet[iMarker_ActDisk] == val_marker)) break;
  return ActDisk_Force[iMarker_ActDisk];
}

su2double CConfig::GetActDisk_BCThrust(string val_marker) {
  unsigned short iMarker_ActDisk;
  for (iMarker_ActDisk = 0; iMarker_ActDisk < nMarker_ActDiskInlet; iMarker_ActDisk++)
    if ((Marker_ActDiskInlet[iMarker_ActDisk] == val_marker) ||
        (Marker_ActDiskOutlet[iMarker_ActDisk] == val_marker)) break;
  return ActDisk_BCThrust[iMarker_ActDisk];
}

su2double CConfig::GetActDisk_BCThrust_Old(string val_marker) {
  unsigned short iMarker_ActDisk;
  for (iMarker_ActDisk = 0; iMarker_ActDisk < nMarker_ActDiskInlet; iMarker_ActDisk++)
    if ((Marker_ActDiskInlet[iMarker_ActDisk] == val_marker) ||
        (Marker_ActDiskOutlet[iMarker_ActDisk] == val_marker)) break;
  return ActDisk_BCThrust_Old[iMarker_ActDisk];
}

void CConfig::SetActDisk_BCThrust(string val_marker, su2double val_actdisk_bcthrust) {
  unsigned short iMarker_ActDisk;
  for (iMarker_ActDisk = 0; iMarker_ActDisk < nMarker_ActDiskInlet; iMarker_ActDisk++)
    if ((Marker_ActDiskInlet[iMarker_ActDisk] == val_marker) ||
        (Marker_ActDiskOutlet[iMarker_ActDisk] == val_marker)) break;
  ActDisk_BCThrust[iMarker_ActDisk] = val_actdisk_bcthrust;
}

void CConfig::SetActDisk_BCThrust_Old(string val_marker, su2double val_actdisk_bcthrust_old) {
  unsigned short iMarker_ActDisk;
  for (iMarker_ActDisk = 0; iMarker_ActDisk < nMarker_ActDiskInlet; iMarker_ActDisk++)
    if ((Marker_ActDiskInlet[iMarker_ActDisk] == val_marker) ||
        (Marker_ActDiskOutlet[iMarker_ActDisk] == val_marker)) break;
  ActDisk_BCThrust_Old[iMarker_ActDisk] = val_actdisk_bcthrust_old;
}

su2double CConfig::GetActDisk_Area(string val_marker) {
  unsigned short iMarker_ActDisk;
  for (iMarker_ActDisk = 0; iMarker_ActDisk < nMarker_ActDiskInlet; iMarker_ActDisk++)
    if ((Marker_ActDiskInlet[iMarker_ActDisk] == val_marker) ||
        (Marker_ActDiskOutlet[iMarker_ActDisk] == val_marker)) break;
  return ActDisk_Area[iMarker_ActDisk];
}

su2double CConfig::GetActDisk_ReverseMassFlow(string val_marker) {
  unsigned short iMarker_ActDisk;
  for (iMarker_ActDisk = 0; iMarker_ActDisk < nMarker_ActDiskInlet; iMarker_ActDisk++)
    if ((Marker_ActDiskInlet[iMarker_ActDisk] == val_marker) ||
        (Marker_ActDiskOutlet[iMarker_ActDisk] == val_marker)) break;
  return ActDisk_ReverseMassFlow[iMarker_ActDisk];
}

su2double CConfig::GetActDisk_PressJump(string val_marker, unsigned short val_value) {
  unsigned short iMarker_ActDisk;
  for (iMarker_ActDisk = 0; iMarker_ActDisk < nMarker_ActDiskInlet; iMarker_ActDisk++)
    if ((Marker_ActDiskInlet[iMarker_ActDisk] == val_marker) ||
        (Marker_ActDiskOutlet[iMarker_ActDisk] == val_marker)) break;
  return ActDisk_PressJump[iMarker_ActDisk][val_value];
}

su2double CConfig::GetActDisk_TempJump(string val_marker, unsigned short val_value) {
  unsigned short iMarker_ActDisk;
  for (iMarker_ActDisk = 0; iMarker_ActDisk < nMarker_ActDiskInlet; iMarker_ActDisk++)
    if ((Marker_ActDiskInlet[iMarker_ActDisk] == val_marker) ||
        (Marker_ActDiskOutlet[iMarker_ActDisk] == val_marker)) break;
  return ActDisk_TempJump[iMarker_ActDisk][val_value];;
}

su2double CConfig::GetActDisk_Omega(string val_marker, unsigned short val_value) {
  unsigned short iMarker_ActDisk;
  for (iMarker_ActDisk = 0; iMarker_ActDisk < nMarker_ActDiskInlet; iMarker_ActDisk++)
    if ((Marker_ActDiskInlet[iMarker_ActDisk] == val_marker) ||
        (Marker_ActDiskOutlet[iMarker_ActDisk] == val_marker)) break;
  return ActDisk_Omega[iMarker_ActDisk][val_value];;
}

su2double CConfig::GetOutlet_MassFlow(string val_marker) {
  unsigned short iMarker_Outlet;
  for (iMarker_Outlet = 0; iMarker_Outlet < nMarker_Outlet; iMarker_Outlet++)
    if ((Marker_Outlet[iMarker_Outlet] == val_marker)) break;
  return Outlet_MassFlow[iMarker_Outlet];
}

su2double CConfig::GetOutlet_Density(string val_marker) {
  unsigned short iMarker_Outlet;
  for (iMarker_Outlet = 0; iMarker_Outlet < nMarker_Outlet; iMarker_Outlet++)
    if ((Marker_Outlet[iMarker_Outlet] == val_marker)) break;
  return Outlet_Density[iMarker_Outlet];
}

su2double CConfig::GetOutlet_Area(string val_marker) {
  unsigned short iMarker_Outlet;
  for (iMarker_Outlet = 0; iMarker_Outlet < nMarker_Outlet; iMarker_Outlet++)
    if ((Marker_Outlet[iMarker_Outlet] == val_marker)) break;
  return Outlet_Area[iMarker_Outlet];
}

unsigned short CConfig::GetMarker_CfgFile_ActDiskOutlet(string val_marker) {
  unsigned short iMarker_ActDisk, kMarker_All;
  
  /*--- Find the marker for this actuator disk inlet. ---*/
  
  for (iMarker_ActDisk = 0; iMarker_ActDisk < nMarker_ActDiskInlet; iMarker_ActDisk++)
    if (Marker_ActDiskInlet[iMarker_ActDisk] == val_marker) break;
  
  /*--- Find and return global marker index for the actuator disk outlet. ---*/
  
  for (kMarker_All = 0; kMarker_All < nMarker_CfgFile; kMarker_All++)
    if (Marker_ActDiskOutlet[iMarker_ActDisk] == Marker_CfgFile_TagBound[kMarker_All]) break;
  
  return kMarker_All;
}

unsigned short CConfig::GetMarker_CfgFile_EngineExhaust(string val_marker) {
  unsigned short iMarker_Engine, kMarker_All;
  
  /*--- Find the marker for this engine inflow. ---*/
  
  for (iMarker_Engine = 0; iMarker_Engine < nMarker_EngineInflow; iMarker_Engine++)
    if (Marker_EngineInflow[iMarker_Engine] == val_marker) break;
  
  /*--- Find and return global marker index for the engine exhaust. ---*/
  
  for (kMarker_All = 0; kMarker_All < nMarker_CfgFile; kMarker_All++)
    if (Marker_EngineExhaust[iMarker_Engine] == Marker_CfgFile_TagBound[kMarker_All]) break;
  
  return kMarker_All;
}

void CConfig::SetnPeriodicIndex(unsigned short val_index) {

  /*--- Store total number of transformations. ---*/
  nPeriodic_Index = val_index;

  /*--- Allocate memory for centers, angles, translations. ---*/
  Periodic_Center    = new su2double*[nPeriodic_Index];
  Periodic_Rotation  = new su2double*[nPeriodic_Index];
  Periodic_Translate = new su2double*[nPeriodic_Index];
  
  for (unsigned long i = 0; i < nPeriodic_Index; i++) {
    Periodic_Center[i]    = new su2double[3];
    Periodic_Rotation[i]  = new su2double[3];
    Periodic_Translate[i] = new su2double[3];
  }
  
}

unsigned short CConfig::GetMarker_Moving(string val_marker) {
  unsigned short iMarker_Moving;

  /*--- Find the marker for this moving boundary. ---*/
  for (iMarker_Moving = 0; iMarker_Moving < nMarker_Moving; iMarker_Moving++)
    if (Marker_Moving[iMarker_Moving] == val_marker) break;

  return iMarker_Moving;
}

su2double CConfig::GetDirichlet_Value(string val_marker) {
  unsigned short iMarker_Dirichlet;
  for (iMarker_Dirichlet = 0; iMarker_Dirichlet < nMarker_Dirichlet; iMarker_Dirichlet++)
    if (Marker_Dirichlet[iMarker_Dirichlet] == val_marker) break;
  return Dirichlet_Value[iMarker_Dirichlet];
}

bool CConfig::GetDirichlet_Boundary(string val_marker) {
  unsigned short iMarker_Dirichlet;
  bool Dirichlet = false;
  for (iMarker_Dirichlet = 0; iMarker_Dirichlet < nMarker_Dirichlet; iMarker_Dirichlet++)
    if (Marker_Dirichlet[iMarker_Dirichlet] == val_marker) {
      Dirichlet = true;
      break;
    }
  return Dirichlet;
}

su2double CConfig::GetExhaust_Temperature_Target(string val_marker) {
  unsigned short iMarker_EngineExhaust;
  for (iMarker_EngineExhaust = 0; iMarker_EngineExhaust < nMarker_EngineExhaust; iMarker_EngineExhaust++)
    if (Marker_EngineExhaust[iMarker_EngineExhaust] == val_marker) break;
  return Exhaust_Temperature_Target[iMarker_EngineExhaust];
}

su2double CConfig::GetExhaust_Pressure_Target(string val_marker) {
  unsigned short iMarker_EngineExhaust;
  for (iMarker_EngineExhaust = 0; iMarker_EngineExhaust < nMarker_EngineExhaust; iMarker_EngineExhaust++)
    if (Marker_EngineExhaust[iMarker_EngineExhaust] == val_marker) break;
  return Exhaust_Pressure_Target[iMarker_EngineExhaust];
}

unsigned short CConfig::GetKind_Inc_Inlet(string val_marker) {
  unsigned short iMarker_Inlet;
  for (iMarker_Inlet = 0; iMarker_Inlet < nMarker_Inlet; iMarker_Inlet++)
    if (Marker_Inlet[iMarker_Inlet] == val_marker) break;
  return Kind_Inc_Inlet[iMarker_Inlet];
}

unsigned short CConfig::GetKind_Inc_Outlet(string val_marker) {
  unsigned short iMarker_Outlet;
  for (iMarker_Outlet = 0; iMarker_Outlet < nMarker_Outlet; iMarker_Outlet++)
    if (Marker_Outlet[iMarker_Outlet] == val_marker) break;
  return Kind_Inc_Outlet[iMarker_Outlet];
}

su2double CConfig::GetInlet_Ttotal(string val_marker) {
  unsigned short iMarker_Inlet;
  for (iMarker_Inlet = 0; iMarker_Inlet < nMarker_Inlet; iMarker_Inlet++)
    if (Marker_Inlet[iMarker_Inlet] == val_marker) break;
  return Inlet_Ttotal[iMarker_Inlet];
}

su2double CConfig::GetInlet_Ptotal(string val_marker) {
  unsigned short iMarker_Inlet;
  for (iMarker_Inlet = 0; iMarker_Inlet < nMarker_Inlet; iMarker_Inlet++)
    if (Marker_Inlet[iMarker_Inlet] == val_marker) break;
  return Inlet_Ptotal[iMarker_Inlet];
}

void CConfig::SetInlet_Ptotal(su2double val_pressure, string val_marker) {
  unsigned short iMarker_Inlet;
  for (iMarker_Inlet = 0; iMarker_Inlet < nMarker_Inlet; iMarker_Inlet++)
    if (Marker_Inlet[iMarker_Inlet] == val_marker)
      Inlet_Ptotal[iMarker_Inlet] = val_pressure;
}

su2double* CConfig::GetInlet_FlowDir(string val_marker) {
  unsigned short iMarker_Inlet;
  for (iMarker_Inlet = 0; iMarker_Inlet < nMarker_Inlet; iMarker_Inlet++)
    if (Marker_Inlet[iMarker_Inlet] == val_marker) break;
  return Inlet_FlowDir[iMarker_Inlet];
}

su2double CConfig::GetInlet_Temperature(string val_marker) {
  unsigned short iMarker_Supersonic_Inlet;
  for (iMarker_Supersonic_Inlet = 0; iMarker_Supersonic_Inlet < nMarker_Supersonic_Inlet; iMarker_Supersonic_Inlet++)
    if (Marker_Supersonic_Inlet[iMarker_Supersonic_Inlet] == val_marker) break;
  return Inlet_Temperature[iMarker_Supersonic_Inlet];
}

su2double CConfig::GetInlet_Pressure(string val_marker) {
  unsigned short iMarker_Supersonic_Inlet;
  for (iMarker_Supersonic_Inlet = 0; iMarker_Supersonic_Inlet < nMarker_Supersonic_Inlet; iMarker_Supersonic_Inlet++)
    if (Marker_Supersonic_Inlet[iMarker_Supersonic_Inlet] == val_marker) break;
  return Inlet_Pressure[iMarker_Supersonic_Inlet];
}

su2double* CConfig::GetInlet_Velocity(string val_marker) {
  unsigned short iMarker_Supersonic_Inlet;
  for (iMarker_Supersonic_Inlet = 0; iMarker_Supersonic_Inlet < nMarker_Supersonic_Inlet; iMarker_Supersonic_Inlet++)
    if (Marker_Supersonic_Inlet[iMarker_Supersonic_Inlet] == val_marker) break;
  return Inlet_Velocity[iMarker_Supersonic_Inlet];
}

su2double CConfig::GetOutlet_Pressure(string val_marker) {
  unsigned short iMarker_Outlet;
  for (iMarker_Outlet = 0; iMarker_Outlet < nMarker_Outlet; iMarker_Outlet++)
    if (Marker_Outlet[iMarker_Outlet] == val_marker) break;
  return Outlet_Pressure[iMarker_Outlet];
}

void CConfig::SetOutlet_Pressure(su2double val_pressure, string val_marker) {
  unsigned short iMarker_Outlet;
  for (iMarker_Outlet = 0; iMarker_Outlet < nMarker_Outlet; iMarker_Outlet++)
    if (Marker_Outlet[iMarker_Outlet] == val_marker)
      Outlet_Pressure[iMarker_Outlet] = val_pressure;
}

su2double CConfig::GetRiemann_Var1(string val_marker) {
  unsigned short iMarker_Riemann;
  for (iMarker_Riemann = 0; iMarker_Riemann < nMarker_Riemann; iMarker_Riemann++)
    if (Marker_Riemann[iMarker_Riemann] == val_marker) break;
  return Riemann_Var1[iMarker_Riemann];
}

su2double CConfig::GetRiemann_Var2(string val_marker) {
  unsigned short iMarker_Riemann;
  for (iMarker_Riemann = 0; iMarker_Riemann < nMarker_Riemann; iMarker_Riemann++)
    if (Marker_Riemann[iMarker_Riemann] == val_marker) break;
  return Riemann_Var2[iMarker_Riemann];
}

su2double* CConfig::GetRiemann_FlowDir(string val_marker) {
  unsigned short iMarker_Riemann;
  for (iMarker_Riemann = 0; iMarker_Riemann < nMarker_Riemann; iMarker_Riemann++)
    if (Marker_Riemann[iMarker_Riemann] == val_marker) break;
  return Riemann_FlowDir[iMarker_Riemann];
}

unsigned short CConfig::GetKind_Data_Riemann(string val_marker) {
  unsigned short iMarker_Riemann;
  for (iMarker_Riemann = 0; iMarker_Riemann < nMarker_Riemann; iMarker_Riemann++)
    if (Marker_Riemann[iMarker_Riemann] == val_marker) break;
  return Kind_Data_Riemann[iMarker_Riemann];
}


su2double CConfig::GetGiles_Var1(string val_marker) {
  unsigned short iMarker_Giles;
  for (iMarker_Giles = 0; iMarker_Giles < nMarker_Giles; iMarker_Giles++)
    if (Marker_Giles[iMarker_Giles] == val_marker) break;
  return Giles_Var1[iMarker_Giles];
}

void CConfig::SetGiles_Var1(su2double newVar1, string val_marker) {
  unsigned short iMarker_Giles;
  for (iMarker_Giles = 0; iMarker_Giles < nMarker_Giles; iMarker_Giles++)
    if (Marker_Giles[iMarker_Giles] == val_marker) break;
  Giles_Var1[iMarker_Giles] = newVar1;
}

su2double CConfig::GetGiles_Var2(string val_marker) {
  unsigned short iMarker_Giles;
  for (iMarker_Giles = 0; iMarker_Giles < nMarker_Giles; iMarker_Giles++)
    if (Marker_Giles[iMarker_Giles] == val_marker) break;
  return Giles_Var2[iMarker_Giles];
}

su2double CConfig::GetGiles_RelaxFactorAverage(string val_marker) {
  unsigned short iMarker_Giles;
  for (iMarker_Giles = 0; iMarker_Giles < nMarker_Giles; iMarker_Giles++)
    if (Marker_Giles[iMarker_Giles] == val_marker) break;
  return RelaxFactorAverage[iMarker_Giles];
}

su2double CConfig::GetGiles_RelaxFactorFourier(string val_marker) {
  unsigned short iMarker_Giles;
  for (iMarker_Giles = 0; iMarker_Giles < nMarker_Giles; iMarker_Giles++)
    if (Marker_Giles[iMarker_Giles] == val_marker) break;
  return RelaxFactorFourier[iMarker_Giles];
}

su2double* CConfig::GetGiles_FlowDir(string val_marker) {
  unsigned short iMarker_Giles;
  for (iMarker_Giles = 0; iMarker_Giles < nMarker_Giles; iMarker_Giles++)
    if (Marker_Giles[iMarker_Giles] == val_marker) break;
  return Giles_FlowDir[iMarker_Giles];
}

unsigned short CConfig::GetKind_Data_Giles(string val_marker) {
  unsigned short iMarker_Giles;
  for (iMarker_Giles = 0; iMarker_Giles < nMarker_Giles; iMarker_Giles++)
    if (Marker_Giles[iMarker_Giles] == val_marker) break;
  return Kind_Data_Giles[iMarker_Giles];
}


su2double CConfig::GetPressureOut_BC() {
  unsigned short iMarker_BC;
  su2double pres_out = 0.0;
  for (iMarker_BC = 0; iMarker_BC < nMarker_Giles; iMarker_BC++){
    if (Kind_Data_Giles[iMarker_BC] == STATIC_PRESSURE || Kind_Data_Giles[iMarker_BC] == STATIC_PRESSURE_1D || Kind_Data_Giles[iMarker_BC] == RADIAL_EQUILIBRIUM ){
      pres_out = Giles_Var1[iMarker_BC];
    }
  }
  for (iMarker_BC = 0; iMarker_BC < nMarker_Riemann; iMarker_BC++){
    if (Kind_Data_Riemann[iMarker_BC] == STATIC_PRESSURE || Kind_Data_Riemann[iMarker_BC] == RADIAL_EQUILIBRIUM){
      pres_out = Riemann_Var1[iMarker_BC];
    }
  }
  return pres_out/Pressure_Ref;
}


void CConfig::SetPressureOut_BC(su2double val_press) {
  unsigned short iMarker_BC;
  for (iMarker_BC = 0; iMarker_BC < nMarker_Giles; iMarker_BC++){
    if (Kind_Data_Giles[iMarker_BC] == STATIC_PRESSURE || Kind_Data_Giles[iMarker_BC] == STATIC_PRESSURE_1D || Kind_Data_Giles[iMarker_BC] == RADIAL_EQUILIBRIUM ){
      Giles_Var1[iMarker_BC] = val_press*Pressure_Ref;
    }
  }
  for (iMarker_BC = 0; iMarker_BC < nMarker_Riemann; iMarker_BC++){
    if (Kind_Data_Riemann[iMarker_BC] == STATIC_PRESSURE || Kind_Data_Riemann[iMarker_BC] == RADIAL_EQUILIBRIUM){
      Riemann_Var1[iMarker_BC] = val_press*Pressure_Ref;
    }
  }
}

su2double CConfig::GetTotalPressureIn_BC() {
  unsigned short iMarker_BC;
  su2double tot_pres_in = 0.0;
  for (iMarker_BC = 0; iMarker_BC < nMarker_Giles; iMarker_BC++){
    if (Kind_Data_Giles[iMarker_BC] == TOTAL_CONDITIONS_PT || Kind_Data_Giles[iMarker_BC] == TOTAL_CONDITIONS_PT_1D){
      tot_pres_in = Giles_Var1[iMarker_BC];
    }
  }
  for (iMarker_BC = 0; iMarker_BC < nMarker_Riemann; iMarker_BC++){
    if (Kind_Data_Riemann[iMarker_BC] == TOTAL_CONDITIONS_PT ){
      tot_pres_in = Riemann_Var1[iMarker_BC];
    }
  }
  if(nMarker_Inlet == 1 && Kind_Inlet == TOTAL_CONDITIONS){
    tot_pres_in = Inlet_Ptotal[0];
  }
  return tot_pres_in/Pressure_Ref;
}

su2double CConfig::GetTotalTemperatureIn_BC() {
  unsigned short iMarker_BC;
  su2double tot_temp_in = 0.0;
  for (iMarker_BC = 0; iMarker_BC < nMarker_Giles; iMarker_BC++){
    if (Kind_Data_Giles[iMarker_BC] == TOTAL_CONDITIONS_PT || Kind_Data_Giles[iMarker_BC] == TOTAL_CONDITIONS_PT_1D){
      tot_temp_in = Giles_Var2[iMarker_BC];
    }
  }
  for (iMarker_BC = 0; iMarker_BC < nMarker_Riemann; iMarker_BC++){
    if (Kind_Data_Riemann[iMarker_BC] == TOTAL_CONDITIONS_PT ){
      tot_temp_in = Riemann_Var2[iMarker_BC];
    }
  }

  if(nMarker_Inlet == 1 && Kind_Inlet == TOTAL_CONDITIONS){
    tot_temp_in = Inlet_Ttotal[0];
  }
  return tot_temp_in/Temperature_Ref;
}

void CConfig::SetTotalTemperatureIn_BC(su2double val_temp) {
  unsigned short iMarker_BC;
  for (iMarker_BC = 0; iMarker_BC < nMarker_Giles; iMarker_BC++){
    if (Kind_Data_Giles[iMarker_BC] == TOTAL_CONDITIONS_PT || Kind_Data_Giles[iMarker_BC] == TOTAL_CONDITIONS_PT_1D){
      Giles_Var2[iMarker_BC] = val_temp*Temperature_Ref;
    }
  }
  for (iMarker_BC = 0; iMarker_BC < nMarker_Riemann; iMarker_BC++){
    if (Kind_Data_Riemann[iMarker_BC] == TOTAL_CONDITIONS_PT ){
      Riemann_Var2[iMarker_BC] = val_temp*Temperature_Ref;
    }
  }

  if(nMarker_Inlet == 1 && Kind_Inlet == TOTAL_CONDITIONS){
    Inlet_Ttotal[0] = val_temp*Temperature_Ref;
  }
}

su2double CConfig::GetFlowAngleIn_BC() {
  unsigned short iMarker_BC;
  su2double alpha_in = 0.0;
  for (iMarker_BC = 0; iMarker_BC < nMarker_Giles; iMarker_BC++){
    if (Kind_Data_Giles[iMarker_BC] == TOTAL_CONDITIONS_PT || Kind_Data_Giles[iMarker_BC] == TOTAL_CONDITIONS_PT_1D){
      alpha_in = atan(Giles_FlowDir[iMarker_BC][1]/Giles_FlowDir[iMarker_BC][0]);
    }
  }
  for (iMarker_BC = 0; iMarker_BC < nMarker_Riemann; iMarker_BC++){
  	if (Kind_Data_Riemann[iMarker_BC] == TOTAL_CONDITIONS_PT ){
  		alpha_in = atan(Riemann_FlowDir[iMarker_BC][1]/Riemann_FlowDir[iMarker_BC][0]);
  	}
  }

  if(nMarker_Inlet == 1 && Kind_Inlet == TOTAL_CONDITIONS){
  	alpha_in = atan(Inlet_FlowDir[0][1]/Inlet_FlowDir[0][0]);
  }

  return alpha_in;
}

su2double CConfig::GetIncInlet_BC() {

  su2double val_out = 0.0;

  if (nMarker_Inlet > 0) {
    if (Kind_Inc_Inlet[0] == VELOCITY_INLET)
      val_out = Inlet_Ptotal[0]/Velocity_Ref;
    else if (Kind_Inc_Inlet[0] == PRESSURE_INLET)
      val_out = Inlet_Ptotal[0]/Pressure_Ref;
  }

  return val_out;
}

void CConfig::SetIncInlet_BC(su2double val_in) {

  if (nMarker_Inlet > 0) {
    if (Kind_Inc_Inlet[0] == VELOCITY_INLET)
      Inlet_Ptotal[0] = val_in*Velocity_Ref;
    else if (Kind_Inc_Inlet[0] == PRESSURE_INLET)
      Inlet_Ptotal[0] = val_in*Pressure_Ref;
  }
  
}

su2double CConfig::GetIncTemperature_BC() {

  su2double val_out = 0.0;

  if (nMarker_Inlet > 0) {
      val_out = Inlet_Ttotal[0]/Temperature_Ref;
  }

  return val_out;
}

void CConfig::SetIncTemperature_BC(su2double val_temperature) {

  if (nMarker_Inlet > 0) {
      Inlet_Ttotal[0] = val_temperature*Temperature_Ref;
  }
  
}

su2double CConfig::GetIncPressureOut_BC() {

  su2double pressure_out = 0.0;

  if (nMarker_FarField > 0){
    pressure_out = Pressure_FreeStreamND;
  } else if (nMarker_Outlet > 0) {
    pressure_out = Outlet_Pressure[0]/Pressure_Ref;
  }

  return pressure_out;
}

void CConfig::SetIncPressureOut_BC(su2double val_pressure) {

  if (nMarker_FarField > 0){
    Pressure_FreeStreamND = val_pressure;
  } else if (nMarker_Outlet > 0) {
    Outlet_Pressure[0] = val_pressure*Pressure_Ref;
  }

}

su2double CConfig::GetIsothermal_Temperature(string val_marker) {

  unsigned short iMarker_Isothermal = 0;

  if (nMarker_Isothermal > 0) {
    for (iMarker_Isothermal = 0; iMarker_Isothermal < nMarker_Isothermal; iMarker_Isothermal++)
      if (Marker_Isothermal[iMarker_Isothermal] == val_marker) break;
  }

  return Isothermal_Temperature[iMarker_Isothermal];
}

su2double CConfig::GetWall_HeatFlux(string val_marker) {
  unsigned short iMarker_HeatFlux = 0;

  if (nMarker_HeatFlux > 0) {
  for (iMarker_HeatFlux = 0; iMarker_HeatFlux < nMarker_HeatFlux; iMarker_HeatFlux++)
    if (Marker_HeatFlux[iMarker_HeatFlux] == val_marker) break;
  }

  return Heat_Flux[iMarker_HeatFlux];
}

unsigned short CConfig::GetWallFunction_Treatment(string val_marker) {
  unsigned short WallFunction = NO_WALL_FUNCTION;

  for(unsigned short iMarker=0; iMarker<nMarker_WallFunctions; iMarker++) {
    if(Marker_WallFunctions[iMarker] == val_marker) {
      WallFunction = Kind_WallFunctions[iMarker];
      break;
    }
  }

  return WallFunction;
}

unsigned short* CConfig::GetWallFunction_IntInfo(string val_marker) {
  unsigned short *intInfo = NULL;

  for(unsigned short iMarker=0; iMarker<nMarker_WallFunctions; iMarker++) {
    if(Marker_WallFunctions[iMarker] == val_marker) {
      intInfo = IntInfo_WallFunctions[iMarker];
      break;
    }
  }

  return intInfo;
}

su2double* CConfig::GetWallFunction_DoubleInfo(string val_marker) {
  su2double *doubleInfo = NULL;

  for(unsigned short iMarker=0; iMarker<nMarker_WallFunctions; iMarker++) {
    if(Marker_WallFunctions[iMarker] == val_marker) {
      doubleInfo = DoubleInfo_WallFunctions[iMarker];
      break;
    } 
  } 

  return doubleInfo;
}

su2double CConfig::GetEngineInflow_Target(string val_marker) {
  unsigned short iMarker_EngineInflow;
  for (iMarker_EngineInflow = 0; iMarker_EngineInflow < nMarker_EngineInflow; iMarker_EngineInflow++)
    if (Marker_EngineInflow[iMarker_EngineInflow] == val_marker) break;
  return EngineInflow_Target[iMarker_EngineInflow];
}

su2double CConfig::GetInflow_Pressure(string val_marker) {
  unsigned short iMarker_EngineInflow;
  for (iMarker_EngineInflow = 0; iMarker_EngineInflow < nMarker_EngineInflow; iMarker_EngineInflow++)
    if (Marker_EngineInflow[iMarker_EngineInflow] == val_marker) break;
  return Inflow_Pressure[iMarker_EngineInflow];
}

su2double CConfig::GetInflow_MassFlow(string val_marker) {
  unsigned short iMarker_EngineInflow;
  for (iMarker_EngineInflow = 0; iMarker_EngineInflow < nMarker_EngineInflow; iMarker_EngineInflow++)
    if (Marker_EngineInflow[iMarker_EngineInflow] == val_marker) break;
  return Inflow_MassFlow[iMarker_EngineInflow];
}

su2double CConfig::GetInflow_ReverseMassFlow(string val_marker) {
  unsigned short iMarker_EngineInflow;
  for (iMarker_EngineInflow = 0; iMarker_EngineInflow < nMarker_EngineInflow; iMarker_EngineInflow++)
    if (Marker_EngineInflow[iMarker_EngineInflow] == val_marker) break;
  return Inflow_ReverseMassFlow[iMarker_EngineInflow];
}

su2double CConfig::GetInflow_TotalPressure(string val_marker) {
  unsigned short iMarker_EngineInflow;
  for (iMarker_EngineInflow = 0; iMarker_EngineInflow < nMarker_EngineInflow; iMarker_EngineInflow++)
    if (Marker_EngineInflow[iMarker_EngineInflow] == val_marker) break;
  return Inflow_TotalPressure[iMarker_EngineInflow];
}

su2double CConfig::GetInflow_Temperature(string val_marker) {
  unsigned short iMarker_EngineInflow;
  for (iMarker_EngineInflow = 0; iMarker_EngineInflow < nMarker_EngineInflow; iMarker_EngineInflow++)
    if (Marker_EngineInflow[iMarker_EngineInflow] == val_marker) break;
  return Inflow_Temperature[iMarker_EngineInflow];
}

su2double CConfig::GetInflow_TotalTemperature(string val_marker) {
  unsigned short iMarker_EngineInflow;
  for (iMarker_EngineInflow = 0; iMarker_EngineInflow < nMarker_EngineInflow; iMarker_EngineInflow++)
    if (Marker_EngineInflow[iMarker_EngineInflow] == val_marker) break;
  return Inflow_TotalTemperature[iMarker_EngineInflow];
}

su2double CConfig::GetInflow_RamDrag(string val_marker) {
  unsigned short iMarker_EngineInflow;
  for (iMarker_EngineInflow = 0; iMarker_EngineInflow < nMarker_EngineInflow; iMarker_EngineInflow++)
    if (Marker_EngineInflow[iMarker_EngineInflow] == val_marker) break;
  return Inflow_RamDrag[iMarker_EngineInflow];
}

su2double CConfig::GetInflow_Force(string val_marker) {
  unsigned short iMarker_EngineInflow;
  for (iMarker_EngineInflow = 0; iMarker_EngineInflow < nMarker_EngineInflow; iMarker_EngineInflow++)
    if (Marker_EngineInflow[iMarker_EngineInflow] == val_marker) break;
  return Inflow_Force[iMarker_EngineInflow];
}

su2double CConfig::GetInflow_Power(string val_marker) {
  unsigned short iMarker_EngineInflow;
  for (iMarker_EngineInflow = 0; iMarker_EngineInflow < nMarker_EngineInflow; iMarker_EngineInflow++)
    if (Marker_EngineInflow[iMarker_EngineInflow] == val_marker) break;
  return Inflow_Power[iMarker_EngineInflow];
}

su2double CConfig::GetInflow_Mach(string val_marker) {
  unsigned short iMarker_EngineInflow;
  for (iMarker_EngineInflow = 0; iMarker_EngineInflow < nMarker_EngineInflow; iMarker_EngineInflow++)
    if (Marker_EngineInflow[iMarker_EngineInflow] == val_marker) break;
  return Inflow_Mach[iMarker_EngineInflow];
}

su2double CConfig::GetExhaust_Pressure(string val_marker) {
  unsigned short iMarker_EngineExhaust;
  for (iMarker_EngineExhaust = 0; iMarker_EngineExhaust < nMarker_EngineExhaust; iMarker_EngineExhaust++)
    if (Marker_EngineExhaust[iMarker_EngineExhaust] == val_marker) break;
  return Exhaust_Pressure[iMarker_EngineExhaust];
}

su2double CConfig::GetExhaust_Temperature(string val_marker) {
  unsigned short iMarker_EngineExhaust;
  for (iMarker_EngineExhaust = 0; iMarker_EngineExhaust < nMarker_EngineExhaust; iMarker_EngineExhaust++)
    if (Marker_EngineExhaust[iMarker_EngineExhaust] == val_marker) break;
  return Exhaust_Temperature[iMarker_EngineExhaust];
}

su2double CConfig::GetExhaust_MassFlow(string val_marker) {
  unsigned short iMarker_EngineExhaust;
  for (iMarker_EngineExhaust = 0; iMarker_EngineExhaust < nMarker_EngineExhaust; iMarker_EngineExhaust++)
    if (Marker_EngineExhaust[iMarker_EngineExhaust] == val_marker) break;
  return Exhaust_MassFlow[iMarker_EngineExhaust];
}

su2double CConfig::GetExhaust_TotalPressure(string val_marker) {
  unsigned short iMarker_EngineExhaust;
  for (iMarker_EngineExhaust = 0; iMarker_EngineExhaust < nMarker_EngineExhaust; iMarker_EngineExhaust++)
    if (Marker_EngineExhaust[iMarker_EngineExhaust] == val_marker) break;
  return Exhaust_TotalPressure[iMarker_EngineExhaust];
}

su2double CConfig::GetExhaust_TotalTemperature(string val_marker) {
  unsigned short iMarker_EngineExhaust;
  for (iMarker_EngineExhaust = 0; iMarker_EngineExhaust < nMarker_EngineExhaust; iMarker_EngineExhaust++)
    if (Marker_EngineExhaust[iMarker_EngineExhaust] == val_marker) break;
  return Exhaust_TotalTemperature[iMarker_EngineExhaust];
}

su2double CConfig::GetExhaust_GrossThrust(string val_marker) {
  unsigned short iMarker_EngineExhaust;
  for (iMarker_EngineExhaust = 0; iMarker_EngineExhaust < nMarker_EngineExhaust; iMarker_EngineExhaust++)
    if (Marker_EngineExhaust[iMarker_EngineExhaust] == val_marker) break;
  return Exhaust_GrossThrust[iMarker_EngineExhaust];
}

su2double CConfig::GetExhaust_Force(string val_marker) {
  unsigned short iMarker_EngineExhaust;
  for (iMarker_EngineExhaust = 0; iMarker_EngineExhaust < nMarker_EngineExhaust; iMarker_EngineExhaust++)
    if (Marker_EngineExhaust[iMarker_EngineExhaust] == val_marker) break;
  return Exhaust_Force[iMarker_EngineExhaust];
}

su2double CConfig::GetExhaust_Power(string val_marker) {
  unsigned short iMarker_EngineExhaust;
  for (iMarker_EngineExhaust = 0; iMarker_EngineExhaust < nMarker_EngineExhaust; iMarker_EngineExhaust++)
    if (Marker_EngineExhaust[iMarker_EngineExhaust] == val_marker) break;
  return Exhaust_Power[iMarker_EngineExhaust];
}

su2double CConfig::GetActDiskInlet_Pressure(string val_marker) {
  unsigned short iMarker_ActDiskInlet;
  for (iMarker_ActDiskInlet = 0; iMarker_ActDiskInlet < nMarker_ActDiskInlet; iMarker_ActDiskInlet++)
    if (Marker_ActDiskInlet[iMarker_ActDiskInlet] == val_marker) break;
  return ActDiskInlet_Pressure[iMarker_ActDiskInlet];
}

su2double CConfig::GetActDiskInlet_TotalPressure(string val_marker) {
  unsigned short iMarker_ActDiskInlet;
  for (iMarker_ActDiskInlet = 0; iMarker_ActDiskInlet < nMarker_ActDiskInlet; iMarker_ActDiskInlet++)
    if (Marker_ActDiskInlet[iMarker_ActDiskInlet] == val_marker) break;
  return ActDiskInlet_TotalPressure[iMarker_ActDiskInlet];
}

su2double CConfig::GetActDiskInlet_RamDrag(string val_marker) {
  unsigned short iMarker_ActDiskInlet;
  for (iMarker_ActDiskInlet = 0; iMarker_ActDiskInlet < nMarker_ActDiskInlet; iMarker_ActDiskInlet++)
    if (Marker_ActDiskInlet[iMarker_ActDiskInlet] == val_marker) break;
  return ActDiskInlet_RamDrag[iMarker_ActDiskInlet];
}

su2double CConfig::GetActDiskInlet_Force(string val_marker) {
  unsigned short iMarker_ActDiskInlet;
  for (iMarker_ActDiskInlet = 0; iMarker_ActDiskInlet < nMarker_ActDiskInlet; iMarker_ActDiskInlet++)
    if (Marker_ActDiskInlet[iMarker_ActDiskInlet] == val_marker) break;
  return ActDiskInlet_Force[iMarker_ActDiskInlet];
}

su2double CConfig::GetActDiskInlet_Power(string val_marker) {
  unsigned short iMarker_ActDiskInlet;
  for (iMarker_ActDiskInlet = 0; iMarker_ActDiskInlet < nMarker_ActDiskInlet; iMarker_ActDiskInlet++)
    if (Marker_ActDiskInlet[iMarker_ActDiskInlet] == val_marker) break;
  return ActDiskInlet_Power[iMarker_ActDiskInlet];
}

su2double CConfig::GetActDiskOutlet_Pressure(string val_marker) {
  unsigned short iMarker_ActDiskOutlet;
  for (iMarker_ActDiskOutlet = 0; iMarker_ActDiskOutlet < nMarker_ActDiskOutlet; iMarker_ActDiskOutlet++)
    if (Marker_ActDiskOutlet[iMarker_ActDiskOutlet] == val_marker) break;
  return ActDiskOutlet_Pressure[iMarker_ActDiskOutlet];
}

su2double CConfig::GetActDiskOutlet_TotalPressure(string val_marker) {
  unsigned short iMarker_ActDiskOutlet;
  for (iMarker_ActDiskOutlet = 0; iMarker_ActDiskOutlet < nMarker_ActDiskOutlet; iMarker_ActDiskOutlet++)
    if (Marker_ActDiskOutlet[iMarker_ActDiskOutlet] == val_marker) break;
  return ActDiskOutlet_TotalPressure[iMarker_ActDiskOutlet];
}

su2double CConfig::GetActDiskOutlet_GrossThrust(string val_marker) {
  unsigned short iMarker_ActDiskOutlet;
  for (iMarker_ActDiskOutlet = 0; iMarker_ActDiskOutlet < nMarker_ActDiskOutlet; iMarker_ActDiskOutlet++)
    if (Marker_ActDiskOutlet[iMarker_ActDiskOutlet] == val_marker) break;
  return ActDiskOutlet_GrossThrust[iMarker_ActDiskOutlet];
}

su2double CConfig::GetActDiskOutlet_Force(string val_marker) {
  unsigned short iMarker_ActDiskOutlet;
  for (iMarker_ActDiskOutlet = 0; iMarker_ActDiskOutlet < nMarker_ActDiskOutlet; iMarker_ActDiskOutlet++)
    if (Marker_ActDiskOutlet[iMarker_ActDiskOutlet] == val_marker) break;
  return ActDiskOutlet_Force[iMarker_ActDiskOutlet];
}

su2double CConfig::GetActDiskOutlet_Power(string val_marker) {
  unsigned short iMarker_ActDiskOutlet;
  for (iMarker_ActDiskOutlet = 0; iMarker_ActDiskOutlet < nMarker_ActDiskOutlet; iMarker_ActDiskOutlet++)
    if (Marker_ActDiskOutlet[iMarker_ActDiskOutlet] == val_marker) break;
  return ActDiskOutlet_Power[iMarker_ActDiskOutlet];
}

su2double CConfig::GetActDiskInlet_Temperature(string val_marker) {
  unsigned short iMarker_ActDiskInlet;
  for (iMarker_ActDiskInlet = 0; iMarker_ActDiskInlet < nMarker_ActDiskInlet; iMarker_ActDiskInlet++)
    if (Marker_ActDiskInlet[iMarker_ActDiskInlet] == val_marker) break;
  return ActDiskInlet_Temperature[iMarker_ActDiskInlet];
}

su2double CConfig::GetActDiskInlet_TotalTemperature(string val_marker) {
  unsigned short iMarker_ActDiskInlet;
  for (iMarker_ActDiskInlet = 0; iMarker_ActDiskInlet < nMarker_ActDiskInlet; iMarker_ActDiskInlet++)
    if (Marker_ActDiskInlet[iMarker_ActDiskInlet] == val_marker) break;
  return ActDiskInlet_TotalTemperature[iMarker_ActDiskInlet];
}

su2double CConfig::GetActDiskOutlet_Temperature(string val_marker) {
  unsigned short iMarker_ActDiskOutlet;
  for (iMarker_ActDiskOutlet = 0; iMarker_ActDiskOutlet < nMarker_ActDiskOutlet; iMarker_ActDiskOutlet++)
    if (Marker_ActDiskOutlet[iMarker_ActDiskOutlet] == val_marker) break;
  return ActDiskOutlet_Temperature[iMarker_ActDiskOutlet];
}

su2double CConfig::GetActDiskOutlet_TotalTemperature(string val_marker) {
  unsigned short iMarker_ActDiskOutlet;
  for (iMarker_ActDiskOutlet = 0; iMarker_ActDiskOutlet < nMarker_ActDiskOutlet; iMarker_ActDiskOutlet++)
    if (Marker_ActDiskOutlet[iMarker_ActDiskOutlet] == val_marker) break;
  return ActDiskOutlet_TotalTemperature[iMarker_ActDiskOutlet];
}

su2double CConfig::GetActDiskInlet_MassFlow(string val_marker) {
  unsigned short iMarker_ActDiskInlet;
  for (iMarker_ActDiskInlet = 0; iMarker_ActDiskInlet < nMarker_ActDiskInlet; iMarker_ActDiskInlet++)
    if (Marker_ActDiskInlet[iMarker_ActDiskInlet] == val_marker) break;
  return ActDiskInlet_MassFlow[iMarker_ActDiskInlet];
}

su2double CConfig::GetActDiskOutlet_MassFlow(string val_marker) {
  unsigned short iMarker_ActDiskOutlet;
  for (iMarker_ActDiskOutlet = 0; iMarker_ActDiskOutlet < nMarker_ActDiskOutlet; iMarker_ActDiskOutlet++)
    if (Marker_ActDiskOutlet[iMarker_ActDiskOutlet] == val_marker) break;
  return ActDiskOutlet_MassFlow[iMarker_ActDiskOutlet];
}

su2double CConfig::GetDispl_Value(string val_marker) {
  unsigned short iMarker_Displacement;
  for (iMarker_Displacement = 0; iMarker_Displacement < nMarker_Displacement; iMarker_Displacement++)
    if (Marker_Displacement[iMarker_Displacement] == val_marker) break;
  return Displ_Value[iMarker_Displacement];
}

su2double CConfig::GetLoad_Value(string val_marker) {
  unsigned short iMarker_Load;
  for (iMarker_Load = 0; iMarker_Load < nMarker_Load; iMarker_Load++)
    if (Marker_Load[iMarker_Load] == val_marker) break;
  return Load_Value[iMarker_Load];
}

su2double CConfig::GetDamper_Constant(string val_marker) {
  unsigned short iMarker_Damper;
  for (iMarker_Damper = 0; iMarker_Damper < nMarker_Damper; iMarker_Damper++)
    if (Marker_Damper[iMarker_Damper] == val_marker) break;
  return Damper_Constant[iMarker_Damper];
}

su2double CConfig::GetLoad_Dir_Value(string val_marker) {
  unsigned short iMarker_Load_Dir;
  for (iMarker_Load_Dir = 0; iMarker_Load_Dir < nMarker_Load_Dir; iMarker_Load_Dir++)
    if (Marker_Load_Dir[iMarker_Load_Dir] == val_marker) break;
  return Load_Dir_Value[iMarker_Load_Dir];
}

su2double CConfig::GetLoad_Dir_Multiplier(string val_marker) {
  unsigned short iMarker_Load_Dir;
  for (iMarker_Load_Dir = 0; iMarker_Load_Dir < nMarker_Load_Dir; iMarker_Load_Dir++)
    if (Marker_Load_Dir[iMarker_Load_Dir] == val_marker) break;
  return Load_Dir_Multiplier[iMarker_Load_Dir];
}

su2double CConfig::GetDisp_Dir_Value(string val_marker) {
  unsigned short iMarker_Disp_Dir;
  for (iMarker_Disp_Dir = 0; iMarker_Disp_Dir < nMarker_Disp_Dir; iMarker_Disp_Dir++)
    if (Marker_Disp_Dir[iMarker_Disp_Dir] == val_marker) break;
  return Disp_Dir_Value[iMarker_Disp_Dir];
}

su2double CConfig::GetDisp_Dir_Multiplier(string val_marker) {
  unsigned short iMarker_Disp_Dir;
  for (iMarker_Disp_Dir = 0; iMarker_Disp_Dir < nMarker_Disp_Dir; iMarker_Disp_Dir++)
    if (Marker_Disp_Dir[iMarker_Disp_Dir] == val_marker) break;
  return Disp_Dir_Multiplier[iMarker_Disp_Dir];
}

su2double* CConfig::GetLoad_Dir(string val_marker) {
  unsigned short iMarker_Load_Dir;
  for (iMarker_Load_Dir = 0; iMarker_Load_Dir < nMarker_Load_Dir; iMarker_Load_Dir++)
    if (Marker_Load_Dir[iMarker_Load_Dir] == val_marker) break;
  return Load_Dir[iMarker_Load_Dir];
}

su2double* CConfig::GetDisp_Dir(string val_marker) {
  unsigned short iMarker_Disp_Dir;
  for (iMarker_Disp_Dir = 0; iMarker_Disp_Dir < nMarker_Disp_Dir; iMarker_Disp_Dir++)
    if (Marker_Disp_Dir[iMarker_Disp_Dir] == val_marker) break;
  return Disp_Dir[iMarker_Disp_Dir];
}

su2double CConfig::GetLoad_Sine_Amplitude(string val_marker) {
  unsigned short iMarker_Load_Sine;
  for (iMarker_Load_Sine = 0; iMarker_Load_Sine < nMarker_Load_Sine; iMarker_Load_Sine++)
    if (Marker_Load_Sine[iMarker_Load_Sine] == val_marker) break;
  return Load_Sine_Amplitude[iMarker_Load_Sine];
}

su2double CConfig::GetLoad_Sine_Frequency(string val_marker) {
  unsigned short iMarker_Load_Sine;
  for (iMarker_Load_Sine = 0; iMarker_Load_Sine < nMarker_Load_Sine; iMarker_Load_Sine++)
    if (Marker_Load_Sine[iMarker_Load_Sine] == val_marker) break;
  return Load_Sine_Frequency[iMarker_Load_Sine];
}

su2double* CConfig::GetLoad_Sine_Dir(string val_marker) {
  unsigned short iMarker_Load_Sine;
  for (iMarker_Load_Sine = 0; iMarker_Load_Sine < nMarker_Load_Sine; iMarker_Load_Sine++)
    if (Marker_Load_Sine[iMarker_Load_Sine] == val_marker) break;
  return Load_Sine_Dir[iMarker_Load_Sine];
}

su2double CConfig::GetFlowLoad_Value(string val_marker) {
  unsigned short iMarker_FlowLoad;
  for (iMarker_FlowLoad = 0; iMarker_FlowLoad < nMarker_FlowLoad; iMarker_FlowLoad++)
    if (Marker_FlowLoad[iMarker_FlowLoad] == val_marker) break;
  return FlowLoad_Value[iMarker_FlowLoad];
}

void CConfig::SetSpline(vector<su2double> &x, vector<su2double> &y, unsigned long n, su2double yp1, su2double ypn, vector<su2double> &y2) {
  unsigned long i, k;
  su2double p, qn, sig, un, *u;

  u = new su2double [n];

  if (yp1 > 0.99e30)			// The lower boundary condition is set either to be "nat
    y2[0]=u[0]=0.0;			  // -ural"
  else {									// or else to have a specified first derivative.
    y2[0] = -0.5;
    u[0]=(3.0/(x[1]-x[0]))*((y[1]-y[0])/(x[1]-x[0])-yp1);
  }

  for (i=2; i<=n-1; i++) {									//  This is the decomposition loop of the tridiagonal al-
    sig=(x[i-1]-x[i-2])/(x[i]-x[i-2]);		//	gorithm. y2 and u are used for tem-
    p=sig*y2[i-2]+2.0;										//	porary storage of the decomposed
    y2[i-1]=(sig-1.0)/p;										//	factors.
    u[i-1]=(y[i]-y[i-1])/(x[i]-x[i-1]) - (y[i-1]-y[i-2])/(x[i-1]-x[i-2]);
    u[i-1]=(6.0*u[i-1]/(x[i]-x[i-2])-sig*u[i-2])/p;
  }

  if (ypn > 0.99e30)						// The upper boundary condition is set either to be
    qn=un=0.0;									// "natural"
  else {												// or else to have a specified first derivative.
    qn=0.5;
    un=(3.0/(x[n-1]-x[n-2]))*(ypn-(y[n-1]-y[n-2])/(x[n-1]-x[n-2]));
  }
  y2[n-1]=(un-qn*u[n-2])/(qn*y2[n-2]+1.0);
  for (k=n-1; k>=1; k--)					// This is the backsubstitution loop of the tridiagonal
    y2[k-1]=y2[k-1]*y2[k]+u[k-1];	  // algorithm.

  delete[] u;

}

su2double CConfig::GetSpline(vector<su2double>&xa, vector<su2double>&ya, vector<su2double>&y2a, unsigned long n, su2double x) {
  unsigned long klo, khi, k;
  su2double h, b, a, y;

  klo=1;										// We will find the right place in the table by means of
  khi=n;										// bisection. This is optimal if sequential calls to this
  while (khi-klo > 1) {			// routine are at random values of x. If sequential calls
    k=(khi+klo) >> 1;				// are in order, and closely spaced, one would do better
    if (xa[k-1] > x) khi=k;		// to store previous values of klo and khi and test if
    else klo=k;							// they remain appropriate on the next call.
  }								// klo and khi now bracket the input value of x
  h=xa[khi-1]-xa[klo-1];
  if (h == 0.0) cout << "Bad xa input to routine splint" << endl;	// The xa?s must be dis-
  a=(xa[khi-1]-x)/h;																					      // tinct.
  b=(x-xa[klo-1])/h;				// Cubic spline polynomial is now evaluated.
  y=a*ya[klo-1]+b*ya[khi-1]+((a*a*a-a)*y2a[klo-1]+(b*b*b-b)*y2a[khi-1])*(h*h)/6.0;

  return y;
}

void CConfig::Tick(double *val_start_time) {

#ifdef PROFILE
#ifndef HAVE_MPI
  *val_start_time = double(clock())/double(CLOCKS_PER_SEC);
#else
  *val_start_time = MPI_Wtime();
#endif

#endif

}

void CConfig::Tock(double val_start_time, string val_function_name, int val_group_id) {

#ifdef PROFILE

  double val_stop_time = 0.0, val_elapsed_time = 0.0;

#ifndef HAVE_MPI
  val_stop_time = double(clock())/double(CLOCKS_PER_SEC);
#else
  val_stop_time = MPI_Wtime();
#endif

  /*--- Compute the elapsed time for this subroutine ---*/
  val_elapsed_time = val_stop_time - val_start_time;

  /*--- Store the subroutine name and the elapsed time ---*/
  Profile_Function_tp.push_back(val_function_name);
  Profile_Time_tp.push_back(val_elapsed_time);
  Profile_ID_tp.push_back(val_group_id);

#endif

}

void CConfig::SetProfilingCSV(void) {

#ifdef PROFILE

  int rank = MASTER_NODE;
  int size = SINGLE_NODE;
#ifdef HAVE_MPI
  SU2_MPI::Comm_rank(MPI_COMM_WORLD, &rank);
  SU2_MPI::Comm_size(MPI_COMM_WORLD, &size);
#endif

  /*--- Each rank has the same stack trace, so the they have the same
   function calls and ordering in the vectors. We're going to reduce
   the timings from each rank and extract the avg, min, and max timings. ---*/

  /*--- First, create a local mapping, so that we can extract the
   min and max values for each function. ---*/

  for (unsigned int i = 0; i < Profile_Function_tp.size(); i++) {

    /*--- Add the function and initialize if not already stored (the ID
     only needs to be stored the first time).---*/
    if (Profile_Map_tp.find(Profile_Function_tp[i]) == Profile_Map_tp.end()) {

      vector<int> profile; profile.push_back(i);
      Profile_Map_tp.insert(pair<string,vector<int> >(Profile_Function_tp[i],profile));

    } else {

      /*--- This function has already been added, so simply increment the
       number of calls and total time for this function. ---*/

      Profile_Map_tp[Profile_Function_tp[i]].push_back(i);

    }
  }

  /*--- We now have everything gathered by function name, so we can loop over
   each function and store the min/max times. ---*/

  int map_size = 0;
  for (map<string,vector<int> >::iterator it=Profile_Map_tp.begin(); it!=Profile_Map_tp.end(); ++it) {
    map_size++;
  }

  /*--- Allocate and initialize memory ---*/

  double *l_min_red, *l_max_red, *l_tot_red, *l_avg_red;
  int *n_calls_red;
  double* l_min = new double[map_size];
  double* l_max = new double[map_size];
  double* l_tot = new double[map_size];
  double* l_avg = new double[map_size];
  int* n_calls  = new int[map_size];
  for (int i = 0; i < map_size; i++)
  {
    l_min[i]   = 1e10;
    l_max[i]   = 0.0;
    l_tot[i]   = 0.0;
    l_avg[i]   = 0.0;
    n_calls[i] = 0;
  }

  /*--- Collect the info for each function from the current rank ---*/

  int func_counter = 0;
  for (map<string,vector<int> >::iterator it=Profile_Map_tp.begin(); it!=Profile_Map_tp.end(); ++it) {

    for (unsigned int i = 0; i < (it->second).size(); i++) {
      n_calls[func_counter]++;
      l_tot[func_counter] += Profile_Time_tp[(it->second)[i]];
      if (Profile_Time_tp[(it->second)[i]] < l_min[func_counter])
        l_min[func_counter] = Profile_Time_tp[(it->second)[i]];
      if (Profile_Time_tp[(it->second)[i]] > l_max[func_counter])
        l_max[func_counter] = Profile_Time_tp[(it->second)[i]];

    }
    l_avg[func_counter] = l_tot[func_counter]/((double)n_calls[func_counter]);
    func_counter++;
  }

  /*--- Now reduce the data ---*/

  if (rank == MASTER_NODE) {
    l_min_red = new double[map_size];
    l_max_red = new double[map_size];
    l_tot_red = new double[map_size];
    l_avg_red = new double[map_size];
    n_calls_red  = new int[map_size];
  }

#ifdef HAVE_MPI
  MPI_Reduce(n_calls, n_calls_red, map_size, MPI_INT, MPI_SUM, MASTER_NODE, MPI_COMM_WORLD);
  MPI_Reduce(l_tot, l_tot_red, map_size, MPI_DOUBLE, MPI_SUM, MASTER_NODE, MPI_COMM_WORLD);
  MPI_Reduce(l_avg, l_avg_red, map_size, MPI_DOUBLE, MPI_SUM, MASTER_NODE, MPI_COMM_WORLD);
  MPI_Reduce(l_min, l_min_red, map_size, MPI_DOUBLE, MPI_MIN, MASTER_NODE, MPI_COMM_WORLD);
  MPI_Reduce(l_max, l_max_red, map_size, MPI_DOUBLE, MPI_MAX, MASTER_NODE, MPI_COMM_WORLD);
#else
  memcpy(n_calls_red, n_calls, map_size*sizeof(int));
  memcpy(l_tot_red,   l_tot,   map_size*sizeof(double));
  memcpy(l_avg_red,   l_avg,   map_size*sizeof(double));
  memcpy(l_min_red,   l_min,   map_size*sizeof(double));
  memcpy(l_max_red,   l_max,   map_size*sizeof(double));
#endif

  /*--- The master rank will write the file ---*/

  if (rank == MASTER_NODE) {

    /*--- Take averages over all ranks on the master ---*/

    for (int i = 0; i < map_size; i++) {
      l_tot_red[i]   = l_tot_red[i]/(double)size;
      l_avg_red[i]   = l_avg_red[i]/(double)size;
      n_calls_red[i] = n_calls_red[i]/size;
    }

    /*--- Now write a CSV file with the processed results ---*/

    char cstr[200];
    ofstream Profile_File;
    strcpy (cstr, "profiling.csv");

    /*--- Prepare and open the file ---*/

    Profile_File.precision(15);
    Profile_File.open(cstr, ios::out);

    /*--- Create the CSV header ---*/

    Profile_File << "\"Function_Name\", \"N_Calls\", \"Avg_Total_Time\", \"Avg_Time\", \"Min_Time\", \"Max_Time\", \"Function_ID\"" << endl;

    /*--- Loop through the map and write the results to the file ---*/

    func_counter = 0;
    for (map<string,vector<int> >::iterator it=Profile_Map_tp.begin(); it!=Profile_Map_tp.end(); ++it) {

      Profile_File << scientific << it->first << ", " << n_calls_red[func_counter] << ", " << l_tot_red[func_counter] << ", " << l_avg_red[func_counter] << ", " << l_min_red[func_counter] << ", " << l_max_red[func_counter] << ", " << (int)Profile_ID_tp[(it->second)[0]] << endl;
      func_counter++;
    }

    Profile_File.close();

  }

  delete [] l_min;
  delete [] l_max;
  delete [] l_avg;
  delete [] l_tot;
  delete [] n_calls;
  if (rank == MASTER_NODE) {
    delete [] l_min_red;
    delete [] l_max_red;
    delete [] l_avg_red;
    delete [] l_tot_red;
    delete [] n_calls_red;
  }

#endif

}

void CConfig::GEMM_Tick(double *val_start_time) {

#ifdef PROFILE

#ifdef HAVE_MKL
  *val_start_time = dsecnd();
#elif HAVE_MPI
  *val_start_time = MPI_Wtime();
#else
  *val_start_time = double(clock())/double(CLOCKS_PER_SEC);
#endif

#endif

}

void CConfig::GEMM_Tock(double val_start_time, int M, int N, int K) {

#ifdef PROFILE

  /* Determine the timing value. The actual function called depends on
     the type of executable. */
  double val_stop_time = 0.0;

#ifdef HAVE_MKL
  val_stop_time = dsecnd();
#elif HAVE_MPI
  val_stop_time = MPI_Wtime();
#else
  val_stop_time = double(clock())/double(CLOCKS_PER_SEC);
#endif

  /* Compute the elapsed time. */
  const double val_elapsed_time = val_stop_time - val_start_time;

  /* Create the CLong3T from the M-N-K values and check if it is already
     stored in the map GEMM_Profile_MNK. */
  CLong3T MNK(M, N, K);
  map<CLong3T, int>::iterator MI = GEMM_Profile_MNK.find(MNK);

  if(MI == GEMM_Profile_MNK.end()) {

    /* Entry is not present yet. Create it. */
    GEMM_Profile_MNK[MNK] = GEMM_Profile_MNK.size();

    GEMM_Profile_NCalls.push_back(1);
    GEMM_Profile_TotTime.push_back(val_elapsed_time);
    GEMM_Profile_MinTime.push_back(val_elapsed_time);
    GEMM_Profile_MaxTime.push_back(val_elapsed_time);
  }
  else {

    /* Entry is already present. Determine its index in the
       map and update the corresponding vectors. */
    const int ind = MI->second;
    ++GEMM_Profile_NCalls[ind];
    GEMM_Profile_TotTime[ind] += val_elapsed_time;
    GEMM_Profile_MinTime[ind]  = min(GEMM_Profile_MinTime[ind], val_elapsed_time);
    GEMM_Profile_MaxTime[ind]  = max(GEMM_Profile_MaxTime[ind], val_elapsed_time);
  }

#endif

}

void CConfig::GEMMProfilingCSV(void) {

#ifdef PROFILE

  /* Initialize the rank to the master node. */
  int rank = MASTER_NODE;

#ifdef HAVE_MPI
  /* Parallel executable. The profiling data must be sent to the master node.
     First determine the rank and size. */
  int size;
  SU2_MPI::Comm_rank(MPI_COMM_WORLD, &rank);
  SU2_MPI::Comm_size(MPI_COMM_WORLD, &size);

  /* Check for the master node. */
  if(rank == MASTER_NODE) {

    /* Master node. Loop over the other ranks to receive their data. */
    for(int proc=1; proc<size; ++proc) {

      /* Block until a message from this processor arrives. Determine
         the number of entries in the receive buffers. */
      SU2_MPI::Status status;
      SU2_MPI::Probe(proc, 0, MPI_COMM_WORLD, &status);

      int nEntries;
      SU2_MPI::Get_count(&status, MPI_LONG, &nEntries);

      /* Allocate the memory for the receive buffers and receive the
         three messages using blocking receives. */
      vector<long>   recvBufNCalls(nEntries);
      vector<double> recvBufTotTime(nEntries);
      vector<double> recvBufMinTime(nEntries);
      vector<double> recvBufMaxTime(nEntries);
      vector<long>   recvBufMNK(3*nEntries);

      SU2_MPI::Recv(recvBufNCalls.data(), recvBufNCalls.size(),
                    MPI_LONG, proc, 0, MPI_COMM_WORLD, &status);
      SU2_MPI::Recv(recvBufTotTime.data(), recvBufTotTime.size(),
                    MPI_DOUBLE, proc, 1, MPI_COMM_WORLD, &status);
      SU2_MPI::Recv(recvBufMinTime.data(), recvBufMinTime.size(),
                    MPI_DOUBLE, proc, 2, MPI_COMM_WORLD, &status);
      SU2_MPI::Recv(recvBufMaxTime.data(), recvBufMaxTime.size(),
                    MPI_DOUBLE, proc, 3, MPI_COMM_WORLD, &status);
      SU2_MPI::Recv(recvBufMNK.data(), recvBufMNK.size(),
                    MPI_LONG, proc, 4, MPI_COMM_WORLD, &status);

      /* Loop over the number of entries. */
      for(int i=0; i<nEntries; ++i) {

        /* Create the CLong3T from the M-N-K values and check if it is already
           stored in the map GEMM_Profile_MNK. */
        CLong3T MNK(recvBufMNK[3*i], recvBufMNK[3*i+1], recvBufMNK[3*i+2]);
        map<CLong3T, int>::iterator MI = GEMM_Profile_MNK.find(MNK);

        if(MI == GEMM_Profile_MNK.end()) {

          /* Entry is not present yet. Create it. */
          GEMM_Profile_MNK[MNK] = GEMM_Profile_MNK.size();

          GEMM_Profile_NCalls.push_back(recvBufNCalls[i]);
          GEMM_Profile_TotTime.push_back(recvBufTotTime[i]);
          GEMM_Profile_MinTime.push_back(recvBufMinTime[i]);
          GEMM_Profile_MaxTime.push_back(recvBufMaxTime[i]);
        }
        else {

          /* Entry is already present. Determine its index in the
             map and update the corresponding vectors. */
          const int ind = MI->second;
          GEMM_Profile_NCalls[ind]  += recvBufNCalls[i];
          GEMM_Profile_TotTime[ind] += recvBufTotTime[i];
          GEMM_Profile_MinTime[ind]  = min(GEMM_Profile_MinTime[ind], recvBufMinTime[i]);
          GEMM_Profile_MaxTime[ind]  = max(GEMM_Profile_MaxTime[ind], recvBufMaxTime[i]);
        }
      }
    }
  }
  else {

    /* Not the master node. Create the send buffer for the MNK data. */
    vector<long> sendBufMNK(3*GEMM_Profile_NCalls.size());
    for(map<CLong3T, int>::iterator MI =GEMM_Profile_MNK.begin();
                                    MI!=GEMM_Profile_MNK.end(); ++MI) {

      const int ind = 3*MI->second;
      sendBufMNK[ind]   = MI->first.long0;
      sendBufMNK[ind+1] = MI->first.long1;
      sendBufMNK[ind+2] = MI->first.long2;
    }

    /* Send the data to the master node using blocking sends. */
    SU2_MPI::Send(GEMM_Profile_NCalls.data(), GEMM_Profile_NCalls.size(),
                  MPI_LONG, MASTER_NODE, 0, MPI_COMM_WORLD);
    SU2_MPI::Send(GEMM_Profile_TotTime.data(), GEMM_Profile_TotTime.size(),
                  MPI_DOUBLE, MASTER_NODE, 1, MPI_COMM_WORLD);
    SU2_MPI::Send(GEMM_Profile_MinTime.data(), GEMM_Profile_MinTime.size(),
                  MPI_DOUBLE, MASTER_NODE, 2, MPI_COMM_WORLD);
    SU2_MPI::Send(GEMM_Profile_MaxTime.data(), GEMM_Profile_MaxTime.size(),
                  MPI_DOUBLE, MASTER_NODE, 3, MPI_COMM_WORLD);
    SU2_MPI::Send(sendBufMNK.data(), sendBufMNK.size(),
                  MPI_LONG, MASTER_NODE, 4, MPI_COMM_WORLD);
  }

#endif

  /*--- The master rank will write the file ---*/
  if (rank == MASTER_NODE) {

    /* Store the elements of the map GEMM_Profile_MNK in
       vectors for post processing reasons. */
    const unsigned int nItems = GEMM_Profile_MNK.size();
    vector<long> M(nItems), N(nItems), K(nItems);
    for(map<CLong3T, int>::iterator MI =GEMM_Profile_MNK.begin();
                                    MI!=GEMM_Profile_MNK.end(); ++MI) {

      const int ind = MI->second;
      M[ind] = MI->first.long0;
      N[ind] = MI->first.long1;
      K[ind] = MI->first.long2;
    }

    /* In order to create a nicer output the profiling data is sorted in
       terms of CPU time spent. Create a vector of pairs for carrying
       out this sort. */
    vector<pair<double, unsigned int> > sortedTime;

    for(unsigned int i=0; i<GEMM_Profile_TotTime.size(); ++i)
      sortedTime.push_back(make_pair(GEMM_Profile_TotTime[i], i));

    sort(sortedTime.begin(), sortedTime.end());

    /* Open the profiling file. */
    char cstr[200];
    ofstream Profile_File;
    strcpy (cstr, "gemm_profiling.csv");

    Profile_File.precision(15);
    Profile_File.open(cstr, ios::out);

    /* Create the CSV header */
    Profile_File << "\"Total_Time\", \"N_Calls\", \"Avg_Time\", \"Min_Time\", \"Max_Time\", \"M\", \"N\", \"K\", \"Avg GFLOPs\"" << endl;

    /* Loop through the different items, where the item with the largest total time is
       written first. As sortedTime is sorted in increasing order, the sequence of
       sortedTime must be reversed. */
    for(vector<pair<double, unsigned int> >::reverse_iterator rit =sortedTime.rbegin();
                                                              rit!=sortedTime.rend(); ++rit) {
      /* Determine the original index in the profiling vectors. */
      const unsigned int ind = rit->second;
      const double AvgTime = GEMM_Profile_TotTime[ind]/GEMM_Profile_NCalls[ind];
      const double GFlops   = 2.0e-9*M[ind]*N[ind]*K[ind]/AvgTime;

      /* Write the data. */
      Profile_File << scientific << GEMM_Profile_TotTime[ind] << ", " << GEMM_Profile_NCalls[ind] << ", "
                   << AvgTime << ", " << GEMM_Profile_MinTime[ind] << ", " << GEMM_Profile_MaxTime[ind] << ", "
                   << M[ind] << ", " << N[ind] << ", " << K[ind] << ", " << GFlops << endl;
    }

    /* Close the file. */
    Profile_File.close();
  }

#endif

}

void CConfig::SetFreeStreamTurboNormal(su2double* turboNormal){

  FreeStreamTurboNormal[0] = turboNormal[0];
  FreeStreamTurboNormal[1] = turboNormal[1];
  FreeStreamTurboNormal[2] = 0.0;

}

void CConfig::SetMultizone(CConfig *driver_config, CConfig **config_container){

  unsigned short iMarker_CfgFile, iMarker_ZoneInterface;

  /*--- If the command MARKER_ZONE_INTERFACE is not in the config file, nMarker_ZoneInterface will be 0 ---*/
  if (nMarker_ZoneInterface == 0){

    /*--- Copy the marker interface from the driver configuration file ---*/

    nMarker_ZoneInterface = driver_config->GetnMarker_ZoneInterface();
    Marker_ZoneInterface = new string[nMarker_ZoneInterface];

    /*--- Set the Markers at the interface from the main config file ---*/
    for (iMarker_ZoneInterface = 0; iMarker_ZoneInterface < nMarker_ZoneInterface; iMarker_ZoneInterface++){
      Marker_ZoneInterface[iMarker_ZoneInterface] = driver_config->GetMarkerTag_ZoneInterface(iMarker_ZoneInterface);
    }

    /*--- Identification of Multizone markers ---*/
    if (rank == MASTER_NODE) cout << endl << "-------------------- Interface Boundary Information ---------------------" << endl;
    if (rank == MASTER_NODE) cout << "The interface markers are: ";

    unsigned short indexOutput = 0;
    for (iMarker_CfgFile = 0; iMarker_CfgFile < nMarker_CfgFile; iMarker_CfgFile++) {
      unsigned short indexMarker = 0;
      Marker_CfgFile_ZoneInterface[iMarker_CfgFile] = NO;
      for (iMarker_ZoneInterface = 0; iMarker_ZoneInterface < nMarker_ZoneInterface; iMarker_ZoneInterface++){
        if (Marker_CfgFile_TagBound[iMarker_CfgFile] == Marker_ZoneInterface[iMarker_ZoneInterface]){
          indexMarker = (int)(iMarker_ZoneInterface/2+1);
          indexOutput++;
          if (rank == MASTER_NODE) cout << Marker_CfgFile_TagBound[iMarker_CfgFile];
        }
      }
      Marker_CfgFile_ZoneInterface[iMarker_CfgFile] = indexMarker;
      if (rank == MASTER_NODE){
        if (indexMarker > 0 && (indexOutput < (nMarker_ZoneInterface/2))) cout << ", ";
        else if (indexMarker > 0 && (indexOutput == (nMarker_ZoneInterface/2))) cout << ".";
      }
    }
    if (rank == MASTER_NODE) cout << endl;
  }

  /*--- Set the Multizone Boolean to true ---*/
  Multizone_Problem = true;

  /*--- Set the Restart iter for time dependent problems ---*/
  if (driver_config->GetRestart()){
    Unst_RestartIter = driver_config->GetRestart_Iter();
    Dyn_RestartIter  = driver_config->GetRestart_Iter();
  }

  /*--- Fix the Time Step for all subdomains, for the case of time-dependent problems ---*/
  if (driver_config->GetTime_Domain()){
    Delta_UnstTime = driver_config->GetTime_Step();
    Delta_DynTime  = driver_config->GetTime_Step();
  }

  /*------------------------------------------------------------*/
  /*------ Determine the special properties of the problem -----*/
  /*------------------------------------------------------------*/

  bool structural_zone = false;
  bool fluid_zone = false;

  unsigned short iZone = 0;

  /*--- If there is at least a fluid and a structural zone ---*/
  for (iZone = 0; iZone < nZone; iZone++){
    switch (config_container[iZone]->GetKind_Solver()) {
    case EULER: case NAVIER_STOKES: case RANS:
      fluid_zone = true;
      break;
    case FEM_ELASTICITY:
      structural_zone = true;
      Relaxation = true;
      break;
    }
  }

  /*--- If the problem has FSI properties ---*/
  if (fluid_zone && structural_zone) FSI_Problem = true;

  Multizone_Residual = true;

}
<|MERGE_RESOLUTION|>--- conflicted
+++ resolved
@@ -7484,12 +7484,9 @@
         case ENTROPY_GENERATION:          AdjExt = "_entg";     break;
         case REFERENCE_GEOMETRY:          AdjExt = "_refgeom";  break;
         case REFERENCE_NODE:              AdjExt = "_refnode";  break;
-<<<<<<< HEAD
+        case VOLUME_FRACTION:             AdjExt = "_volfrac";  break;
         case BOOM_LOUD:               AdjExt = "_boom_pldb";   break;
         case BOOM_ENERGY:             AdjExt = "_boom_energy"; break;
-=======
-        case VOLUME_FRACTION:             AdjExt = "_volfrac";  break;
->>>>>>> dff544cd
       }
     }
     else{
