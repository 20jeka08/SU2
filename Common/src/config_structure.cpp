--- conflicted
+++ resolved
@@ -1730,11 +1730,8 @@
   if (Grid_Movement &&
       (Kind_GridMovement[ZONE_0] != RIGID_MOTION) &&
       (Kind_GridMovement[ZONE_0] != ROTATING_FRAME) &&
-<<<<<<< HEAD
       (Kind_GridMovement[ZONE_0] != STEADY_TRANSLATION) &&
-=======
       (Kind_GridMovement[ZONE_0] != GUST) &&
->>>>>>> 157df858
       (nGridMovement != nMarker_Moving)) {
     cout << "Number of GRID_MOVEMENT_KIND must match number of MARKER_MOVING!!" << endl;
     exit(EXIT_FAILURE);
