--- conflicted
+++ resolved
@@ -4628,10 +4628,7 @@
   
   /* Simpler boolean to control allocation of least-squares memory. */
   
-<<<<<<< HEAD
-=======
   LeastSquaresRequired = false;
->>>>>>> 2b91aac5
   if ((Kind_Gradient_Method_Recon == LEAST_SQUARES) ||
       (Kind_Gradient_Method_Recon == WEIGHTED_LEAST_SQUARES) ||
       (Kind_Gradient_Method       == LEAST_SQUARES) ||
