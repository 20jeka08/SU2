/*!
 * \file config_structure.cpp
 * \brief Main file for managing the config file
 * \author F. Palacios, T. Economon, B. Tracey, H. Kline
 * \version 6.2.0 "Falcon"
 *
 * The current SU2 release has been coordinated by the
 * SU2 International Developers Society <www.su2devsociety.org>
 * with selected contributions from the open-source community.
 *
 * The main research teams contributing to the current release are:
 *  - Prof. Juan J. Alonso's group at Stanford University.
 *  - Prof. Piero Colonna's group at Delft University of Technology.
 *  - Prof. Nicolas R. Gauger's group at Kaiserslautern University of Technology.
 *  - Prof. Alberto Guardone's group at Polytechnic University of Milan.
 *  - Prof. Rafael Palacios' group at Imperial College London.
 *  - Prof. Vincent Terrapon's group at the University of Liege.
 *  - Prof. Edwin van der Weide's group at the University of Twente.
 *  - Lab. of New Concepts in Aeronautics at Tech. Institute of Aeronautics.
 *
 * Copyright 2012-2019, Francisco D. Palacios, Thomas D. Economon,
 *                      Tim Albring, and the SU2 contributors.
 *
 * SU2 is free software; you can redistribute it and/or
 * modify it under the terms of the GNU Lesser General Public
 * License as published by the Free Software Foundation; either
 * version 2.1 of the License, or (at your option) any later version.
 *
 * SU2 is distributed in the hope that it will be useful,
 * but WITHOUT ANY WARRANTY; without even the implied warranty of
 * MERCHANTABILITY or FITNESS FOR A PARTICULAR PURPOSE. See the GNU
 * Lesser General Public License for more details.
 *
 * You should have received a copy of the GNU Lesser General Public
 * License along with SU2. If not, see <http://www.gnu.org/licenses/>.
 */

#include "../include/config_structure.hpp"
#include "../include/fem_gauss_jacobi_quadrature.hpp"
#include "../include/fem_geometry_structure.hpp"

#ifdef PROFILE
#ifdef HAVE_MKL
#include "mkl.h"
#endif
#endif

vector<string> Profile_Function_tp;       /*!< \brief Vector of string names for profiled functions. */
vector<double> Profile_Time_tp;           /*!< \brief Vector of elapsed time for profiled functions. */
vector<double> Profile_ID_tp;             /*!< \brief Vector of group ID number for profiled functions. */
map<string, vector<int> > Profile_Map_tp; /*!< \brief Map containing the final results for profiled functions. */

map<CLong3T, int> GEMM_Profile_MNK;       /*!< \brief Map, which maps the GEMM size to the index where
                                                      the data for this GEMM is stored in several vectors. */
vector<long>   GEMM_Profile_NCalls;       /*!< \brief Vector, which stores the number of calls to this
                                                      GEMM size. */
vector<double> GEMM_Profile_TotTime;      /*!< \brief Total time spent for this GEMM size. */
vector<double> GEMM_Profile_MinTime;      /*!< \brief Minimum time spent for this GEMM size. */
vector<double> GEMM_Profile_MaxTime;      /*!< \brief Maximum time spent for this GEMM size. */

//#pragma omp threadprivate(Profile_Function_tp, Profile_Time_tp, Profile_ID_tp, Profile_Map_tp)

#include "../include/ad_structure.hpp"
#include "../include/toolboxes/printing_toolbox.hpp"

CConfig::CConfig(char case_filename[MAX_STRING_SIZE], unsigned short val_software, unsigned short val_nZone, bool verb_high) {
  
  base_config = true;
  
  /*--- Store MPI rank and size ---*/ 
  
  rank = SU2_MPI::GetRank();
  size = SU2_MPI::GetSize();
  
  iZone = val_nZone;
  nZone = val_nZone;

  /*--- Initialize pointers to Null---*/

  SetPointersNull();

  /*--- Reading config options  ---*/

  SetConfig_Options();

  /*--- Parsing the config file  ---*/

  SetConfig_Parsing(case_filename);
  
  /*--- Set the default values for all of the options that weren't set ---*/
      
  SetDefault();

  /*--- Configuration file postprocessing ---*/

  SetPostprocessing(val_software, iZone, 0);

  /*--- Configuration file boundaries/markers setting ---*/

  SetMarkers(val_software);

  /*--- Configuration file output ---*/

  if ((rank == MASTER_NODE) && verb_high)
    SetOutput(val_software, iZone);

}

CConfig::CConfig(CConfig* config, char case_filename[MAX_STRING_SIZE], unsigned short val_software, unsigned short val_iZone, unsigned short val_nZone, bool verb_high) {
  
  unsigned short val_nDim;
  
  base_config = false;
  
  /*--- Store MPI rank and size ---*/ 
  
  rank = SU2_MPI::GetRank();
  size = SU2_MPI::GetSize();

  iZone = val_iZone;
  nZone = val_nZone;
  
  /*--- Initialize pointers to Null---*/

  SetPointersNull();

  /*--- Reading config options  ---*/

  SetConfig_Options();

  /*--- Parsing the config file  ---*/

  SetConfig_Parsing(case_filename);
  
  /*--- Set default options from base config ---*/
  
  SetDefaultFromConfig(config);
  
  /*--- Set the default values for all of the options that weren't set ---*/
      
  SetDefault();
  
  /*--- Get the dimension --- */
  
  val_nDim = GetnDim(Mesh_FileName, Mesh_FileFormat);

  /*--- Configuration file postprocessing ---*/

  SetPostprocessing(val_software, val_iZone, val_nDim);

  /*--- Configuration file boundaries/markers setting ---*/

  SetMarkers(val_software);

  /*--- Configuration file output ---*/

  if ((rank == MASTER_NODE) && verb_high)
    SetOutput(val_software, val_iZone);

}

CConfig::CConfig(char case_filename[MAX_STRING_SIZE], unsigned short val_software) {

  base_config = true;
  
  nZone = 1;
  iZone = 0;

  /*--- Store MPI rank and size ---*/ 

  rank = SU2_MPI::GetRank();
  size = SU2_MPI::GetSize();
  
  /*--- Initialize pointers to Null---*/

  SetPointersNull();

  /*--- Reading config options  ---*/

  SetConfig_Options();

  /*--- Parsing the config file  ---*/

  SetConfig_Parsing(case_filename);
  
  /*--- Set the default values for all of the options that weren't set ---*/
      
  SetDefault();
  
  /*--- Set number of zones --- */
  
  SetnZone();

  /*--- Configuration file postprocessing ---*/

  SetPostprocessing(val_software, 0, 1);

  /*--- Configuration file boundaries/markers setting ---*/

  SetMarkers(val_software);

  /*--- Print the header --- */
  
  SetHeader(val_software);

}

CConfig::CConfig(char case_filename[MAX_STRING_SIZE], CConfig *config) {

  base_config = true;
  
  /*--- Store MPI rank and size ---*/ 
  
  rank = SU2_MPI::GetRank();
  size = SU2_MPI::GetSize();
  
  bool runtime_file = false;

  /*--- Initialize pointers to Null---*/

  SetPointersNull();

  /*--- Reading config options  ---*/

  SetRunTime_Options();

  /*--- Parsing the config file  ---*/

  runtime_file = SetRunTime_Parsing(case_filename);

  /*--- Set the default values for all of the options that weren't set ---*/
      
  SetDefault();

  /*--- Update original config file ---*/

  if (runtime_file) {
    config->SetnExtIter(nExtIter);
  }

}

SU2_MPI::Comm CConfig::GetMPICommunicator() {

  return SU2_Communicator;

}

void CConfig::SetMPICommunicator(SU2_MPI::Comm Communicator) {

  SU2_Communicator = Communicator;

}

unsigned short CConfig::GetnZone(string val_mesh_filename, unsigned short val_format) {

  int nZone = 1; /* Default value if nothing is specified. */

  switch (val_format) {
    case SU2: {

      /*--- Local variables for reading the SU2 file. ---*/
      string text_line;
      ifstream mesh_file;

      /*--- Check if the mesh file can be opened for reading. ---*/
      mesh_file.open(val_mesh_filename.c_str(), ios::in);
      if (mesh_file.fail())
        SU2_MPI::Error(string("There is no geometry file called ") + val_mesh_filename,
                              CURRENT_FUNCTION);

      /*--- Read the SU2 mesh file until the zone data is reached or
            when it can be decided that it is not present. ---*/
      while( getline (mesh_file, text_line) ) {

        /*--- Search for the "NZONE" keyword to see if there are multiple Zones ---*/
        if(text_line.find ("NZONE=",0) != string::npos) {
          text_line.erase (0,6); nZone = atoi(text_line.c_str());
          break;
        }

        /*--- If one of the keywords IZONE, NELEM or NPOIN, NMARK is encountered,
              it can be assumed that the NZONE keyword is not present and the loop
              can be terminated. ---*/
        if(text_line.find ("IZONE=",0) != string::npos) break;
        if(text_line.find ("NELEM=",0) != string::npos) break;
        if(text_line.find ("NPOIN=",0) != string::npos) break;
        if(text_line.find ("NMARK=",0) != string::npos) break;
      }

      mesh_file.close();
      break;
    }

    case CGNS: {

#ifdef HAVE_CGNS

      /*--- Local variables which are needed when calling the CGNS mid-level API. ---*/
      int fn, nbases, file_type;

      /*--- Check whether the supplied file is truly a CGNS file. ---*/
      if ( cg_is_cgns(val_mesh_filename.c_str(), &file_type) != CG_OK )
        SU2_MPI::Error(val_mesh_filename + string(" is not a CGNS file"),
                       CURRENT_FUNCTION);

      /*--- Open the CGNS file for reading. The value of fn returned
            is the specific index number for this file and will be
            repeatedly used in the function calls. ---*/
      if (cg_open(val_mesh_filename.c_str(), CG_MODE_READ, &fn) != CG_OK) cg_error_exit();

      /*--- Get the number of databases. This is the highest node
            in the CGNS heirarchy. ---*/
      if (cg_nbases(fn, &nbases) != CG_OK) cg_error_exit();

      /*--- Check if there is more than one database. Throw an
            error if there is because this reader can currently
            only handle one database. ---*/
      if ( nbases > 1 )
        SU2_MPI::Error("CGNS reader currently incapable of handling more than 1 database.",
                       CURRENT_FUNCTION);

      /*--- Determine the number of zones present in the first base.
            Note that the indexing starts at 1 in CGNS. Afterwards
            close the file again. ---*/
      if(cg_nzones(fn, 1, &nZone) != CG_OK) cg_error_exit();
      if (cg_close(fn) != CG_OK) cg_error_exit();
#endif

      break;
    }
  }

  return (unsigned short) nZone;
}

unsigned short CConfig::GetnDim(string val_mesh_filename, unsigned short val_format) {

  short nDim = -1;

  switch (val_format) {
    case SU2: {

      /*--- Local variables for reading the SU2 file. ---*/
      string text_line;
      ifstream mesh_file;

      /*--- Open grid file ---*/
      mesh_file.open(val_mesh_filename.c_str(), ios::in);
      if (mesh_file.fail()) {
        SU2_MPI::Error(string("The SU2 mesh file named ") + val_mesh_filename + string(" was not found."), CURRENT_FUNCTION);
      }

      /*--- Read the SU2 mesh file until the dimension data is reached
            or when it can be decided that it is not present. ---*/
      while( getline (mesh_file, text_line) ) {

        /*--- Search for the "NDIME" keyword to determine the number
              of dimensions.  ---*/
        if(text_line.find ("NDIME=",0) != string::npos) {
          text_line.erase (0,6); nDim = atoi(text_line.c_str());
          break;
        }

        /*--- If one of the keywords NELEM or NPOIN, NMARK is encountered,
              it can be assumed that the NZONE keyword is not present and
              the loop can be terminated. ---*/
        if(text_line.find ("NELEM=",0) != string::npos) break;
        if(text_line.find ("NPOIN=",0) != string::npos) break;
        if(text_line.find ("NMARK=",0) != string::npos) break;
      }

      mesh_file.close();

      /*--- Throw an error if the dimension was not found. ---*/
      if (nDim == -1) {
        SU2_MPI::Error(val_mesh_filename + string(" is not an SU2 mesh file or has the wrong format \n ('NDIME=' not found). Please check."),
                       CURRENT_FUNCTION);
      }

      break;
    }

    case CGNS: {

#ifdef HAVE_CGNS

      /*--- Local variables which are needed when calling the CGNS mid-level API. ---*/
      int fn, nbases, file_type;
      int cell_dim, phys_dim;
      char basename[CGNS_STRING_SIZE];

      /*--- Check whether the supplied file is truly a CGNS file. ---*/
      if ( cg_is_cgns(val_mesh_filename.c_str(), &file_type) != CG_OK ) {
        SU2_MPI::Error(val_mesh_filename + string(" was not found or is not a CGNS file."),
                       CURRENT_FUNCTION);
      }

      /*--- Open the CGNS file for reading. The value of fn returned
            is the specific index number for this file and will be
            repeatedly used in the function calls. ---*/
      if (cg_open(val_mesh_filename.c_str(), CG_MODE_READ, &fn) != CG_OK) cg_error_exit();

      /*--- Get the number of databases. This is the highest node
            in the CGNS heirarchy. ---*/
      if (cg_nbases(fn, &nbases) != CG_OK) cg_error_exit();

      /*--- Check if there is more than one database. Throw an
            error if there is because this reader can currently
            only handle one database. ---*/
      if ( nbases > 1 )
        SU2_MPI::Error("CGNS reader currently incapable of handling more than 1 database." ,
                       CURRENT_FUNCTION);

      /*--- Read the database. Note that the indexing starts at 1.
            Afterwards close the file again. ---*/
      if (cg_base_read(fn, 1, basename, &cell_dim, &phys_dim) != CG_OK) cg_error_exit();
      if (cg_close(fn) != CG_OK) cg_error_exit();

      /*--- Set the problem dimension as read from the CGNS file ---*/
      nDim = cell_dim;
#endif

      break;
    }
  }

  /*--- After reading the mesh, assert that the dimension is equal to 2 or 3. ---*/
  assert((nDim == 2) || (nDim == 3));

  return (unsigned short) nDim;
}

void CConfig::SetPointersNull(void) {
  
  Marker_CfgFile_GeoEval      = NULL;   Marker_All_GeoEval       = NULL;
  Marker_CfgFile_Monitoring   = NULL;   Marker_All_Monitoring    = NULL;
  Marker_CfgFile_Designing    = NULL;   Marker_All_Designing     = NULL;
  Marker_CfgFile_Plotting     = NULL;   Marker_All_Plotting      = NULL;
  Marker_CfgFile_Analyze      = NULL;   Marker_All_Analyze       = NULL;
  Marker_CfgFile_DV           = NULL;   Marker_All_DV            = NULL;
  Marker_CfgFile_Moving       = NULL;   Marker_All_Moving        = NULL;
  Marker_CfgFile_PerBound     = NULL;   Marker_All_PerBound      = NULL;    Marker_PerBound   = NULL;
  Marker_CfgFile_Turbomachinery = NULL; Marker_All_Turbomachinery = NULL;
  Marker_CfgFile_TurbomachineryFlag = NULL; Marker_All_TurbomachineryFlag = NULL;
  Marker_CfgFile_MixingPlaneInterface = NULL; Marker_All_MixingPlaneInterface = NULL;
  Marker_CfgFile_ZoneInterface = NULL;
  Marker_CfgFile_Deform_Mesh   = NULL;  Marker_All_Deform_Mesh   = NULL;
  Marker_CfgFile_Fluid_Load    = NULL;  Marker_All_Fluid_Load    = NULL;

  Marker_CfgFile_Turbomachinery       = NULL; Marker_All_Turbomachinery       = NULL;
  Marker_CfgFile_TurbomachineryFlag   = NULL; Marker_All_TurbomachineryFlag   = NULL;
  Marker_CfgFile_MixingPlaneInterface = NULL; Marker_All_MixingPlaneInterface = NULL;

  Marker_CfgFile_PyCustom     = NULL;   Marker_All_PyCustom      = NULL;
  
  Marker_DV                   = NULL;   Marker_Moving            = NULL;    Marker_Monitoring = NULL;
  Marker_Designing            = NULL;   Marker_GeoEval           = NULL;    Marker_Plotting   = NULL;
  Marker_Analyze              = NULL;   Marker_PyCustom          = NULL;    Marker_WallFunctions        = NULL;
  Marker_CfgFile_KindBC       = NULL;   Marker_All_KindBC        = NULL;

  Kind_WallFunctions       = NULL;
  IntInfo_WallFunctions    = NULL;
  DoubleInfo_WallFunctions = NULL;
  
  Config_Filenames = NULL;

  /*--- Marker Pointers ---*/

  Marker_Euler                = NULL;    Marker_FarField         = NULL;    Marker_Custom         = NULL;
  Marker_SymWall              = NULL;    Marker_PerBound       = NULL;
  Marker_PerDonor             = NULL;    Marker_NearFieldBound   = NULL;
  Marker_Deform_Mesh          = NULL;    Marker_Fluid_Load       = NULL;
  Marker_Dirichlet            = NULL;    Marker_Inlet            = NULL;    
  Marker_Supersonic_Inlet     = NULL;    Marker_Outlet           = NULL;
  Marker_Isothermal           = NULL;    Marker_HeatFlux         = NULL;    Marker_EngineInflow   = NULL;
  Marker_Supersonic_Outlet    = NULL;    Marker_Load             = NULL;    Marker_Disp_Dir       = NULL;
  Marker_EngineExhaust        = NULL;    Marker_Displacement     = NULL;    Marker_Load           = NULL;
  Marker_Load_Dir             = NULL;    Marker_Load_Sine        = NULL;    Marker_Clamped        = NULL;
  Marker_FlowLoad             = NULL;    Marker_Neumann          = NULL;    Marker_Internal       = NULL;
  Marker_All_TagBound         = NULL;    Marker_CfgFile_TagBound = NULL;    Marker_All_KindBC     = NULL;
  Marker_CfgFile_KindBC       = NULL;    Marker_All_SendRecv     = NULL;    Marker_All_PerBound   = NULL;
  Marker_ZoneInterface        = NULL;    Marker_All_ZoneInterface= NULL;    Marker_Riemann        = NULL;
  Marker_Fluid_InterfaceBound = NULL;    Marker_CHTInterface     = NULL;    Marker_Damper           = NULL;

  
    /*--- Boundary Condition settings ---*/

  Dirichlet_Value = NULL;    Isothermal_Temperature = NULL;
  Heat_Flux       = NULL;    Displ_Value            = NULL;    Load_Value = NULL;
  FlowLoad_Value  = NULL;    Damper_Constant        = NULL;
  
  /*--- Inlet Outlet Boundary Condition settings ---*/

  Inlet_Ttotal    = NULL;    Inlet_Ptotal      = NULL;
  Inlet_FlowDir   = NULL;    Inlet_Temperature = NULL;    Inlet_Pressure = NULL;
  Inlet_Velocity  = NULL;
  Outlet_Pressure = NULL;
  
  /*--- Engine Boundary Condition settings ---*/
  
  Inflow_Pressure      = NULL;    Inflow_MassFlow    = NULL;    Inflow_ReverseMassFlow  = NULL;
  Inflow_TotalPressure = NULL;    Inflow_Temperature = NULL;    Inflow_TotalTemperature = NULL;
  Inflow_RamDrag       = NULL;    Inflow_Force       = NULL;    Inflow_Power            = NULL;
  Inflow_Mach          = NULL;
  
  Exhaust_Pressure        = NULL;   Exhaust_Temperature        = NULL;    Exhaust_MassFlow = NULL;
  Exhaust_TotalPressure   = NULL;   Exhaust_TotalTemperature   = NULL;
  Exhaust_GrossThrust     = NULL;   Exhaust_Force              = NULL;
  Exhaust_Power           = NULL;   Exhaust_Temperature_Target = NULL;
  Exhaust_Pressure_Target = NULL;
  
  Engine_Mach  = NULL;    Engine_Force        = NULL;
  Engine_Power = NULL;    Engine_NetThrust    = NULL;    Engine_GrossThrust = NULL;
  Engine_Area  = NULL;    EngineInflow_Target = NULL;
  
  Dirichlet_Value           = NULL;     Exhaust_Temperature_Target  = NULL;     Exhaust_Temperature   = NULL;
  Exhaust_Pressure_Target   = NULL;     Inlet_Ttotal                = NULL;     Inlet_Ptotal          = NULL;
  Inlet_FlowDir             = NULL;     Inlet_Temperature           = NULL;     Inlet_Pressure        = NULL;
  Inlet_Velocity            = NULL;     Inflow_Mach                 = NULL;     Inflow_Pressure       = NULL;
  Exhaust_Pressure          = NULL;     Outlet_Pressure             = NULL;     Isothermal_Temperature= NULL;
  Heat_Flux                 = NULL;     Displ_Value                 = NULL;     Load_Value            = NULL;
  FlowLoad_Value            = NULL;

  ElasticityMod             = NULL;     PoissonRatio                = NULL;     MaterialDensity       = NULL;

  Load_Dir = NULL;	          Load_Dir_Value = NULL;          Load_Dir_Multiplier = NULL;
  Disp_Dir = NULL;            Disp_Dir_Value = NULL;          Disp_Dir_Multiplier = NULL;
  Load_Sine_Dir = NULL;	      Load_Sine_Amplitude = NULL;     Load_Sine_Frequency = NULL;
  Electric_Field_Mod = NULL;  Electric_Field_Dir = NULL;      RefNode_Displacement = NULL;

  Electric_Constant = NULL;

  /*--- Actuator Disk Boundary Condition settings ---*/
  
  ActDiskInlet_Pressure         = NULL;    ActDiskInlet_TotalPressure = NULL;    ActDiskInlet_Temperature = NULL;
  ActDiskInlet_TotalTemperature = NULL;    ActDiskInlet_MassFlow      = NULL;    ActDiskInlet_RamDrag     = NULL;
  ActDiskInlet_Force            = NULL;    ActDiskInlet_Power         = NULL;

  ActDiskOutlet_Pressure      = NULL;
  ActDiskOutlet_TotalPressure = NULL;   ActDiskOutlet_GrossThrust = NULL;  ActDiskOutlet_Force            = NULL;
  ActDiskOutlet_Power         = NULL;   ActDiskOutlet_Temperature = NULL;  ActDiskOutlet_TotalTemperature = NULL;
  ActDiskOutlet_MassFlow      = NULL;
  
  ActDisk_DeltaPress      = NULL;    ActDisk_DeltaTemp      = NULL;
  ActDisk_TotalPressRatio = NULL;    ActDisk_TotalTempRatio = NULL;    ActDisk_StaticPressRatio = NULL;
  ActDisk_StaticTempRatio = NULL;    ActDisk_NetThrust      = NULL;    ActDisk_GrossThrust      = NULL;
  ActDisk_Power           = NULL;    ActDisk_MassFlow       = NULL;    ActDisk_Area             = NULL;
  ActDisk_ReverseMassFlow = NULL;    Surface_MassFlow        = NULL;   Surface_Mach             = NULL;
  Surface_Temperature      = NULL;   Surface_Pressure         = NULL;  Surface_Density          = NULL;   Surface_Enthalpy          = NULL;
  Surface_NormalVelocity   = NULL;   Surface_TotalTemperature = NULL;  Surface_TotalPressure    = NULL;   Surface_PressureDrop    = NULL;
  Surface_DC60             = NULL;    Surface_IDC = NULL;

  Outlet_MassFlow      = NULL;       Outlet_Density      = NULL;      Outlet_Area     = NULL;

  Surface_Uniformity = NULL; Surface_SecondaryStrength = NULL; Surface_SecondOverUniform = NULL;
  Surface_MomentumDistortion = NULL;

  Surface_IDC_Mach        = NULL;    Surface_IDR            = NULL;    ActDisk_Mach             = NULL;
  ActDisk_Force           = NULL;    ActDisk_BCThrust       = NULL;    ActDisk_BCThrust_Old     = NULL;
  
  /*--- Miscellaneous/unsorted ---*/

  Aeroelastic_plunge  = NULL;
  Aeroelastic_pitch   = NULL;
  MassFrac_FreeStream = NULL;
  Velocity_FreeStream = NULL;
  Inc_Velocity_Init   = NULL;

  RefOriginMoment     = NULL;
  CFL_AdaptParam      = NULL;            
  CFL                 = NULL;
  HTP_Axis = NULL;
  PlaneTag            = NULL;
  Kappa_Flow          = NULL;    
  Kappa_AdjFlow       = NULL;
  Kappa_Heat          = NULL;
  Stations_Bounds     = NULL;
  ParamDV             = NULL;     
  DV_Value            = NULL;    
  Design_Variable     = NULL;

  Hold_GridFixed_Coord      = NULL;
  SubsonicEngine_Cyl        = NULL;
  EA_IntLimit               = NULL;
  TimeDOFsADER_DG           = NULL;
  TimeIntegrationADER_DG    = NULL;
  WeightsIntegrationADER_DG = NULL;
  RK_Alpha_Step             = NULL;
  MG_CorrecSmooth           = NULL;
  MG_PreSmooth              = NULL;
  MG_PostSmooth             = NULL;
  Int_Coeffs                = NULL;

  Kind_Inc_Inlet = NULL;
  Kind_Inc_Outlet = NULL;
  
  Kind_ObjFunc   = NULL;

  Weight_ObjFunc = NULL;

  /*--- Moving mesh pointers ---*/
  
  nKind_SurfaceMovement = 0;
  LocationStations   = NULL;
  Motion_Origin     = NULL;   
  Translation_Rate       = NULL;  
  Rotation_Rate     = NULL;   
  Pitching_Omega    = NULL;   
  Pitching_Ampl     = NULL;    
  Pitching_Phase    = NULL;    
  Plunging_Omega    = NULL;   
  Plunging_Ampl     = NULL; 
  MarkerMotion_Origin     = NULL;   
  MarkerTranslation_Rate       = NULL;  
  MarkerRotation_Rate     = NULL;   
  MarkerPitching_Omega    = NULL;   
  MarkerPitching_Ampl     = NULL;    
  MarkerPitching_Phase    = NULL;    
  MarkerPlunging_Omega    = NULL;   
  MarkerPlunging_Ampl     = NULL;    
  RefOriginMoment_X   = NULL;    RefOriginMoment_Y   = NULL;    RefOriginMoment_Z   = NULL;
  MoveMotion_Origin   = NULL;

  /*--- Periodic BC pointers. ---*/
  
  Periodic_Translate  = NULL;    Periodic_Rotation   = NULL;    Periodic_Center     = NULL;
  Periodic_Translation= NULL;    Periodic_RotAngles  = NULL;    Periodic_RotCenter  = NULL;

  /* Harmonic Balance Frequency pointer */
  
  Omega_HB = NULL;
    
  /*--- Initialize some default arrays to NULL. ---*/
  
  default_vel_inf            = NULL;
  default_ffd_axis           = NULL;
  default_eng_cyl            = NULL;
  default_eng_val            = NULL;
  default_cfl_adapt          = NULL;
  default_jst_coeff          = NULL;
  default_ffd_coeff          = NULL;
  default_mixedout_coeff     = NULL;
  default_extrarelfac        = NULL;
  default_rampRotFrame_coeff = NULL;
  default_rampOutPres_coeff  = NULL;
  default_jst_adj_coeff      = NULL;
  default_ad_coeff_heat      = NULL;
  default_obj_coeff          = NULL;
  default_geo_loc            = NULL;
  default_distortion         = NULL;
  default_ea_lim             = NULL;
  default_grid_fix           = NULL;
  default_inc_crit           = NULL;
  default_htp_axis           = NULL;
  default_body_force         = NULL;
  default_sineload_coeff     = NULL;
  default_nacelle_location   = NULL;
  
  default_cp_polycoeffs = NULL;
  default_mu_polycoeffs = NULL;
  default_kt_polycoeffs = NULL;
  CpPolyCoefficientsND  = NULL;
  MuPolyCoefficientsND  = NULL;
  KtPolyCoefficientsND  = NULL;
  
  Riemann_FlowDir       = NULL;
  Giles_FlowDir         = NULL;
  CoordFFDBox           = NULL;
  DegreeFFDBox          = NULL;
  FFDTag                = NULL;
  nDV_Value             = NULL;
  TagFFDBox             = NULL;
 
  Kind_Data_Riemann        = NULL;
  Riemann_Var1             = NULL;
  Riemann_Var2             = NULL;
  Kind_Data_Giles          = NULL;
  Giles_Var1               = NULL;
  Giles_Var2               = NULL;
  RelaxFactorAverage       = NULL;
  RelaxFactorFourier       = NULL;
  nSpan_iZones             = NULL;
  ExtraRelFacGiles         = NULL;
  Mixedout_Coeff           = NULL;
  RampRotatingFrame_Coeff  = NULL;
  RampOutletPressure_Coeff = NULL;
  Kind_TurboMachinery      = NULL;
  SineLoad_Coeff           = NULL;

  Marker_MixingPlaneInterface  = NULL;
  Marker_TurboBoundIn          = NULL;
  Marker_TurboBoundOut         = NULL;
  Marker_Giles                 = NULL;
  Marker_Shroud                = NULL;

  nBlades                      = NULL;
  FreeStreamTurboNormal        = NULL;

  ConvHistFile                 = NULL;

  top_optim_kernels       = NULL;
  top_optim_kernel_params = NULL;
  top_optim_filter_radius = NULL;

  /*--- Variable initialization ---*/
  
  ExtIter    = 0;
  IntIter    = 0;
  nIntCoeffs = 0;
  OuterIter  = 0;
  
  AoA_Offset = 0;
  AoS_Offset = 0;

  nMarker_PerBound = 0;
  nPeriodic_Index  = 0;

  Aeroelastic_Simulation = false;

  nSpanMaxAllZones = 1;

  Wrt_InletFile = false;
  
}

void CConfig::SetRunTime_Options(void) {
  
  /* DESCRIPTION: Number of external iterations */
  
  addUnsignedLongOption("EXT_ITER", nExtIter, 999999);

}

void CConfig::SetConfig_Options() {
  

  /*--- Allocate some default arrays needed for lists of doubles. ---*/
  
  default_vel_inf            = new su2double[3];
  default_ffd_axis           = new su2double[3];
  default_eng_cyl            = new su2double[7];
  default_eng_val            = new su2double[5];
  default_cfl_adapt          = new su2double[4];
  default_jst_coeff          = new su2double[2];
  default_ffd_coeff          = new su2double[3];
  default_mixedout_coeff     = new su2double[3];
  default_extrarelfac        = new su2double[2];
  default_rampRotFrame_coeff = new su2double[3];
  default_rampOutPres_coeff  = new su2double[3];
  default_jst_adj_coeff      = new su2double[2];
  default_ad_coeff_heat      = new su2double[2];
  default_obj_coeff          = new su2double[5];
  default_geo_loc            = new su2double[2];
  default_distortion         = new su2double[2];
  default_ea_lim             = new su2double[3];
  default_grid_fix           = new su2double[6];
  default_inc_crit           = new su2double[3];
  default_htp_axis           = new su2double[2];
  default_body_force         = new su2double[3];
  default_sineload_coeff     = new su2double[3];
  default_nacelle_location   = new su2double[5];
  
  /*--- All temperature polynomial fits for the fluid models currently
   assume a quartic form (5 coefficients). For example,
   Cp(T) = b0 + b1*T + b2*T^2 + b3*T^3 + b4*T^4. By default, all coeffs
   are set to zero and will be properly non-dim. in the solver. ---*/
  
  nPolyCoeffs = 5;
  default_cp_polycoeffs = new su2double[nPolyCoeffs];
  default_mu_polycoeffs = new su2double[nPolyCoeffs];
  default_kt_polycoeffs = new su2double[nPolyCoeffs];
  CpPolyCoefficientsND  = new su2double[nPolyCoeffs];
  MuPolyCoefficientsND  = new su2double[nPolyCoeffs];
  KtPolyCoefficientsND  = new su2double[nPolyCoeffs];
  for (unsigned short iVar = 0; iVar < nPolyCoeffs; iVar++) {
    default_cp_polycoeffs[iVar] = 0.0;
    default_mu_polycoeffs[iVar] = 0.0;
    default_kt_polycoeffs[iVar] = 0.0;
    CpPolyCoefficientsND[iVar]  = 0.0;
    MuPolyCoefficientsND[iVar]  = 0.0;
    KtPolyCoefficientsND[iVar]  = 0.0;
  }

  // This config file is parsed by a number of programs to make it easy to write SU2
  // wrapper scripts (in python, go, etc.) so please do
  // the best you can to follow the established format. It's very hard to parse c++ code
  // and none of us that write the parsers want to write a full c++ interpreter. Please
  // play nice with the existing format so that you don't break the existing scripts.

  /* BEGIN_CONFIG_OPTIONS */

  /*!\par CONFIG_CATEGORY: Problem Definition \ingroup Config */
  /*--- Options related to problem definition and partitioning ---*/

  /*!\brief SOLVER \n DESCRIPTION: Type of solver \n Options: see \link Solver_Map \endlink \n DEFAULT: NO_SOLVER \ingroup Config*/
  addEnumOption("SOLVER", Kind_Solver, Solver_Map, NO_SOLVER);
  /*!\brief MULTIZONE \n DESCRIPTION: Enable multizone mode \ingroup Config*/  
  addBoolOption("MULTIZONE", Multizone_Problem, NO);
  /*!\brief PHYSICAL_PROBLEM \n DESCRIPTION: Physical governing equations \n Options: see \link Solver_Map \endlink \n DEFAULT: NO_SOLVER \ingroup Config*/
  addEnumOption("MULTIZONE_SOLVER", Kind_MZSolver, Multizone_Map, MZ_BLOCK_GAUSS_SEIDEL);
  /*!\brief MATH_PROBLEM  \n DESCRIPTION: Mathematical problem \n  Options: DIRECT, ADJOINT \ingroup Config*/
  addMathProblemOption("MATH_PROBLEM", ContinuousAdjoint, false, DiscreteAdjoint, false, Restart_Flow, false);
  /*!\brief KIND_TURB_MODEL \n DESCRIPTION: Specify turbulence model \n Options: see \link Turb_Model_Map \endlink \n DEFAULT: NO_TURB_MODEL \ingroup Config*/
  addEnumOption("KIND_TURB_MODEL", Kind_Turb_Model, Turb_Model_Map, NO_TURB_MODEL);
  /*!\brief KIND_TRANS_MODEL \n DESCRIPTION: Specify transition model OPTIONS: see \link Trans_Model_Map \endlink \n DEFAULT: NO_TRANS_MODEL \ingroup Config*/
  addEnumOption("KIND_TRANS_MODEL", Kind_Trans_Model, Trans_Model_Map, NO_TRANS_MODEL);

  /*!\brief KIND_SGS_MODEL \n DESCRIPTION: Specify subgrid scale model OPTIONS: see \link SGS_Model_Map \endlink \n DEFAULT: NO_SGS_MODEL \ingroup Config*/
  addEnumOption("KIND_SGS_MODEL", Kind_SGS_Model, SGS_Model_Map, NO_SGS_MODEL);

  /*!\brief KIND_FEM_DG_SHOCK \n DESCRIPTION: Specify shock capturing method for DG OPTIONS: see \link ShockCapturingDG_Map \endlink \n DEFAULT: NO_SHOCK_CAPTURING \ingroup Config*/
  addEnumOption("KIND_FEM_DG_SHOCK", Kind_FEM_DG_Shock, ShockCapturingDG_Map, NO_SHOCK_CAPTURING);

  /*!\brief KIND_VERIFICATION_SOLUTION \n DESCRIPTION: Specify the verification solution OPTIONS: see \link Verification_Solution_Map \endlink \n DEFAULT: NO_VERIFICATION_SOLUTION \ingroup Config*/
  addEnumOption("KIND_VERIFICATION_SOLUTION", Kind_Verification_Solution, Verification_Solution_Map, NO_VERIFICATION_SOLUTION);

  /*!\brief KIND_MATRIX_COLORING \n DESCRIPTION: Specify the method for matrix coloring for Jacobian computations OPTIONS: see \link MatrixColoring_Map \endlink \n DEFAULT GREEDY_COLORING \ingroup Config*/
  addEnumOption("KIND_MATRIX_COLORING", Kind_Matrix_Coloring, MatrixColoring_Map, GREEDY_COLORING);

  /*!\brief WEAKLY_COUPLED_HEAT_EQUATION \n DESCRIPTION: Enable heat equation for incompressible flows. \ingroup Config*/
  addBoolOption("WEAKLY_COUPLED_HEAT_EQUATION", Weakly_Coupled_Heat, NO);

  /*\brief AXISYMMETRIC \n DESCRIPTION: Axisymmetric simulation \n DEFAULT: false \ingroup Config */
  addBoolOption("AXISYMMETRIC", Axisymmetric, false);
  /* DESCRIPTION: Add the gravity force */
  addBoolOption("GRAVITY_FORCE", GravityForce, false);
  /* DESCRIPTION: Apply a body force as a source term (NO, YES) */
  addBoolOption("BODY_FORCE", Body_Force, false);
  default_body_force[0] = 0.0; default_body_force[1] = 0.0; default_body_force[2] = 0.0;
  /* DESCRIPTION: Vector of body force values (BodyForce_X, BodyForce_Y, BodyForce_Z) */
  addDoubleArrayOption("BODY_FORCE_VECTOR", 3, Body_Force_Vector, default_body_force);
  /*!\brief RESTART_SOL \n DESCRIPTION: Restart solution from native solution file \n Options: NO, YES \ingroup Config */
  addBoolOption("RESTART_SOL", Restart, false);
  /*!\brief BINARY_RESTART \n DESCRIPTION: Read / write binary SU2 native restart files. \n Options: YES, NO \ingroup Config */
  addBoolOption("WRT_BINARY_RESTART", Wrt_Binary_Restart, true);
  /*!\brief BINARY_RESTART \n DESCRIPTION: Read / write binary SU2 native restart files. \n Options: YES, NO \ingroup Config */
  addBoolOption("READ_BINARY_RESTART", Read_Binary_Restart, true);
  /*!\brief SYSTEM_MEASUREMENTS \n DESCRIPTION: System of measurements \n OPTIONS: see \link Measurements_Map \endlink \n DEFAULT: SI \ingroup Config*/
  addEnumOption("SYSTEM_MEASUREMENTS", SystemMeasurements, Measurements_Map, SI);

  /*!\par CONFIG_CATEGORY: FluidModel \ingroup Config*/
  /*!\brief FLUID_MODEL \n DESCRIPTION: Fluid model \n OPTIONS: See \link FluidModel_Map \endlink \n DEFAULT: STANDARD_AIR \ingroup Config*/
  addEnumOption("FLUID_MODEL", Kind_FluidModel, FluidModel_Map, STANDARD_AIR);


  /*!\par CONFIG_CATEGORY: Freestream Conditions \ingroup Config*/
  /*--- Options related to freestream specification ---*/

  /*!\brief GAS_CONSTANT \n DESCRIPTION: Specific gas constant (287.058 J/kg*K (air), only for compressible flows) \ingroup Config*/
  addDoubleOption("GAS_CONSTANT", Gas_Constant, 287.058);
  /*!\brief GAMMA_VALUE  \n DESCRIPTION: Ratio of specific heats (1.4 (air), only for compressible flows) \ingroup Config*/
  addDoubleOption("GAMMA_VALUE", Gamma, 1.4);
  /*!\brief CP_VALUE  \n DESCRIPTION: Specific heat at constant pressure, Cp (1004.703 J/kg*K (air), constant density incompressible fluids only) \ingroup Config*/
  addDoubleOption("SPECIFIC_HEAT_CP", Specific_Heat_Cp, 1004.703);
  /*!\brief CP_VALUE  \n DESCRIPTION: Specific heat at constant volume, Cp (717.645 J/kg*K (air), constant density incompressible fluids only) \ingroup Config*/
  addDoubleOption("SPECIFIC_HEAT_CV", Specific_Heat_Cv, 717.645);
  /* DESCRIPTION: Heat capacity used for heat equation */
  addDoubleOption("SPECIFIC_HEAT_CP_SOLID", Specific_Heat_Cp_Solid, 896.0);
  /*!\brief THERMAL_EXPANSION_COEFF  \n DESCRIPTION: Thermal expansion coefficient (0.00347 K^-1 (air), used for Boussinesq approximation for liquids/non-ideal gases) \ingroup Config*/
  addDoubleOption("THERMAL_EXPANSION_COEFF", Thermal_Expansion_Coeff, 0.00347);
  /*!\brief MOLECULAR_WEIGHT \n DESCRIPTION: Molecular weight for an incompressible ideal gas (28.96 g/mol (air) default) \ingroup Config*/
  addDoubleOption("MOLECULAR_WEIGHT", Molecular_Weight, 28.96);
  
  /*--- Options related to VAN der WAALS MODEL and PENG ROBINSON ---*/

  /* DESCRIPTION: Critical Temperature, default value for AIR */
  addDoubleOption("CRITICAL_TEMPERATURE", Temperature_Critical, 131.00);
  /* DESCRIPTION: Critical Pressure, default value for MDM */
  addDoubleOption("CRITICAL_PRESSURE", Pressure_Critical, 3588550.0);
  /* DESCRIPTION: Critical Density, default value for MDM */
  addDoubleOption("CRITICAL_DENSITY", Density_Critical, 263.0);

  /*--- Options related to VAN der WAALS MODEL and PENG ROBINSON ---*/
  /* DESCRIPTION: Critical Density, default value for MDM */
   addDoubleOption("ACENTRIC_FACTOR", Acentric_Factor, 0.035);

   /*--- Options related to Viscosity Model ---*/
  /*!\brief VISCOSITY_MODEL \n DESCRIPTION: model of the viscosity \n OPTIONS: See \link ViscosityModel_Map \endlink \n DEFAULT: SUTHERLAND \ingroup Config*/
  addEnumOption("VISCOSITY_MODEL", Kind_ViscosityModel, ViscosityModel_Map, SUTHERLAND);

  /*--- Options related to Constant Viscosity Model ---*/

  /* DESCRIPTION: default value for AIR */
  addDoubleOption("MU_CONSTANT", Mu_Constant , 1.716E-5);

  /*--- Options related to Sutherland Viscosity Model ---*/

  /* DESCRIPTION: Sutherland Viscosity Ref default value for AIR SI */
  addDoubleOption("MU_REF", Mu_Ref, 1.716E-5);
  /* DESCRIPTION: Sutherland Temperature Ref, default value for AIR SI */
  addDoubleOption("MU_T_REF", Mu_Temperature_Ref, 273.15);
  /* DESCRIPTION: Sutherland constant, default value for AIR SI */
  addDoubleOption("SUTHERLAND_CONSTANT", Mu_S, 110.4);

  /*--- Options related to Thermal Conductivity Model ---*/

  addEnumOption("CONDUCTIVITY_MODEL", Kind_ConductivityModel, ConductivityModel_Map, CONSTANT_PRANDTL);

  /* DESCRIPTION: Definition of the turbulent thermal conductivity model (CONSTANT_PRANDTL_TURB (default), NONE). */
  addEnumOption("TURBULENT_CONDUCTIVITY_MODEL", Kind_ConductivityModel_Turb, TurbConductivityModel_Map, CONSTANT_PRANDTL_TURB);

 /*--- Options related to Constant Thermal Conductivity Model ---*/

 /* DESCRIPTION: default value for AIR */
  addDoubleOption("KT_CONSTANT", Kt_Constant , 0.0257);
  
  /*--- Options related to temperature polynomial coefficients for fluid models. ---*/
  
  /* DESCRIPTION: Definition of the temperature polynomial coefficients for specific heat Cp. */
  addDoubleArrayOption("CP_POLYCOEFFS", nPolyCoeffs, CpPolyCoefficients, default_cp_polycoeffs);
  /* DESCRIPTION: Definition of the temperature polynomial coefficients for specific heat Cp. */
  addDoubleArrayOption("MU_POLYCOEFFS", nPolyCoeffs, MuPolyCoefficients, default_mu_polycoeffs);
  /* DESCRIPTION: Definition of the temperature polynomial coefficients for specific heat Cp. */
  addDoubleArrayOption("KT_POLYCOEFFS", nPolyCoeffs, KtPolyCoefficients, default_kt_polycoeffs);

  /*!\brief REYNOLDS_NUMBER \n DESCRIPTION: Reynolds number (non-dimensional, based on the free-stream values). Needed for viscous solvers. For incompressible solvers the Reynolds length will always be 1.0 \n DEFAULT: 0.0 \ingroup Config */
  addDoubleOption("REYNOLDS_NUMBER", Reynolds, 0.0);
  /*!\brief REYNOLDS_LENGTH \n DESCRIPTION: Reynolds length (1 m by default). Used for compressible solver: incompressible solver will use 1.0. \ingroup Config */
  addDoubleOption("REYNOLDS_LENGTH", Length_Reynolds, 1.0);
  /*!\brief PRANDTL_LAM \n DESCRIPTION: Laminar Prandtl number (0.72 (air), only for compressible flows) \n DEFAULT: 0.72 \ingroup Config*/
  addDoubleOption("PRANDTL_LAM", Prandtl_Lam, 0.72);
  /*!\brief PRANDTL_TURB \n DESCRIPTION: Turbulent Prandtl number (0.9 (air), only for compressible flows) \n DEFAULT 0.90 \ingroup Config*/
  addDoubleOption("PRANDTL_TURB", Prandtl_Turb, 0.90);
  /*!\brief BULK_MODULUS \n DESCRIPTION: Value of the Bulk Modulus  \n DEFAULT 1.42E5 \ingroup Config*/
  addDoubleOption("BULK_MODULUS", Bulk_Modulus, 1.42E5);
  /* DESCRIPTION: Epsilon^2 multipier in Beta calculation for incompressible preconditioner.  */
  addDoubleOption("BETA_FACTOR", Beta_Factor, 4.1);
  /*!\brief MACH_NUMBER  \n DESCRIPTION:  Mach number (non-dimensional, based on the free-stream values). 0.0 by default \ingroup Config*/
  addDoubleOption("MACH_NUMBER", Mach, 0.0);
  /*!\brief INIT_OPTION \n DESCRIPTION: Init option to choose between Reynolds or thermodynamics quantities for initializing the solution \n OPTIONS: see \link InitOption_Map \endlink \n DEFAULT REYNOLDS \ingroup Config*/
  addEnumOption("INIT_OPTION", Kind_InitOption, InitOption_Map, REYNOLDS);
  /* DESCRIPTION: Free-stream option to choose between density and temperature for initializing the solution */
  addEnumOption("FREESTREAM_OPTION", Kind_FreeStreamOption, FreeStreamOption_Map, TEMPERATURE_FS);
  /*!\brief FREESTREAM_PRESSURE\n DESCRIPTION: Free-stream pressure (101325.0 N/m^2 by default) \ingroup Config*/
  addDoubleOption("FREESTREAM_PRESSURE", Pressure_FreeStream, 101325.0);
  /*!\brief FREESTREAM_DENSITY\n DESCRIPTION: Free-stream density (1.2886 Kg/m^3 (air), 998.2 Kg/m^3 (water)) \n DEFAULT -1.0 (calculated from others) \ingroup Config*/
  addDoubleOption("FREESTREAM_DENSITY", Density_FreeStream, -1.0);
  /*!\brief FREESTREAM_TEMPERATURE\n DESCRIPTION: Free-stream temperature (288.15 K by default) \ingroup Config*/
  addDoubleOption("FREESTREAM_TEMPERATURE", Temperature_FreeStream, 288.15);

  /*--- Options related to incompressible flow solver ---*/

  /* DESCRIPTION: Option to choose the density model used in the incompressible flow solver. */
  addEnumOption("INC_DENSITY_MODEL", Kind_DensityModel, DensityModel_Map, CONSTANT);
    /*!\brief ENERGY_EQUATION \n DESCRIPTION: Solve the energy equation in the incompressible flow solver. \ingroup Config*/
  addBoolOption("INC_ENERGY_EQUATION", Energy_Equation, false);
  /*!\brief INC_DENSITY_REF \n DESCRIPTION: Reference density for incompressible flows  \ingroup Config*/
  addDoubleOption("INC_DENSITY_REF", Inc_Density_Ref, 1.0);
  /*!\brief INC_VELOCITY_REF \n DESCRIPTION: Reference velocity for incompressible flows (1.0 by default) \ingroup Config*/
  addDoubleOption("INC_VELOCITY_REF", Inc_Velocity_Ref, 1.0);
  /*!\brief INC_TEMPERATURE_REF \n DESCRIPTION: Reference temperature for incompressible flows with the energy equation (1.0 by default) \ingroup Config*/
  addDoubleOption("INC_TEMPERATURE_REF", Inc_Temperature_Ref, 1.0);
  /*!\brief INC_DENSITY_INIT \n DESCRIPTION: Initial density for incompressible flows (1.2886 kg/m^3 by default) \ingroup Config*/
  addDoubleOption("INC_DENSITY_INIT", Inc_Density_Init, 1.2886);
  /*!\brief INC_VELOCITY_INIT \n DESCRIPTION: Initial velocity for incompressible flows (1.0,0,0 m/s by default) \ingroup Config*/
  default_vel_inf[0] = 1.0; default_vel_inf[1] = 0.0; default_vel_inf[2] = 0.0;
  addDoubleArrayOption("INC_VELOCITY_INIT", 3, Inc_Velocity_Init, default_vel_inf);
  /*!\brief INC_TEMPERATURE_INIT \n DESCRIPTION: Initial temperature for incompressible flows with the energy equation (288.15 K by default) \ingroup Config*/
  addDoubleOption("INC_TEMPERATURE_INIT", Inc_Temperature_Init, 288.15);
  /*!\brief INC_NONDIM \n DESCRIPTION: Non-dimensionalization scheme for incompressible flows. \ingroup Config*/
  addEnumOption("INC_NONDIM", Ref_Inc_NonDim, NonDim_Map, INITIAL_VALUES);
    /*!\brief INC_INLET_USENORMAL \n DESCRIPTION: Use the local boundary normal for the flow direction with the incompressible pressure inlet. \ingroup Config*/
  addBoolOption("INC_INLET_USENORMAL", Inc_Inlet_UseNormal, false);
  /*!\brief INC_INLET_DAMPING \n DESCRIPTION: Damping factor applied to the iterative updates to the velocity at a pressure inlet in incompressible flow (0.1 by default). \ingroup Config*/
  addDoubleOption("INC_INLET_DAMPING", Inc_Inlet_Damping, 0.1);
  /*!\brief INC_OUTLET_DAMPING \n DESCRIPTION: Damping factor applied to the iterative updates to the pressure at a mass flow outlet in incompressible flow (0.1 by default). \ingroup Config*/
  addDoubleOption("INC_OUTLET_DAMPING", Inc_Outlet_Damping, 0.1);
  
  /*!\brief FREESTREAM_TEMPERATURE_VE\n DESCRIPTION: Free-stream vibrational-electronic temperature (288.15 K by default) \ingroup Config*/
  addDoubleOption("FREESTREAM_TEMPERATURE_VE", Temperature_ve_FreeStream, 288.15);
  default_vel_inf[0] = 1.0; default_vel_inf[1] = 0.0; default_vel_inf[2] = 0.0;
  /*!\brief FREESTREAM_VELOCITY\n DESCRIPTION: Free-stream velocity (m/s) */
  addDoubleArrayOption("FREESTREAM_VELOCITY", 3, Velocity_FreeStream, default_vel_inf);
  /* DESCRIPTION: Free-stream viscosity (1.853E-5 Ns/m^2 (air), 0.798E-3 Ns/m^2 (water)) */
  addDoubleOption("FREESTREAM_VISCOSITY", Viscosity_FreeStream, -1.0);
  /* DESCRIPTION: Thermal conductivity used for heat equation */
  addDoubleOption("THERMAL_CONDUCTIVITY_SOLID", Thermal_Conductivity_Solid, 0.0);
  /* DESCRIPTION: Solids temperature at freestream conditions */
  addDoubleOption("SOLID_TEMPERATURE_INIT", Temperature_Freestream_Solid, 288.15);
  /* DESCRIPTION: Density used in solids */
  addDoubleOption("SOLID_DENSITY", Density_Solid, 2710.0);
  /* DESCRIPTION:  */
  addDoubleOption("FREESTREAM_INTERMITTENCY", Intermittency_FreeStream, 1.0);
  /* DESCRIPTION:  */
  addDoubleOption("FREESTREAM_TURBULENCEINTENSITY", TurbulenceIntensity_FreeStream, 0.05);
  /* DESCRIPTION:  */
  addDoubleOption("FREESTREAM_NU_FACTOR", NuFactor_FreeStream, 3.0);
  /* DESCRIPTION:  */
  addDoubleOption("ENGINE_NU_FACTOR", NuFactor_Engine, 3.0);
  /* DESCRIPTION:  */
  addDoubleOption("ACTDISK_SECONDARY_FLOW", SecondaryFlow_ActDisk, 0.0);
  /* DESCRIPTION:  */
  addDoubleOption("INITIAL_BCTHRUST", Initial_BCThrust, 4000.0);
  /* DESCRIPTION:  */
  addDoubleOption("FREESTREAM_TURB2LAMVISCRATIO", Turb2LamViscRatio_FreeStream, 10.0);
  /* DESCRIPTION: Side-slip angle (degrees, only for compressible flows) */
  addDoubleOption("SIDESLIP_ANGLE", AoS, 0.0);
  /*!\brief AOA  \n DESCRIPTION: Angle of attack (degrees, only for compressible flows) \ingroup Config*/
  addDoubleOption("AOA", AoA, 0.0);
  /* DESCRIPTION: Activate fixed CL mode (specify a CL instead of AoA). */
  addBoolOption("FIXED_CL_MODE", Fixed_CL_Mode, false);
  /* DESCRIPTION: Activate fixed CM mode (specify a CM instead of iH). */
  addBoolOption("FIXED_CM_MODE", Fixed_CM_Mode, false);
  /* DESCRIPTION: Evaluate the dOF_dCL or dOF_dCMy during run time. */
  addBoolOption("EVAL_DOF_DCX", Eval_dOF_dCX, false);
  /* DESCRIPTION: DIscard the angle of attack in the solution and the increment in the geometry files. */
  addBoolOption("DISCARD_INFILES", Discard_InFiles, false);
  /* DESCRIPTION: Specify a fixed coefficient of lift instead of AoA (only for compressible flows) */
  addDoubleOption("TARGET_CL", Target_CL, 0.0);
  /* DESCRIPTION: Specify a fixed coefficient of lift instead of AoA (only for compressible flows) */
  addDoubleOption("TARGET_CM", Target_CM, 0.0);
  /* DESCRIPTION: Damping factor for fixed CL mode. */
  addDoubleOption("DCL_DALPHA", dCL_dAlpha, 0.2);
  /* DESCRIPTION: Damping factor for fixed CL mode. */
  addDoubleOption("DCM_DIH", dCM_diH, 0.05);
  /* DESCRIPTION: Number of times Alpha is updated in a fix CL problem. */
  addUnsignedLongOption("UPDATE_ALPHA", Update_Alpha, 5);
  /* DESCRIPTION: Number of times Alpha is updated in a fix CL problem. */
  addUnsignedLongOption("UPDATE_IH", Update_iH, 5);
  /* DESCRIPTION: Number of iterations to evaluate dCL_dAlpha . */
  addUnsignedLongOption("ITER_DCL_DALPHA", Iter_dCL_dAlpha, 500);
  /* DESCRIPTION: Damping factor for fixed CL mode. */
  addDoubleOption("DNETTHRUST_DBCTHRUST", dNetThrust_dBCThrust, 1.0);
  /* DESCRIPTION: Number of times Alpha is updated in a fix CL problem. */
  addUnsignedLongOption("UPDATE_BCTHRUST", Update_BCThrust, 5);


  /*!\par CONFIG_CATEGORY: Reference Conditions \ingroup Config*/
  /*--- Options related to reference values for nondimensionalization ---*/

  Length_Ref = 1.0; //<---- NOTE: this should be given an option or set as a const

  /*!\brief REF_ORIGIN_MOMENT_X\n DESCRIPTION: X Reference origin for moment computation \ingroup Config*/
  addDoubleListOption("REF_ORIGIN_MOMENT_X", nRefOriginMoment_X, RefOriginMoment_X);
  /*!\brief REF_ORIGIN_MOMENT_Y\n DESCRIPTION: Y Reference origin for moment computation \ingroup Config*/
  addDoubleListOption("REF_ORIGIN_MOMENT_Y", nRefOriginMoment_Y, RefOriginMoment_Y);
  /*!\brief REF_ORIGIN_MOMENT_Z\n DESCRIPTION: Z Reference origin for moment computation \ingroup Config*/
  addDoubleListOption("REF_ORIGIN_MOMENT_Z", nRefOriginMoment_Z, RefOriginMoment_Z);
  /*!\brief REF_AREA\n DESCRIPTION: Reference area for force coefficients (0 implies automatic calculation) \ingroup Config*/
  addDoubleOption("REF_AREA", RefArea, 1.0);
  /*!\brief SEMI_SPAN\n DESCRIPTION: Wing semi-span (0 implies automatic calculation) \ingroup Config*/
  addDoubleOption("SEMI_SPAN", SemiSpan, 0.0);
  /*!\brief REF_LENGTH\n DESCRIPTION: Reference length for pitching, rolling, and yawing non-dimensional moment \ingroup Config*/
  addDoubleOption("REF_LENGTH", RefLength, 1.0);
  /*!\brief REF_SHARP_EDGES\n DESCRIPTION: Reference coefficient for detecting sharp edges \ingroup Config*/
  addDoubleOption("REF_SHARP_EDGES", RefSharpEdges, 3.0);
	/*!\brief REF_VELOCITY\n DESCRIPTION: Reference velocity (incompressible only)  \ingroup Config*/
  addDoubleOption("REF_VELOCITY", Velocity_Ref, -1.0);
	/* !\brief REF_VISCOSITY  \n DESCRIPTION: Reference viscosity (incompressible only)  \ingroup Config*/
  addDoubleOption("REF_VISCOSITY", Viscosity_Ref, -1.0);
  /* DESCRIPTION: Type of mesh motion */
  addEnumOption("REF_DIMENSIONALIZATION", Ref_NonDim, NonDim_Map, DIMENSIONAL);

  /*!\par CONFIG_CATEGORY: Boundary Markers \ingroup Config*/
  /*--- Options related to various boundary markers ---*/

  /*!\brief HTP_AXIS\n DESCRIPTION: Location of the HTP axis*/
  default_htp_axis[0] = 0.0; default_htp_axis[1] = 0.0;
  addDoubleArrayOption("HTP_AXIS", 2, HTP_Axis, default_htp_axis);
  /*!\brief MARKER_PLOTTING\n DESCRIPTION: Marker(s) of the surface in the surface flow solution file  \ingroup Config*/
  addStringListOption("MARKER_PLOTTING", nMarker_Plotting, Marker_Plotting);
  /*!\brief MARKER_MONITORING\n DESCRIPTION: Marker(s) of the surface where evaluate the non-dimensional coefficients \ingroup Config*/
  addStringListOption("MARKER_MONITORING", nMarker_Monitoring, Marker_Monitoring);
  /*!\brief MARKER_CONTROL_VOLUME\n DESCRIPTION: Marker(s) of the surface in the surface flow solution file  \ingroup Config*/
  addStringListOption("MARKER_ANALYZE", nMarker_Analyze, Marker_Analyze);
  /*!\brief MARKER_DESIGNING\n DESCRIPTION: Marker(s) of the surface where objective function (design problem) will be evaluated \ingroup Config*/
  addStringListOption("MARKER_DESIGNING", nMarker_Designing, Marker_Designing);
  /*!\brief GEO_MARKER\n DESCRIPTION: Marker(s) of the surface where evaluate the geometrical functions \ingroup Config*/
  addStringListOption("GEO_MARKER", nMarker_GeoEval, Marker_GeoEval);
  /*!\brief MARKER_EULER\n DESCRIPTION: Euler wall boundary marker(s) \ingroup Config*/
  addStringListOption("MARKER_EULER", nMarker_Euler, Marker_Euler);
  /*!\brief MARKER_FAR\n DESCRIPTION: Far-field boundary marker(s) \ingroup Config*/
  addStringListOption("MARKER_FAR", nMarker_FarField, Marker_FarField);
  /*!\brief MARKER_SYM\n DESCRIPTION: Symmetry boundary condition \ingroup Config*/
  addStringListOption("MARKER_SYM", nMarker_SymWall, Marker_SymWall);
  /*!\brief MARKER_NEARFIELD\n DESCRIPTION: Near-Field boundary condition \ingroup Config*/
  addStringListOption("MARKER_NEARFIELD", nMarker_NearFieldBound, Marker_NearFieldBound);
  /*!\brief MARKER_FLUID_INTERFACE\n DESCRIPTION: Fluid interface boundary marker(s) \ingroup Config*/
  addStringListOption("MARKER_FLUID_INTERFACE", nMarker_Fluid_InterfaceBound, Marker_Fluid_InterfaceBound);
  /*!\brief MARKER_DEFORM_MESH\n DESCRIPTION: Deformable marker(s) at the interface \ingroup Config*/
  addStringListOption("MARKER_DEFORM_MESH", nMarker_Deform_Mesh, Marker_Deform_Mesh);
  /*!\brief MARKER_FLUID_LOAD\n DESCRIPTION: Marker(s) in which the flow load is computed/applied \ingroup Config*/
  addStringListOption("MARKER_FLUID_LOAD", nMarker_Fluid_Load, Marker_Fluid_Load);
  /*!\brief MARKER_FSI_INTERFACE \n DESCRIPTION: ZONE interface boundary marker(s) \ingroup Config*/
  addStringListOption("MARKER_ZONE_INTERFACE", nMarker_ZoneInterface, Marker_ZoneInterface);
  /*!\brief MARKER_CHT_INTERFACE \n DESCRIPTION: CHT interface boundary marker(s) \ingroup Config*/
  addStringListOption("MARKER_CHT_INTERFACE", nMarker_CHTInterface, Marker_CHTInterface);
  /*!\brief MARKER_DIRICHLET  \n DESCRIPTION: Dirichlet boundary marker(s) \ingroup Config*/
  addStringListOption("MARKER_DIRICHLET", nMarker_Dirichlet, Marker_Dirichlet);
  /* DESCRIPTION: Neumann boundary marker(s) */
  addStringListOption("MARKER_NEUMANN", nMarker_Neumann, Marker_Neumann);
  /* DESCRIPTION: Neumann boundary marker(s) */
  addStringListOption("MARKER_INTERNAL", nMarker_Internal, Marker_Internal);
  /* DESCRIPTION: Custom boundary marker(s) */
  addStringListOption("MARKER_CUSTOM", nMarker_Custom, Marker_Custom);
  /* DESCRIPTION: Periodic boundary marker(s) for use with SU2_MSH
   Format: ( periodic marker, donor marker, rotation_center_x, rotation_center_y,
   rotation_center_z, rotation_angle_x-axis, rotation_angle_y-axis,
   rotation_angle_z-axis, translation_x, translation_y, translation_z, ... ) */
  addPeriodicOption("MARKER_PERIODIC", nMarker_PerBound, Marker_PerBound, Marker_PerDonor,
                    Periodic_RotCenter, Periodic_RotAngles, Periodic_Translation);

  /*!\brief MARKER_PYTHON_CUSTOM\n DESCRIPTION: Python customizable marker(s) \ingroup Config*/
  addStringListOption("MARKER_PYTHON_CUSTOM", nMarker_PyCustom, Marker_PyCustom);

  /*!\brief MARKER_WALL_FUNCTIONS\n DESCRIPTION: Viscous wall markers for which wall functions must be applied.
   Format: (Wall function marker, wall function type, ...) \ingroup Config*/
  addWallFunctionOption("MARKER_WALL_FUNCTIONS", nMarker_WallFunctions, Marker_WallFunctions,
                        Kind_WallFunctions, IntInfo_WallFunctions, DoubleInfo_WallFunctions);

  /*!\brief ACTDISK_TYPE  \n DESCRIPTION: Actuator Disk boundary type \n OPTIONS: see \link ActDisk_Map \endlink \n Default: VARIABLES_JUMP \ingroup Config*/
  addEnumOption("ACTDISK_TYPE", Kind_ActDisk, ActDisk_Map, VARIABLES_JUMP);

  /*!\brief MARKER_ACTDISK\n DESCRIPTION: Periodic boundary marker(s) for use with SU2_MSH
   Format: ( periodic marker, donor marker, rotation_center_x, rotation_center_y,
   rotation_center_z, rotation_angle_x-axis, rotation_angle_y-axis,
   rotation_angle_z-axis, translation_x, translation_y, translation_z, ... ) \ingroup Config*/
  addActDiskOption("MARKER_ACTDISK",
                   nMarker_ActDiskInlet, nMarker_ActDiskOutlet,  Marker_ActDiskInlet, Marker_ActDiskOutlet,
                   ActDisk_PressJump, ActDisk_TempJump, ActDisk_Omega);

  /*!\brief INLET_TYPE  \n DESCRIPTION: Inlet boundary type \n OPTIONS: see \link Inlet_Map \endlink \n DEFAULT: TOTAL_CONDITIONS \ingroup Config*/
  addEnumOption("INLET_TYPE", Kind_Inlet, Inlet_Map, TOTAL_CONDITIONS);
  /*!\brief INC_INLET_TYPE \n DESCRIPTION: List of inlet types for incompressible flows. List length must match number of inlet markers. Options: VELOCITY_INLET, PRESSURE_INLET. \ingroup Config*/
  addEnumListOption("INC_INLET_TYPE", nInc_Inlet, Kind_Inc_Inlet, Inlet_Map);
  addBoolOption("SPECIFIED_INLET_PROFILE", Inlet_From_File, false);
  /*!\brief INLET_FILENAME \n DESCRIPTION: Input file for a specified inlet profile (w/ extension) \n DEFAULT: inlet.dat \ingroup Config*/
  addStringOption("INLET_FILENAME", Inlet_Filename, string("inlet.dat"));
  /*!\brief INLET_MATCHING_TOLERANCE
   * \n DESCRIPTION: If a file is provided to specify the inlet profile,
   * this tolerance will be used to match the coordinates in the input file to
   * the points on the grid. \n DEFAULT: 1E-6 \ingroup Config*/
  addDoubleOption("INLET_MATCHING_TOLERANCE", Inlet_Matching_Tol, 1e-6);
  /*!\brief MARKER_INLET  \n DESCRIPTION: Inlet boundary marker(s) with the following formats,
   Total Conditions: (inlet marker, total temp, total pressure, flow_direction_x,
   flow_direction_y, flow_direction_z, ... ) where flow_direction is
   a unit vector.
   Mass Flow: (inlet marker, density, velocity magnitude, flow_direction_x,
   flow_direction_y, flow_direction_z, ... ) where flow_direction is
   a unit vector. \ingroup Config*/
  addInletOption("MARKER_INLET", nMarker_Inlet, Marker_Inlet, Inlet_Ttotal, Inlet_Ptotal, Inlet_FlowDir);

  /*!\brief MARKER_RIEMANN \n DESCRIPTION: Riemann boundary marker(s) with the following formats, a unit vector.
   * \n OPTIONS: See \link Riemann_Map \endlink. The variables indicated by the option and the flow direction unit vector must be specified. \ingroup Config*/
  addRiemannOption("MARKER_RIEMANN", nMarker_Riemann, Marker_Riemann, Kind_Data_Riemann, Riemann_Map, Riemann_Var1, Riemann_Var2, Riemann_FlowDir);
  /*!\brief MARKER_GILES \n DESCRIPTION: Giles boundary marker(s) with the following formats, a unit vector. */
  /* \n OPTIONS: See \link Giles_Map \endlink. The variables indicated by the option and the flow direction unit vector must be specified. \ingroup Config*/
  addGilesOption("MARKER_GILES", nMarker_Giles, Marker_Giles, Kind_Data_Giles, Giles_Map, Giles_Var1, Giles_Var2, Giles_FlowDir, RelaxFactorAverage, RelaxFactorFourier);
  /*!\brief SPATIAL_FOURIER \n DESCRIPTION: Option to compute the spatial fourier trasformation for the Giles BC. */
  addBoolOption("SPATIAL_FOURIER", SpatialFourier, false);
  /*!\brief GILES_EXTRA_RELAXFACTOR \n DESCRIPTION: the 1st coeff the value of the under relaxation factor to apply to the shroud and hub,
   * the 2nd coefficient is the the percentage of span-wise height influenced by this extra under relaxation factor.*/
  default_extrarelfac[0] = 0.1; default_extrarelfac[1] = 0.1;
  addDoubleArrayOption("GILES_EXTRA_RELAXFACTOR", 2, ExtraRelFacGiles, default_extrarelfac);
  /*!\brief AVERAGE_PROCESS_TYPE \n DESCRIPTION: types of mixing process for averaging quantities at the boundaries.
    \n OPTIONS: see \link MixingProcess_Map \endlink \n DEFAULT: AREA_AVERAGE \ingroup Config*/
  addEnumOption("MIXINGPLANE_INTERFACE_KIND", Kind_MixingPlaneInterface, MixingPlaneInterface_Map, NEAREST_SPAN);
  /*!\brief AVERAGE_PROCESS_KIND \n DESCRIPTION: types of mixing process for averaging quantities at the boundaries.
    \n OPTIONS: see \link MixingProcess_Map \endlink \n DEFAULT: AREA_AVERAGE \ingroup Config*/
  addEnumOption("AVERAGE_PROCESS_KIND", Kind_AverageProcess, AverageProcess_Map, AREA);
  /*!\brief PERFORMANCE_AVERAGE_PROCESS_KIND \n DESCRIPTION: types of mixing process for averaging quantities at the boundaries for performance computation.
      \n OPTIONS: see \link MixingProcess_Map \endlink \n DEFAULT: AREA_AVERAGE \ingroup Config*/
  addEnumOption("PERFORMANCE_AVERAGE_PROCESS_KIND", Kind_PerformanceAverageProcess, AverageProcess_Map, AREA);
  default_mixedout_coeff[0] = 1.0; default_mixedout_coeff[1] = 1.0E-05; default_mixedout_coeff[2] = 15.0;
  /*!\brief MIXEDOUT_COEFF \n DESCRIPTION: the 1st coeff is an under relaxation factor for the Newton method,
   * the 2nd coefficient is the tolerance for the Newton method, 3rd coefficient is the maximum number of
   * iteration for the Newton Method.*/
  addDoubleArrayOption("MIXEDOUT_COEFF", 3, Mixedout_Coeff, default_mixedout_coeff);
  /*!\brief RAMP_ROTATING_FRAME\n DESCRIPTION: option to ramp up or down the rotating frame velocity value*/
  addBoolOption("RAMP_ROTATING_FRAME", RampRotatingFrame, false);
  default_rampRotFrame_coeff[0] = 0; default_rampRotFrame_coeff[1] = 1.0; default_rampRotFrame_coeff[2] = 1000.0;
      /*!\brief RAMP_ROTATING_FRAME_COEFF \n DESCRIPTION: the 1st coeff is the staring velocity,
   * the 2nd coeff is the number of iterations for the update, 3rd is the number of iteration */
  addDoubleArrayOption("RAMP_ROTATING_FRAME_COEFF", 3, RampRotatingFrame_Coeff, default_rampRotFrame_coeff);
  /* DESCRIPTION: AVERAGE_MACH_LIMIT is a limit value for average procedure based on the mass flux. */
  addDoubleOption("AVERAGE_MACH_LIMIT", AverageMachLimit, 0.03);
  /*!\brief RAMP_OUTLET_PRESSURE\n DESCRIPTION: option to ramp up or down the rotating frame velocity value*/
  addBoolOption("RAMP_OUTLET_PRESSURE", RampOutletPressure, false);
  default_rampOutPres_coeff[0] = 100000.0; default_rampOutPres_coeff[1] = 1.0; default_rampOutPres_coeff[2] = 1000.0;
  /*!\brief RAMP_OUTLET_PRESSURE_COEFF \n DESCRIPTION: the 1st coeff is the staring outlet pressure,
   * the 2nd coeff is the number of iterations for the update, 3rd is the number of total iteration till reaching the final outlet pressure value */
  addDoubleArrayOption("RAMP_OUTLET_PRESSURE_COEFF", 3, RampOutletPressure_Coeff, default_rampOutPres_coeff);
  /*!\brief MARKER_MIXINGPLANE \n DESCRIPTION: Identify the boundaries in which the mixing plane is applied. \ingroup Config*/
  addStringListOption("MARKER_MIXINGPLANE_INTERFACE", nMarker_MixingPlaneInterface, Marker_MixingPlaneInterface);
  /*!\brief TURBULENT_MIXINGPLANE \n DESCRIPTION: Activate mixing plane also for turbulent quantities \ingroup Config*/
  addBoolOption("TURBULENT_MIXINGPLANE", turbMixingPlane, false);
  /*!\brief MARKER_TURBOMACHINERY \n DESCRIPTION: Identify the inflow and outflow boundaries in which the turbomachinery settings are  applied. \ingroup Config*/
  addTurboPerfOption("MARKER_TURBOMACHINERY", nMarker_Turbomachinery, Marker_TurboBoundIn, Marker_TurboBoundOut);
  /*!\brief NUM_SPANWISE_SECTIONS \n DESCRIPTION: Integer number of spanwise sections to compute 3D turbo BC and Performance for turbomachinery */
  addUnsignedShortOption("NUM_SPANWISE_SECTIONS", nSpanWiseSections_User, 1);
  /*!\brief SPANWISE_KIND \n DESCRIPTION: type of algorithm to identify the span-wise sections at the turbo boundaries.
   \n OPTIONS: see \link SpanWise_Map \endlink \n Default: AUTOMATIC */
  addEnumOption("SPANWISE_KIND", Kind_SpanWise, SpanWise_Map, AUTOMATIC);
  /*!\brief TURBOMACHINERY_KIND \n DESCRIPTION: types of turbomachynery architecture.
      \n OPTIONS: see \link TurboMachinery_Map \endlink \n Default: AXIAL */
  addEnumListOption("TURBOMACHINERY_KIND",nTurboMachineryKind, Kind_TurboMachinery, TurboMachinery_Map);
  /*!\brief MARKER_SHROUD \n DESCRIPTION: markers in which velocity is forced to 0.0 .
   * \n Format: (shroud1, shroud2, ...)*/
  addStringListOption("MARKER_SHROUD", nMarker_Shroud, Marker_Shroud);
  /*!\brief MARKER_SUPERSONIC_INLET  \n DESCRIPTION: Supersonic inlet boundary marker(s)
   * \n   Format: (inlet marker, temperature, static pressure, velocity_x,   velocity_y, velocity_z, ... ), i.e. primitive variables specified. \ingroup Config*/
  addInletOption("MARKER_SUPERSONIC_INLET", nMarker_Supersonic_Inlet, Marker_Supersonic_Inlet, Inlet_Temperature, Inlet_Pressure, Inlet_Velocity);
  /*!\brief MARKER_SUPERSONIC_OUTLET \n DESCRIPTION: Supersonic outlet boundary marker(s) \ingroup Config*/
  addStringListOption("MARKER_SUPERSONIC_OUTLET", nMarker_Supersonic_Outlet, Marker_Supersonic_Outlet);
  /*!\brief MARKER_OUTLET  \n DESCRIPTION: Outlet boundary marker(s)\n
   Format: ( outlet marker, back pressure (static), ... ) \ingroup Config*/
  addStringDoubleListOption("MARKER_OUTLET", nMarker_Outlet, Marker_Outlet, Outlet_Pressure);
  /*!\brief INC_INLET_TYPE \n DESCRIPTION: List of inlet types for incompressible flows. List length must match number of inlet markers. Options: VELOCITY_INLET, PRESSURE_INLET. \ingroup Config*/
  addEnumListOption("INC_OUTLET_TYPE", nInc_Outlet, Kind_Inc_Outlet, Outlet_Map);
  /*!\brief MARKER_ISOTHERMAL DESCRIPTION: Isothermal wall boundary marker(s)\n
   * Format: ( isothermal marker, wall temperature (static), ... ) \ingroup Config  */
  addStringDoubleListOption("MARKER_ISOTHERMAL", nMarker_Isothermal, Marker_Isothermal, Isothermal_Temperature);
  /*!\brief MARKER_HEATFLUX  \n DESCRIPTION: Specified heat flux wall boundary marker(s)
   Format: ( Heat flux marker, wall heat flux (static), ... ) \ingroup Config*/
  addStringDoubleListOption("MARKER_HEATFLUX", nMarker_HeatFlux, Marker_HeatFlux, Heat_Flux);
  /*!\brief MARKER_ENGINE_INFLOW  \n DESCRIPTION: Engine inflow boundary marker(s)
   Format: ( nacelle inflow marker, fan face Mach, ... ) \ingroup Config*/
  addStringDoubleListOption("MARKER_ENGINE_INFLOW", nMarker_EngineInflow, Marker_EngineInflow, EngineInflow_Target);
  /* DESCRIPTION: Highlite area */
  addDoubleOption("HIGHLITE_AREA", Highlite_Area, 1.0);
  /* DESCRIPTION: Fan poly efficiency */
  addDoubleOption("FAN_POLY_EFF", Fan_Poly_Eff, 1.0);
  /*!\brief SUBSONIC_ENGINE\n DESCRIPTION: Engine subsonic intake region \ingroup Config*/
  addBoolOption("INTEGRATED_HEATFLUX", Integrated_HeatFlux, false);
  /*!\brief SUBSONIC_ENGINE\n DESCRIPTION: Engine subsonic intake region \ingroup Config*/
  addBoolOption("SUBSONIC_ENGINE", SubsonicEngine, false);
  /* DESCRIPTION: Actuator disk double surface */
  addBoolOption("ACTDISK_DOUBLE_SURFACE", ActDisk_DoubleSurface, false);
  /* DESCRIPTION: Only half engine is in the computational grid */
  addBoolOption("ENGINE_HALF_MODEL", Engine_HalfModel, false);
  /* DESCRIPTION: Actuator disk double surface */
  addBoolOption("ACTDISK_SU2_DEF", ActDisk_SU2_DEF, false);
  /* DESCRIPTION: Definition of the distortion rack (radial number of proves / circumferential density (degree) */
  default_distortion[0] =  5.0; default_distortion[1] =  15.0;
  addDoubleArrayOption("DISTORTION_RACK", 2, DistortionRack, default_distortion);
  /* DESCRIPTION: Values of the box to impose a subsonic nacellle (mach, Pressure, Temperature) */
  default_eng_val[0]=0.0; default_eng_val[1]=0.0; default_eng_val[2]=0.0;
  default_eng_val[3]=0.0;  default_eng_val[4]=0.0;
  addDoubleArrayOption("SUBSONIC_ENGINE_VALUES", 5, SubsonicEngine_Values, default_eng_val);
  /* DESCRIPTION: Coordinates of the box to impose a subsonic nacellle cylinder (Xmin, Ymin, Zmin, Xmax, Ymax, Zmax, Radius) */
  default_eng_cyl[0] = 0.0; default_eng_cyl[1] = 0.0; default_eng_cyl[2] = 0.0;
  default_eng_cyl[3] =  1E15; default_eng_cyl[4] =  1E15; default_eng_cyl[5] =  1E15; default_eng_cyl[6] =  1E15;
  addDoubleArrayOption("SUBSONIC_ENGINE_CYL", 7, SubsonicEngine_Cyl, default_eng_cyl);
  /* DESCRIPTION: Engine exhaust boundary marker(s)
   Format: (nacelle exhaust marker, total nozzle temp, total nozzle pressure, ... )*/
  addExhaustOption("MARKER_ENGINE_EXHAUST", nMarker_EngineExhaust, Marker_EngineExhaust, Exhaust_Temperature_Target, Exhaust_Pressure_Target);
  /* DESCRIPTION: Clamped boundary marker(s) */
  addStringListOption("MARKER_CLAMPED", nMarker_Clamped, Marker_Clamped);
  /* DESCRIPTION: Displacement boundary marker(s) */
  addStringDoubleListOption("MARKER_NORMAL_DISPL", nMarker_Displacement, Marker_Displacement, Displ_Value);
  /* DESCRIPTION: Load boundary marker(s) - uniform pressure in Pa */
  addStringDoubleListOption("MARKER_PRESSURE", nMarker_Load, Marker_Load, Load_Value);
  /* DESCRIPTION: Load boundary marker(s) */
  addStringDoubleListOption("MARKER_DAMPER", nMarker_Damper, Marker_Damper, Damper_Constant);
  /* DESCRIPTION: Load boundary marker(s)
   Format: (inlet marker, load, multiplier, dir_x, dir_y, dir_z, ... ), i.e. primitive variables specified. */
  addInletOption("MARKER_LOAD", nMarker_Load_Dir, Marker_Load_Dir, Load_Dir_Value, Load_Dir_Multiplier, Load_Dir);
  /* DESCRIPTION: Load boundary marker(s)
   Format: (inlet marker, load, multiplier, dir_x, dir_y, dir_z, ... ), i.e. primitive variables specified. */
  addInletOption("MARKER_DISPLACEMENT", nMarker_Disp_Dir, Marker_Disp_Dir, Disp_Dir_Value, Disp_Dir_Multiplier, Disp_Dir);
  /* DESCRIPTION: Sine load boundary marker(s)
   Format: (inlet marker, load, multiplier, dir_x, dir_y, dir_z, ... ), i.e. primitive variables specified. */
  addInletOption("MARKER_SINE_LOAD", nMarker_Load_Sine, Marker_Load_Sine, Load_Sine_Amplitude, Load_Sine_Frequency, Load_Sine_Dir);
  /*!\brief SINE_LOAD\n DESCRIPTION: option to apply the load as a sine*/
  addBoolOption("SINE_LOAD", Sine_Load, false);
  default_sineload_coeff[0] = 0.0; default_sineload_coeff[1] = 0.0; default_sineload_coeff[2] = 0.0;
  /*!\brief SINE_LOAD_COEFF \n DESCRIPTION: the 1st coeff is the amplitude, the 2nd is the frequency, 3rd is the phase in radians */
  addDoubleArrayOption("SINE_LOAD_COEFF", 3, SineLoad_Coeff, default_sineload_coeff);
  /*!\brief RAMP_AND_RELEASE\n DESCRIPTION: release the load after applying the ramp*/
  addBoolOption("RAMP_AND_RELEASE_LOAD", RampAndRelease, false);

  /* DESCRIPTION: Flow load boundary marker(s) */
  addStringDoubleListOption("MARKER_FLOWLOAD", nMarker_FlowLoad, Marker_FlowLoad, FlowLoad_Value);
  /* DESCRIPTION: Damping factor for engine inlet condition */
  addDoubleOption("DAMP_ENGINE_INFLOW", Damp_Engine_Inflow, 0.95);
  /* DESCRIPTION: Damping factor for engine exhaust condition */
  addDoubleOption("DAMP_ENGINE_EXHAUST", Damp_Engine_Exhaust, 0.95);
  /*!\brief ENGINE_INFLOW_TYPE  \n DESCRIPTION: Inlet boundary type \n OPTIONS: see \link Engine_Inflow_Map \endlink \n Default: FAN_FACE_MACH \ingroup Config*/
  addEnumOption("ENGINE_INFLOW_TYPE", Kind_Engine_Inflow, Engine_Inflow_Map, FAN_FACE_MACH);
  /* DESCRIPTION: Evaluate a problem with engines */
  addBoolOption("ENGINE", Engine, false);
    
  /* DESCRIPTION:  Compute buffet sensor */
  addBoolOption("BUFFET_MONITORING", Buffet_Monitoring, false);
  /* DESCRIPTION:  Sharpness coefficient for the buffet sensor */
  addDoubleOption("BUFFET_K", Buffet_k, 10.0);
  /* DESCRIPTION:  Offset parameter for the buffet sensor */
  addDoubleOption("BUFFET_LAMBDA", Buffet_lambda, 0.0);


  /*!\par CONFIG_CATEGORY: Time-marching \ingroup Config*/
  /*--- Options related to time-marching ---*/

  /* DESCRIPTION: Unsteady simulation  */
  addEnumOption("UNSTEADY_SIMULATION", Unsteady_Simulation, Unsteady_Map, STEADY);
  /* DESCRIPTION:  Courant-Friedrichs-Lewy condition of the finest grid */
  addDoubleOption("CFL_NUMBER", CFLFineGrid, 1.25);
  /* DESCRIPTION:  Courant-Friedrichs-Lewy condition of the finest grid in (heat fvm) solid solvers */
  addDoubleOption("CFL_NUMBER_SOLID", CFLSolid, 1.25);
  /* DESCRIPTION:  Max time step in local time stepping simulations */
  addDoubleOption("MAX_DELTA_TIME", Max_DeltaTime, 1000000);
  /* DESCRIPTION: Activate The adaptive CFL number. */
  addBoolOption("CFL_ADAPT", CFL_Adapt, false);
  /* !\brief CFL_ADAPT_PARAM
   * DESCRIPTION: Parameters of the adaptive CFL number (factor down, factor up, CFL limit (min and max) )
   * Factor down generally >1.0, factor up generally < 1.0 to cause the CFL to increase when residual is decreasing,
   * and decrease when the residual is increasing or stalled. \ingroup Config*/
  default_cfl_adapt[0] = 0.0; default_cfl_adapt[1] = 0.0; default_cfl_adapt[2] = 1.0; default_cfl_adapt[3] = 100.0;
  addDoubleArrayOption("CFL_ADAPT_PARAM", 4, CFL_AdaptParam, default_cfl_adapt);
  /* DESCRIPTION: Reduction factor of the CFL coefficient in the adjoint problem */
  addDoubleOption("CFL_REDUCTION_ADJFLOW", CFLRedCoeff_AdjFlow, 0.8);
  /* DESCRIPTION: Reduction factor of the CFL coefficient in the level set problem */
  addDoubleOption("CFL_REDUCTION_TURB", CFLRedCoeff_Turb, 1.0);
  /* DESCRIPTION: Reduction factor of the CFL coefficient in the turbulent adjoint problem */
  addDoubleOption("CFL_REDUCTION_ADJTURB", CFLRedCoeff_AdjTurb, 1.0);
  /* DESCRIPTION: Number of total iterations */
  addUnsignedLongOption("EXT_ITER", nExtIter, 999999);
  /* DESCRIPTION: External iteration offset due to restart */
  addUnsignedLongOption("EXT_ITER_OFFSET", ExtIter_OffSet, 0);
  // these options share nRKStep as their size, which is not a good idea in general
  /* DESCRIPTION: Runge-Kutta alpha coefficients */
  addDoubleListOption("RK_ALPHA_COEFF", nRKStep, RK_Alpha_Step);
  /* DESCRIPTION: Number of time levels for time accurate local time stepping. */
  addUnsignedShortOption("LEVELS_TIME_ACCURATE_LTS", nLevels_TimeAccurateLTS, 1);
  /* DESCRIPTION: Number of time DOFs used in the predictor step of ADER-DG. */
  addUnsignedShortOption("TIME_DOFS_ADER_DG", nTimeDOFsADER_DG, 2);
  /* DESCRIPTION: Time Step for dual time stepping simulations (s) */
  addDoubleOption("UNST_TIMESTEP", Delta_UnstTime, 0.0);
  /* DESCRIPTION: Total Physical Time for dual time stepping simulations (s) */
  addDoubleOption("UNST_TIME", Total_UnstTime, 1.0);
  /* DESCRIPTION: Unsteady Courant-Friedrichs-Lewy number of the finest grid */
  addDoubleOption("UNST_CFL_NUMBER", Unst_CFL, 0.0);
  /* DESCRIPTION: Number of internal iterations (dual time method) */
  addUnsignedLongOption("UNST_INT_ITER", Unst_nIntIter, 100);
  /* DESCRIPTION: Integer number of periodic time instances for Harmonic Balance */
  addUnsignedShortOption("TIME_INSTANCES", nTimeInstances, 1);
  /* DESCRIPTION: Time period for Harmonic Balance wihtout moving meshes */
  addDoubleOption("HB_PERIOD", HarmonicBalance_Period, -1.0);
  /* DESCRIPTION:  Turn on/off harmonic balance preconditioning */
  addBoolOption("HB_PRECONDITION", HB_Precondition, false);
  /* DESCRIPTION: Iteration number to begin unsteady restarts (dual time method) */
  addLongOption("UNST_RESTART_ITER", Unst_RestartIter, 0);
  /* DESCRIPTION: Starting direct solver iteration for the unsteady adjoint */
  addLongOption("UNST_ADJOINT_ITER", Unst_AdjointIter, 0);
  /* DESCRIPTION: Number of iterations to average the objective */
  addLongOption("ITER_AVERAGE_OBJ", Iter_Avg_Objective , 0);
  /* DESCRIPTION: Iteration number to begin unsteady restarts (structural analysis) */
  addLongOption("DYN_RESTART_ITER", Dyn_RestartIter, 0);
  /* DESCRIPTION: Time discretization */
  addEnumOption("TIME_DISCRE_FLOW", Kind_TimeIntScheme_Flow, Time_Int_Map, EULER_IMPLICIT);
  /* DESCRIPTION: Time discretization */
  addEnumOption("TIME_DISCRE_FEM_FLOW", Kind_TimeIntScheme_FEM_Flow, Time_Int_Map, RUNGE_KUTTA_EXPLICIT);
  /* DESCRIPTION: ADER-DG predictor step */
  addEnumOption("ADER_PREDICTOR", Kind_ADER_Predictor, Ader_Predictor_Map, ADER_ALIASED_PREDICTOR);
  /* DESCRIPTION: Time discretization */
  addEnumOption("TIME_DISCRE_ADJFLOW", Kind_TimeIntScheme_AdjFlow, Time_Int_Map, EULER_IMPLICIT);
  /* DESCRIPTION: Time discretization */
  addEnumOption("TIME_DISCRE_TURB", Kind_TimeIntScheme_Turb, Time_Int_Map, EULER_IMPLICIT);
  /* DESCRIPTION: Time discretization */
  addEnumOption("TIME_DISCRE_ADJTURB", Kind_TimeIntScheme_AdjTurb, Time_Int_Map, EULER_IMPLICIT);
  /* DESCRIPTION: Time discretization */
  addEnumOption("TIME_DISCRE_FEA", Kind_TimeIntScheme_FEA, Time_Int_Map_FEA, NEWMARK_IMPLICIT);
  /* DESCRIPTION: Time discretization */
  addEnumOption("TIME_DISCRE_HEAT", Kind_TimeIntScheme_Heat, Time_Int_Map, EULER_IMPLICIT);
  /* DESCRIPTION: Time discretization */
  addEnumOption("TIMESTEP_HEAT", Kind_TimeStep_Heat, Heat_TimeStep_Map, MINIMUM);

  /*!\par CONFIG_CATEGORY: Linear solver definition \ingroup Config*/
  /*--- Options related to the linear solvers ---*/

  /*!\brief LINEAR_SOLVER
   *  \n DESCRIPTION: Linear solver for the implicit, mesh deformation, or discrete adjoint systems \n OPTIONS: see \link Linear_Solver_Map \endlink \n DEFAULT: FGMRES \ingroup Config*/
  addEnumOption("LINEAR_SOLVER", Kind_Linear_Solver, Linear_Solver_Map, FGMRES);
  /*!\brief LINEAR_SOLVER_PREC
   *  \n DESCRIPTION: Preconditioner for the Krylov linear solvers \n OPTIONS: see \link Linear_Solver_Prec_Map \endlink \n DEFAULT: LU_SGS \ingroup Config*/
  addEnumOption("LINEAR_SOLVER_PREC", Kind_Linear_Solver_Prec, Linear_Solver_Prec_Map, ILU);
  /* DESCRIPTION: Minimum error threshold for the linear solver for the implicit formulation */
  addDoubleOption("LINEAR_SOLVER_ERROR", Linear_Solver_Error, 1E-6);
  /* DESCRIPTION: Minimum error threshold for the linear solver for the implicit formulation for the FVM heat solver. */
  addDoubleOption("LINEAR_SOLVER_ERROR_HEAT", Linear_Solver_Error_Heat, 1E-8);
  /* DESCRIPTION: Maximum number of iterations of the linear solver for the implicit formulation */
  addUnsignedLongOption("LINEAR_SOLVER_ITER", Linear_Solver_Iter, 10);
  /* DESCRIPTION: Max iterations of the linear solver for the FVM heat solver. */
  addUnsignedLongOption("LINEAR_SOLVER_ITER_HEAT", Linear_Solver_Iter_Heat, 10);
  /* DESCRIPTION: Fill in level for the ILU preconditioner */
  addUnsignedShortOption("LINEAR_SOLVER_ILU_FILL_IN", Linear_Solver_ILU_n, 0);
  /* DESCRIPTION: Maximum number of iterations of the linear solver for the implicit formulation */
  addUnsignedLongOption("LINEAR_SOLVER_RESTART_FREQUENCY", Linear_Solver_Restart_Frequency, 10);
  /* DESCRIPTION: Relaxation factor for iterative linear smoothers (SMOOTHER_ILU/JACOBI/LU-SGS/LINELET) */
  addDoubleOption("LINEAR_SOLVER_SMOOTHER_RELAXATION", Linear_Solver_Smoother_Relaxation, 1.0);
  /* DESCRIPTION: Relaxation of the flow equations solver for the implicit formulation */
  addDoubleOption("RELAXATION_FACTOR_FLOW", Relaxation_Factor_Flow, 1.0);
  /* DESCRIPTION: Relaxation of the turb equations solver for the implicit formulation */
  addDoubleOption("RELAXATION_FACTOR_TURB", Relaxation_Factor_Turb, 1.0);
  /* DESCRIPTION: Relaxation of the adjoint flow equations solver for the implicit formulation */
  addDoubleOption("RELAXATION_FACTOR_ADJFLOW", Relaxation_Factor_AdjFlow, 1.0);
  /* DESCRIPTION: Relaxation of the CHT coupling */
  addDoubleOption("RELAXATION_FACTOR_CHT", Relaxation_Factor_CHT, 1.0);
  /* DESCRIPTION: Roe coefficient */
  addDoubleOption("ROE_KAPPA", Roe_Kappa, 0.5);
  /* DESCRIPTION: Roe-Turkel preconditioning for low Mach number flows */
  addBoolOption("LOW_MACH_PREC", Low_Mach_Precon, false);
  /* DESCRIPTION: Post-reconstruction correction for low Mach number flows */
  addBoolOption("LOW_MACH_CORR", Low_Mach_Corr, false);
  /* DESCRIPTION: Time Step for dual time stepping simulations (s) */
  addDoubleOption("MIN_ROE_TURKEL_PREC", Min_Beta_RoeTurkel, 0.01);
  /* DESCRIPTION: Time Step for dual time stepping simulations (s) */
  addDoubleOption("MAX_ROE_TURKEL_PREC", Max_Beta_RoeTurkel, 0.2);
  /* DESCRIPTION: Linear solver for the turbulent adjoint systems */
  addEnumOption("ADJTURB_LIN_SOLVER", Kind_AdjTurb_Linear_Solver, Linear_Solver_Map, FGMRES);
  /* DESCRIPTION: Preconditioner for the turbulent adjoint Krylov linear solvers */
  addEnumOption("ADJTURB_LIN_PREC", Kind_AdjTurb_Linear_Prec, Linear_Solver_Prec_Map, ILU);
  /* DESCRIPTION: Minimum error threshold for the turbulent adjoint linear solver for the implicit formulation */
  addDoubleOption("ADJTURB_LIN_ERROR", AdjTurb_Linear_Error, 1E-5);
  /* DESCRIPTION: Maximum number of iterations of the turbulent adjoint linear solver for the implicit formulation */
  addUnsignedShortOption("ADJTURB_LIN_ITER", AdjTurb_Linear_Iter, 10);
  /* DESCRIPTION: Entropy fix factor */
  addDoubleOption("ENTROPY_FIX_COEFF", EntropyFix_Coeff, 0.001);
  /* DESCRIPTION: Linear solver for the discete adjoint systems */
  addEnumOption("DISCADJ_LIN_SOLVER", Kind_DiscAdj_Linear_Solver, Linear_Solver_Map, FGMRES);
  /* DESCRIPTION: Preconditioner for the discrete adjoint Krylov linear solvers */
  addEnumOption("DISCADJ_LIN_PREC", Kind_DiscAdj_Linear_Prec, Linear_Solver_Prec_Map, ILU);
  /* DESCRIPTION: Linear solver for the discete adjoint systems */
  addEnumOption("FSI_DISCADJ_LIN_SOLVER_STRUC", Kind_DiscAdj_Linear_Solver_FSI_Struc, Linear_Solver_Map, CONJUGATE_GRADIENT);
  /* DESCRIPTION: Preconditioner for the discrete adjoint Krylov linear solvers */
  addEnumOption("FSI_DISCADJ_LIN_PREC_STRUC", Kind_DiscAdj_Linear_Prec_FSI_Struc, Linear_Solver_Prec_Map, JACOBI);
  
  /*!\par CONFIG_CATEGORY: Convergence\ingroup Config*/
  /*--- Options related to convergence ---*/
  
  /*!\brief CONV_CRITERIA
   *  \n DESCRIPTION: Convergence criteria \n OPTIONS: see \link Converge_Crit_Map \endlink \n DEFAULT: RESIDUAL \ingroup Config*/
  addEnumOption("CONV_CRITERIA", ConvCriteria, Converge_Crit_Map, RESIDUAL);
  /*!\brief RESIDUAL_REDUCTION \n DESCRIPTION: Residual reduction (order of magnitude with respect to the initial value)\n DEFAULT: 3.0 \ingroup Config*/
  addDoubleOption("RESIDUAL_REDUCTION", OrderMagResidual, 5.0);
  /*!\brief RESIDUAL_MINVAL\n DESCRIPTION: Min value of the residual (log10 of the residual)\n DEFAULT: -14.0 \ingroup Config*/
  addDoubleOption("RESIDUAL_MINVAL", MinLogResidual, -14.0);
  /* DESCRIPTION: Residual reduction (order of magnitude with respect to the initial value) */
  addDoubleOption("RESIDUAL_REDUCTION_FSI", OrderMagResidualFSI, 3.0);
  /* DESCRIPTION: Min value of the residual (log10 of the residual) */
  addDoubleOption("RESIDUAL_MINVAL_FSI", MinLogResidualFSI, -5.0);
  /*!\brief RESIDUAL_REDUCTION \n DESCRIPTION: Residual reduction (order of magnitude with respect to the initial value)\n DEFAULT: 3.0 \ingroup Config*/
  addDoubleOption("RESIDUAL_REDUCTION_BGS_FLOW", OrderMagResidual_BGS_F, 3.0);
  /*!\brief RESIDUAL_MINVAL\n DESCRIPTION: Min value of the residual (log10 of the residual)\n DEFAULT: -8.0 \ingroup Config*/
  addDoubleOption("RESIDUAL_MINVAL_BGS_FLOW", MinLogResidual_BGS_F, -8.0);
  /*!\brief RESIDUAL_REDUCTION \n DESCRIPTION: Residual reduction (order of magnitude with respect to the initial value)\n DEFAULT: 3.0 \ingroup Config*/
  addDoubleOption("RESIDUAL_REDUCTION_BGS_STRUCTURE", OrderMagResidual_BGS_S, 3.0);
  /*!\brief RESIDUAL_MINVAL\n DESCRIPTION: Min value of the residual (log10 of the residual)\n DEFAULT: -8.0 \ingroup Config*/
  addDoubleOption("RESIDUAL_MINVAL_BGS_STRUCTURE", MinLogResidual_BGS_S, -8.0);
  /* DESCRIPTION: FEM: UTOL = norm(Delta_U(k)) / norm(U(k)) */
  addDoubleOption("RESIDUAL_FEM_UTOL", Res_FEM_UTOL, -9.0);
  /* DESCRIPTION: FEM: RTOL = norm(Residual(k)) / norm(Residual(0)) */
  addDoubleOption("RESIDUAL_FEM_RTOL", Res_FEM_RTOL, -9.0);
  /* DESCRIPTION: FEM: ETOL = Delta_U(k) * Residual(k) / Delta_U(0) * Residual(0) */
  addDoubleOption("RESIDUAL_FEM_ETOL", Res_FEM_ETOL, -9.0);
  /* DESCRIPTION: FEM: ETOL = Delta_U(k) * Residual(k) / Delta_U(0) * Residual(0) */
  addEnumOption("RESIDUAL_CRITERIA_FEM", Res_FEM_CRIT, ResFem_Map, RESFEM_RELATIVE);
  /*!\brief RESIDUAL_FUNC_FLOW\n DESCRIPTION: Flow functional for the Residual criteria\n OPTIONS: See \link Residual_Map \endlink \n DEFAULT: RHO_RESIDUAL \ingroup Config*/
  addEnumOption("RESIDUAL_FUNC_FLOW", Residual_Func_Flow, Residual_Map, RHO_RESIDUAL);
  /*!\brief STARTCONV_ITER\n DESCRIPTION: Iteration number to begin convergence monitoring\n DEFAULT: 5 \ingroup Config*/
  addUnsignedLongOption("STARTCONV_ITER", StartConv_Iter, 5);
  /*!\brief CAUCHY_ELEMS\n DESCRIPTION: Number of elements to apply the criteria. \n DEFAULT 100 \ingroup Config*/
  addUnsignedShortOption("CAUCHY_ELEMS", Cauchy_Elems, 100);
  /*!\brief CAUCHY_EPS\n DESCRIPTION: Epsilon to control the series convergence \n DEFAULT: 1e-10 \ingroup Config*/
  addDoubleOption("CAUCHY_EPS", Cauchy_Eps, 1E-10);
  /*!\brief CAUCHY_FUNC_FLOW
   *  \n DESCRIPTION: Flow functional for the Cauchy criteria \n OPTIONS: see \link Objective_Map \endlink \n DEFAULT: DRAG_COEFFICIENT \ingroup Config*/
  addEnumOption("CAUCHY_FUNC_FLOW", Cauchy_Func_Flow, Objective_Map, DRAG_COEFFICIENT);
  /*!\brief CAUCHY_FUNC_ADJFLOW\n DESCRIPTION: Adjoint functional for the Cauchy criteria.\n OPTIONS: See \link Sens_Map \endlink. \n DEFAULT: SENS_GEOMETRY \ingroup Config*/
  addEnumOption("CAUCHY_FUNC_ADJFLOW", Cauchy_Func_AdjFlow, Sens_Map, SENS_GEOMETRY);

  /*!\par CONFIG_CATEGORY: Multi-grid \ingroup Config*/
  /*--- Options related to Multi-grid ---*/

  /*!\brief START_UP_ITER \n DESCRIPTION: Start up iterations using the fine grid only. DEFAULT: 0 \ingroup Config*/
  addUnsignedShortOption("START_UP_ITER", nStartUpIter, 0);
  /*!\brief MGLEVEL\n DESCRIPTION: Multi-grid Levels. DEFAULT: 0 \ingroup Config*/
  addUnsignedShortOption("MGLEVEL", nMGLevels, 0);
  /*!\brief MGCYCLE\n DESCRIPTION: Multi-grid cycle. OPTIONS: See \link MG_Cycle_Map \endlink. Defualt V_CYCLE \ingroup Config*/
  addEnumOption("MGCYCLE", MGCycle, MG_Cycle_Map, V_CYCLE);
  /*!\brief MG_PRE_SMOOTH\n DESCRIPTION: Multi-grid pre-smoothing level \ingroup Config*/
  addUShortListOption("MG_PRE_SMOOTH", nMG_PreSmooth, MG_PreSmooth);
  /*!\brief MG_POST_SMOOTH\n DESCRIPTION: Multi-grid post-smoothing level \ingroup Config*/
  addUShortListOption("MG_POST_SMOOTH", nMG_PostSmooth, MG_PostSmooth);
  /*!\brief MG_CORRECTION_SMOOTH\n DESCRIPTION: Jacobi implicit smoothing of the correction \ingroup Config*/
  addUShortListOption("MG_CORRECTION_SMOOTH", nMG_CorrecSmooth, MG_CorrecSmooth);
  /*!\brief MG_DAMP_RESTRICTION\n DESCRIPTION: Damping factor for the residual restriction. DEFAULT: 0.75 \ingroup Config*/
  addDoubleOption("MG_DAMP_RESTRICTION", Damp_Res_Restric, 0.75);
  /*!\brief MG_DAMP_PROLONGATION\n DESCRIPTION: Damping factor for the correction prolongation. DEFAULT 0.75 \ingroup Config*/
  addDoubleOption("MG_DAMP_PROLONGATION", Damp_Correc_Prolong, 0.75);

  /*!\par CONFIG_CATEGORY: Spatial Discretization \ingroup Config*/
  /*--- Options related to the spatial discretization ---*/

  /*!\brief NUM_METHOD_GRAD
   *  \n DESCRIPTION: Numerical method for spatial gradients \n OPTIONS: See \link Gradient_Map \endlink. \n DEFAULT: WEIGHTED_LEAST_SQUARES. \ingroup Config*/
  addEnumOption("NUM_METHOD_GRAD", Kind_Gradient_Method, Gradient_Map, WEIGHTED_LEAST_SQUARES);
  /*!\brief VENKAT_LIMITER_COEFF
   *  \n DESCRIPTION: Coefficient for the limiter. DEFAULT value 0.5. Larger values decrease the extent of limiting, values approaching zero cause lower-order approximation to the solution. \ingroup Config */
  addDoubleOption("VENKAT_LIMITER_COEFF", Venkat_LimiterCoeff, 0.05);
  /*!\brief ADJ_SHARP_LIMITER_COEFF
   *  \n DESCRIPTION: Coefficient for detecting the limit of the sharp edges. DEFAULT value 3.0.  Use with sharp edges limiter. \ingroup Config*/
  addDoubleOption("ADJ_SHARP_LIMITER_COEFF", AdjSharp_LimiterCoeff, 3.0);
  /*!\brief LIMITER_ITER
   *  \n DESCRIPTION: Freeze the value of the limiter after a number of iterations. DEFAULT value 999999. \ingroup Config*/
  addUnsignedLongOption("LIMITER_ITER", LimiterIter, 999999);

  /*!\brief CONV_NUM_METHOD_FLOW
   *  \n DESCRIPTION: Convective numerical method \n OPTIONS: See \link Upwind_Map \endlink , \link Centered_Map \endlink. \ingroup Config*/
  addConvectOption("CONV_NUM_METHOD_FLOW", Kind_ConvNumScheme_Flow, Kind_Centered_Flow, Kind_Upwind_Flow);

  /*!\brief NUM_METHOD_FEM_FLOW
   *  \n DESCRIPTION: Numerical method \n OPTIONS: See \link FEM_Map \endlink , \link Centered_Map \endlink. \ingroup Config*/
  addConvectFEMOption("NUM_METHOD_FEM_FLOW", Kind_ConvNumScheme_FEM_Flow, Kind_FEM_Flow);

  /*!\brief MUSCL_FLOW \n DESCRIPTION: Check if the MUSCL scheme should be used \ingroup Config*/
  addBoolOption("MUSCL_FLOW", MUSCL_Flow, true);
  /*!\brief SLOPE_LIMITER_FLOW
   * DESCRIPTION: Slope limiter for the direct solution. \n OPTIONS: See \link Limiter_Map \endlink \n DEFAULT VENKATAKRISHNAN \ingroup Config*/
  addEnumOption("SLOPE_LIMITER_FLOW", Kind_SlopeLimit_Flow, Limiter_Map, VENKATAKRISHNAN);
  default_jst_coeff[0] = 0.5; default_jst_coeff[1] = 0.02;
  /*!\brief JST_SENSOR_COEFF \n DESCRIPTION: 2nd and 4th order artificial dissipation coefficients for the JST method \ingroup Config*/
  addDoubleArrayOption("JST_SENSOR_COEFF", 2, Kappa_Flow, default_jst_coeff);
  /*!\brief LAX_SENSOR_COEFF \n DESCRIPTION: 1st order artificial dissipation coefficients for the Lax-Friedrichs method. \ingroup Config*/
  addDoubleOption("LAX_SENSOR_COEFF", Kappa_1st_Flow, 0.15);
  default_ad_coeff_heat[0] = 0.5; default_ad_coeff_heat[1] = 0.02;
  /*!\brief JST_SENSOR_COEFF_HEAT \n DESCRIPTION: 2nd and 4th order artificial dissipation coefficients for the JST method \ingroup Config*/
  addDoubleArrayOption("JST_SENSOR_COEFF_HEAT", 2, Kappa_Heat, default_ad_coeff_heat);
  /*!\brief USE_ACCURATE_FLUX_JACOBIANS \n DESCRIPTION: Use numerically computed Jacobians for AUSM+up(2) and SLAU(2) \ingroup Config*/
  addBoolOption("USE_ACCURATE_FLUX_JACOBIANS", Use_Accurate_Jacobians, false);
  /*!\brief CENTRAL_JACOBIAN_FIX_FACTOR \n DESCRIPTION: Improve the numerical properties (diagonal dominance) of the global Jacobian matrix, 3 to 4 is "optimum" (central schemes) \ingroup Config*/
  addDoubleOption("CENTRAL_JACOBIAN_FIX_FACTOR", Cent_Jac_Fix_Factor, 1.0);

  /*!\brief CONV_NUM_METHOD_ADJFLOW
   *  \n DESCRIPTION: Convective numerical method for the adjoint solver.
   *  \n OPTIONS:  See \link Upwind_Map \endlink , \link Centered_Map \endlink. Note: not all methods are guaranteed to be implemented for the adjoint solver. \ingroup Config */
  addConvectOption("CONV_NUM_METHOD_ADJFLOW", Kind_ConvNumScheme_AdjFlow, Kind_Centered_AdjFlow, Kind_Upwind_AdjFlow);
  /*!\brief MUSCL_FLOW \n DESCRIPTION: Check if the MUSCL scheme should be used \ingroup Config*/
  addBoolOption("MUSCL_ADJFLOW", MUSCL_AdjFlow, true);
  /*!\brief SLOPE_LIMITER_ADJFLOW
     * DESCRIPTION: Slope limiter for the adjoint solution. \n OPTIONS: See \link Limiter_Map \endlink \n DEFAULT VENKATAKRISHNAN \ingroup Config*/
  addEnumOption("SLOPE_LIMITER_ADJFLOW", Kind_SlopeLimit_AdjFlow, Limiter_Map, VENKATAKRISHNAN);
  default_jst_adj_coeff[0] = 0.5; default_jst_adj_coeff[1] = 0.02;
  /*!\brief ADJ_JST_SENSOR_COEFF \n DESCRIPTION: 2nd and 4th order artificial dissipation coefficients for the adjoint JST method. \ingroup Config*/
  addDoubleArrayOption("ADJ_JST_SENSOR_COEFF", 2, Kappa_AdjFlow, default_jst_adj_coeff);
  /*!\brief LAX_SENSOR_COEFF \n DESCRIPTION: 1st order artificial dissipation coefficients for the adjoint Lax-Friedrichs method. \ingroup Config*/
  addDoubleOption("ADJ_LAX_SENSOR_COEFF", Kappa_1st_AdjFlow, 0.15);

  /*!\brief MUSCL_FLOW \n DESCRIPTION: Check if the MUSCL scheme should be used \ingroup Config*/
  addBoolOption("MUSCL_TURB", MUSCL_Turb, false);
  /*!\brief SLOPE_LIMITER_TURB
   *  \n DESCRIPTION: Slope limiter  \n OPTIONS: See \link Limiter_Map \endlink \n DEFAULT VENKATAKRISHNAN \ingroup Config*/
  addEnumOption("SLOPE_LIMITER_TURB", Kind_SlopeLimit_Turb, Limiter_Map, VENKATAKRISHNAN);
  /*!\brief CONV_NUM_METHOD_TURB
   *  \n DESCRIPTION: Convective numerical method \ingroup Config*/
  addConvectOption("CONV_NUM_METHOD_TURB", Kind_ConvNumScheme_Turb, Kind_Centered_Turb, Kind_Upwind_Turb);
  
  /*!\brief MUSCL_FLOW \n DESCRIPTION: Check if the MUSCL scheme should be used \ingroup Config*/
  addBoolOption("MUSCL_ADJTURB", MUSCL_AdjTurb, false);
  /*!\brief SLOPE_LIMITER_ADJTURB
   *  \n DESCRIPTION: Slope limiter \n OPTIONS: See \link Limiter_Map \endlink \n DEFAULT VENKATAKRISHNAN \ingroup Config */
  addEnumOption("SLOPE_LIMITER_ADJTURB", Kind_SlopeLimit_AdjTurb, Limiter_Map, VENKATAKRISHNAN);
  /*!\brief CONV_NUM_METHOD_ADJTURB\n DESCRIPTION: Convective numerical method for the adjoint/turbulent problem \ingroup Config*/
  addConvectOption("CONV_NUM_METHOD_ADJTURB", Kind_ConvNumScheme_AdjTurb, Kind_Centered_AdjTurb, Kind_Upwind_AdjTurb);

  /*!\brief MUSCL_FLOW \n DESCRIPTION: Check if the MUSCL scheme should be used \ingroup Config*/
  addBoolOption("MUSCL_HEAT", MUSCL_Heat, false);
  /*!\brief CONV_NUM_METHOD_HEAT
   *  \n DESCRIPTION: Convective numerical method \n DEFAULT: UPWIND */
  addEnumOption("CONV_NUM_METHOD_HEAT", Kind_ConvNumScheme_Heat, Space_Map, SPACE_UPWIND);

  /*!\par CONFIG_CATEGORY: Adjoint and Gradient \ingroup Config*/
  /*--- Options related to the adjoint and gradient ---*/

  /*!\brief LIMIT_ADJFLOW \n DESCRIPTION: Limit value for the adjoint variable.\n DEFAULT: 1E6. \ingroup Config*/
  addDoubleOption("LIMIT_ADJFLOW", AdjointLimit, 1E6);
  /*!\brief MG_ADJFLOW\n DESCRIPTION: Multigrid with the adjoint problem. \n Defualt: YES \ingroup Config*/
  addBoolOption("MG_ADJFLOW", MG_AdjointFlow, true);

  /*!\brief OBJECTIVE_WEIGHT  \n DESCRIPTION: Adjoint problem boundary condition weights. Applies scaling factor to objective(s) \ingroup Config*/
  addDoubleListOption("OBJECTIVE_WEIGHT", nObjW, Weight_ObjFunc);
  /*!\brief OBJECTIVE_FUNCTION
   *  \n DESCRIPTION: Adjoint problem boundary condition \n OPTIONS: see \link Objective_Map \endlink \n DEFAULT: DRAG_COEFFICIENT \ingroup Config*/
  addEnumListOption("OBJECTIVE_FUNCTION", nObj, Kind_ObjFunc, Objective_Map);

  /* DESCRIPTION: parameter for the definition of a complex objective function */
  addDoubleOption("DCD_DCL_VALUE", dCD_dCL, 0.0);
  /* DESCRIPTION: parameter for the definition of a complex objective function */
  addDoubleOption("DCMX_DCL_VALUE", dCMx_dCL, 0.0);
  /* DESCRIPTION: parameter for the definition of a complex objective function */
  addDoubleOption("DCMY_DCL_VALUE", dCMy_dCL, 0.0);
  /* DESCRIPTION: parameter for the definition of a complex objective function */
  addDoubleOption("DCMZ_DCL_VALUE", dCMz_dCL, 0.0);

  /* DESCRIPTION: parameter for the definition of a complex objective function */
  addDoubleOption("DCD_DCMY_VALUE", dCD_dCMy, 0.0);

  default_obj_coeff[0]=0.0; default_obj_coeff[1]=0.0; default_obj_coeff[2]=0.0;
  default_obj_coeff[3]=0.0;  default_obj_coeff[4]=0.0;
  /*!\brief OBJ_CHAIN_RULE_COEFF
  * \n DESCRIPTION: Coefficients defining the objective function gradient using the chain rule
  * with area-averaged outlet primitive variables. This is used with the genereralized outflow
  * objective.  \ingroup Config   */
  addDoubleArrayOption("OBJ_CHAIN_RULE_COEFF", 5, Obj_ChainRuleCoeff, default_obj_coeff);

  default_geo_loc[0] = 0.0; default_geo_loc[1] = 1.0;
  /* DESCRIPTION: Definition of the airfoil section */
  addDoubleArrayOption("GEO_BOUNDS", 2, Stations_Bounds, default_geo_loc);
  /* DESCRIPTION: Identify the body to slice */
  addEnumOption("GEO_DESCRIPTION", Geo_Description, Geo_Description_Map, WING);
  /* DESCRIPTION: Z location of the waterline */
  addDoubleOption("GEO_WATERLINE_LOCATION", Geo_Waterline_Location, 0.0);
  /* DESCRIPTION: Number of section cuts to make when calculating internal volume */
  addUnsignedShortOption("GEO_NUMBER_STATIONS", nWingStations, 25);
  /* DESCRIPTION: Definition of the airfoil sections */
  addDoubleListOption("GEO_LOCATION_STATIONS", nLocationStations, LocationStations);
  default_nacelle_location[0] = 0.0; default_nacelle_location[1] = 0.0; default_nacelle_location[2] = 0.0;
  default_nacelle_location[3] = 0.0; default_nacelle_location[4] = 0.0;
  /* DESCRIPTION: Definition of the nacelle location (higlite coordinates, tilt angle, toe angle) */
  addDoubleArrayOption("GEO_NACELLE_LOCATION", 5, NacelleLocation, default_nacelle_location);
  /* DESCRIPTION: Output sectional forces for specified markers. */
  addBoolOption("GEO_PLOT_STATIONS", Plot_Section_Forces, false);
  /* DESCRIPTION: Mode of the GDC code (analysis, or gradient) */
  addEnumOption("GEO_MODE", GeometryMode, GeometryMode_Map, FUNCTION);

  /* DESCRIPTION: Drag weight in sonic boom Objective Function (from 0.0 to 1.0) */
  addDoubleOption("DRAG_IN_SONICBOOM", WeightCd, 0.0);
  /* DESCRIPTION: Sensitivity smoothing  */
  addEnumOption("SENS_SMOOTHING", Kind_SensSmooth, Sens_Smoothing_Map, NO_SMOOTH);
  /* DESCRIPTION: Continuous Adjoint frozen viscosity */
  addBoolOption("FROZEN_VISC_CONT", Frozen_Visc_Cont, true);
  /* DESCRIPTION: Discrete Adjoint frozen viscosity */
  addBoolOption("FROZEN_VISC_DISC", Frozen_Visc_Disc, false);
  /* DESCRIPTION: Discrete Adjoint frozen limiter */
  addBoolOption("FROZEN_LIMITER_DISC", Frozen_Limiter_Disc, false);
  /* DESCRIPTION: Use an inconsistent (primal/dual) discrete adjoint formulation */
  addBoolOption("INCONSISTENT_DISC", Inconsistent_Disc, false);
   /* DESCRIPTION:  */
  addDoubleOption("FIX_AZIMUTHAL_LINE", FixAzimuthalLine, 90.0);
  /*!\brief SENS_REMOVE_SHARP
   * \n DESCRIPTION: Remove sharp edges from the sensitivity evaluation  \n Format: SENS_REMOVE_SHARP = YES \n DEFAULT: NO \ingroup Config*/
  addBoolOption("SENS_REMOVE_SHARP", Sens_Remove_Sharp, false);

  /* DESCRIPTION: Automatically reorient elements that seem flipped */
  addBoolOption("REORIENT_ELEMENTS",ReorientElements, true);

  /*!\par CONFIG_CATEGORY: Input/output files and formats \ingroup Config */
  /*--- Options related to input/output files and formats ---*/

  /*!\brief OUTPUT_FORMAT \n DESCRIPTION: I/O format for output plots. \n OPTIONS: see \link Output_Map \endlink \n DEFAULT: TECPLOT \ingroup Config */
  addEnumOption("OUTPUT_FORMAT", Output_FileFormat, Output_Map, TECPLOT);
  /*!\brief ACTDISK_JUMP \n DESCRIPTION: The jump is given by the difference in values or a ratio */
  addEnumOption("ACTDISK_JUMP", ActDisk_Jump, Jump_Map, DIFFERENCE);
  /*!\brief MESH_FORMAT \n DESCRIPTION: Mesh input file format \n OPTIONS: see \link Input_Map \endlink \n DEFAULT: SU2 \ingroup Config*/
  addEnumOption("MESH_FORMAT", Mesh_FileFormat, Input_Map, SU2);
  /* DESCRIPTION:  Mesh input file */
  addStringOption("MESH_FILENAME", Mesh_FileName, string("mesh.su2"));
  /*!\brief MESH_OUT_FILENAME \n DESCRIPTION: Mesh output file name. Used when converting, scaling, or deforming a mesh. \n DEFAULT: mesh_out.su2 \ingroup Config*/
  addStringOption("MESH_OUT_FILENAME", Mesh_Out_FileName, string("mesh_out.su2"));
  /* DESCRIPTION: Determine if the mesh file supports multizone. \n DEFAULT: true (temporarily) */
  addBoolOption("MULTIZONE_MESH", Multizone_Mesh, true);
  /* DESCRIPTION: Determine if we need to allocate memory to store the multizone residual. \n DEFAULT: true (temporarily) */
  addBoolOption("MULTIZONE_RESIDUAL", Multizone_Residual, false);

  /*!\brief CONV_FILENAME \n DESCRIPTION: Output file convergence history (w/o extension) \n DEFAULT: history \ingroup Config*/
  addStringOption("CONV_FILENAME", Conv_FileName, string("history"));
  /*!\brief BREAKDOWN_FILENAME \n DESCRIPTION: Output file forces breakdown \ingroup Config*/
  addStringOption("BREAKDOWN_FILENAME", Breakdown_FileName, string("forces_breakdown.dat"));
  /*!\brief CONV_FILENAME \n DESCRIPTION: Output file convergence history (w/o extension) \n DEFAULT: history \ingroup Config*/
  addStringOption("CONV_FILENAME_FSI", Conv_FileName_FSI, string("historyFSI.csv"));
  /* DESCRIPTION: Viscous limiter turbulent equations */
  addBoolOption("WRITE_CONV_FILENAME_FSI", Write_Conv_FSI, false);
  /*!\brief SOLUTION_FLOW_FILENAME \n DESCRIPTION: Restart flow input file (the file output under the filename set by RESTART_FLOW_FILENAME) \n DEFAULT: solution_flow.dat \ingroup Config */
  addStringOption("SOLUTION_FLOW_FILENAME", Solution_FlowFileName, string("solution_flow.dat"));
  /*!\brief SOLUTION_ADJ_FILENAME\n DESCRIPTION: Restart adjoint input file. Objective function abbreviation is expected. \ingroup Config*/
  addStringOption("SOLUTION_ADJ_FILENAME", Solution_AdjFileName, string("solution_adj.dat"));
  /*!\brief SOLUTION_FLOW_FILENAME \n DESCRIPTION: Restart structure input file (the file output under the filename set by RESTART_FLOW_FILENAME) \n Default: solution_flow.dat \ingroup Config */
  addStringOption("SOLUTION_STRUCTURE_FILENAME", Solution_FEMFileName, string("solution_structure.dat"));
  /*!\brief SOLUTION_FLOW_FILENAME \n DESCRIPTION: Restart structure input file (the file output under the filename set by RESTART_FLOW_FILENAME) \n Default: solution_flow.dat \ingroup Config */
  addStringOption("SOLUTION_ADJ_STRUCTURE_FILENAME", Solution_AdjFEMFileName, string("solution_adjoint_structure.dat"));
  /*!\brief RESTART_FLOW_FILENAME \n DESCRIPTION: Output file restart flow \ingroup Config*/
  addStringOption("RESTART_FLOW_FILENAME", Restart_FlowFileName, string("restart_flow.dat"));
  /*!\brief RESTART_ADJ_FILENAME  \n DESCRIPTION: Output file restart adjoint. Objective function abbreviation will be appended. \ingroup Config*/
  addStringOption("RESTART_ADJ_FILENAME", Restart_AdjFileName, string("restart_adj.dat"));
  /*!\brief RESTART_STRUCTURE_FILENAME \n DESCRIPTION: Output file restart structure \ingroup Config*/
  addStringOption("RESTART_STRUCTURE_FILENAME", Restart_FEMFileName, string("restart_structure.dat"));
  /*!\brief RESTART_ADJ_STRUCTURE_FILENAME \n DESCRIPTION: Output file restart structure \ingroup Config*/
  addStringOption("RESTART_ADJ_STRUCTURE_FILENAME", Restart_AdjFEMFileName, string("restart_adjoint_structure.dat"));
  /*!\brief VOLUME_FLOW_FILENAME  \n DESCRIPTION: Output file flow (w/o extension) variables \ingroup Config */
  addStringOption("VOLUME_FLOW_FILENAME", Flow_FileName, string("flow"));
  /*!\brief VOLUME_STRUCTURE_FILENAME
   * \n  DESCRIPTION: Output file structure (w/o extension) variables \ingroup Config*/
  addStringOption("VOLUME_STRUCTURE_FILENAME", Structure_FileName, string("structure"));
  /*!\brief VOLUME_ADJ_STRUCTURE_FILENAME
   * \n  DESCRIPTION: Output file structure (w/o extension) variables \ingroup Config*/
  addStringOption("VOLUME_ADJ_STRUCTURE_FILENAME", AdjStructure_FileName, string("adj_structure"));
  /*!\brief SURFACE_STRUCTURE_FILENAME
   *  \n DESCRIPTION: Output file structure (w/o extension) variables \ingroup Config*/
  addStringOption("SURFACE_STRUCTURE_FILENAME", SurfStructure_FileName, string("surface_structure"));
  /*!\brief SURFACE_STRUCTURE_FILENAME
   *  \n DESCRIPTION: Output file structure (w/o extension) variables \ingroup Config*/
  addStringOption("SURFACE_ADJ_STRUCTURE_FILENAME", AdjSurfStructure_FileName, string("adj_surface_structure"));
  /*!\brief SURFACE_HEAT_FILENAME
   *  \n DESCRIPTION: Output file structure (w/o extension) variables \ingroup Config */
  addStringOption("SURFACE_HEAT_FILENAME", SurfHeat_FileName, string("surface_heat"));
  /*!\brief VOLUME_HEAT_FILENAME
   *  \n DESCRIPTION: Output file wave (w/o extension) variables  \ingroup Config*/
  addStringOption("VOLUME_HEAT_FILENAME", Heat_FileName, string("heat"));
  /*!\brief VOLUME_ADJ_FILENAME
   *  \n DESCRIPTION: Output file adjoint (w/o extension) variables  \ingroup Config*/
  addStringOption("VOLUME_ADJ_FILENAME", Adj_FileName, string("adjoint"));
  /*!\brief GRAD_OBJFUNC_FILENAME
   *  \n DESCRIPTION: Output objective function gradient  \ingroup Config*/
  addStringOption("GRAD_OBJFUNC_FILENAME", ObjFunc_Grad_FileName, string("of_grad.dat"));
  /*!\brief VALUE_OBJFUNC_FILENAME
   *  \n DESCRIPTION: Output objective function  \ingroup Config*/
  addStringOption("VALUE_OBJFUNC_FILENAME", ObjFunc_Value_FileName, string("of_func.dat"));
  /*!\brief SURFACE_FLOW_FILENAME
   *  \n DESCRIPTION: Output file surface flow coefficient (w/o extension)  \ingroup Config*/
  addStringOption("SURFACE_FLOW_FILENAME", SurfFlowCoeff_FileName, string("surface_flow"));
  /*!\brief SURFACE_ADJ_FILENAME
   *  \n DESCRIPTION: Output file surface adjoint coefficient (w/o extension)  \ingroup Config*/
  addStringOption("SURFACE_ADJ_FILENAME", SurfAdjCoeff_FileName, string("surface_adjoint"));
  /*!\brief SURFACE_SENS_FILENAME_FILENAME
   *  \n DESCRIPTION: Output file surface sensitivity (discrete adjoint) (w/o extension)  \ingroup Config*/
  addStringOption("SURFACE_SENS_FILENAME", SurfSens_FileName, string("surface_sens"));
  /*!\brief VOLUME_SENS_FILENAME
   *  \n DESCRIPTION: Output file volume sensitivity (discrete adjoint))  \ingroup Config*/
  addStringOption("VOLUME_SENS_FILENAME", VolSens_FileName, string("volume_sens"));
  /*!\brief WRT_SOL_FREQ
   *  \n DESCRIPTION: Writing solution file frequency  \ingroup Config*/
  addUnsignedLongOption("WRT_SOL_FREQ", Wrt_Sol_Freq, 1000);
  /*!\brief WRT_SOL_FREQ_DUALTIME
   *  \n DESCRIPTION: Writing solution file frequency for dual time  \ingroup Config*/
  addUnsignedLongOption("WRT_SOL_FREQ_DUALTIME", Wrt_Sol_Freq_DualTime, 1);
  /*!\brief WRT_CON_FREQ
   *  \n DESCRIPTION: Writing convergence history frequency  \ingroup Config*/
  addUnsignedLongOption("WRT_CON_FREQ",  Wrt_Con_Freq, 1);
  /*!\brief WRT_CON_FREQ_DUALTIME
   *  \n DESCRIPTION: Writing convergence history frequency for the dual time  \ingroup Config*/
  addUnsignedLongOption("WRT_CON_FREQ_DUALTIME",  Wrt_Con_Freq_DualTime, 10);
  /*!\brief LOW_MEMORY_OUTPUT
   *  \n DESCRIPTION: Output less information for lower memory use.  \ingroup Config*/
  addBoolOption("LOW_MEMORY_OUTPUT", Low_MemoryOutput, false);
  /*!\brief WRT_OUTPUT
   *  \n DESCRIPTION: Write output files (disable all output by setting to NO)  \ingroup Config*/
  addBoolOption("WRT_OUTPUT", Wrt_Output, true);
  /*!\brief WRT_VOL_SOL
   *  \n DESCRIPTION: Write a volume solution file  \ingroup Config*/
  addBoolOption("WRT_VOL_SOL", Wrt_Vol_Sol, true);
  /*!\brief WRT_SRF_SOL
   *  \n DESCRIPTION: Write a surface solution file  \ingroup Config*/
  addBoolOption("WRT_SRF_SOL", Wrt_Srf_Sol, true);
  /*!\brief WRT_CSV_SOL
   *  \n DESCRIPTION: Write a surface CSV solution file  \ingroup Config*/
  addBoolOption("WRT_CSV_SOL", Wrt_Csv_Sol, true);
  /*!\brief WRT_CSV_SOL
   *  \n DESCRIPTION: Write a binary coordinates file  \ingroup Config*/
  addBoolOption("WRT_CRD_SOL", Wrt_Crd_Sol, false);
  /*!\brief WRT_SURFACE
   *  \n DESCRIPTION: Output solution at each surface  \ingroup Config*/
  addBoolOption("WRT_SURFACE", Wrt_Surface, false);
  /*!\brief WRT_RESIDUALS
   *  \n DESCRIPTION: Output residual info to solution/restart file  \ingroup Config*/
  addBoolOption("WRT_RESIDUALS", Wrt_Residuals, false);
  /*!\brief WRT_LIMITERS
   *  \n DESCRIPTION: Output limiter value information to solution/restart file  \ingroup Config*/
  addBoolOption("WRT_LIMITERS", Wrt_Limiters, false);
  /*!\brief WRT_SHARPEDGES
   *  \n DESCRIPTION: Output sharp edge limiter information to solution/restart file  \ingroup Config*/
  addBoolOption("WRT_SHARPEDGES", Wrt_SharpEdges, false);
  /* DESCRIPTION: Output the rind layers in the solution files  \ingroup Config*/
  addBoolOption("WRT_HALO", Wrt_Halo, false);
  /* DESCRIPTION: Output the performance summary to the console at the end of SU2_CFD  \ingroup Config*/
  addBoolOption("WRT_PERFORMANCE", Wrt_Performance, false);
    /* DESCRIPTION: Output a 1D slice of a 2D cartesian solution \ingroup Config*/
  addBoolOption("WRT_SLICE", Wrt_Slice, false);
  /*!\brief MARKER_ANALYZE_AVERAGE
   *  \n DESCRIPTION: Output averaged flow values on specified analyze marker.
   *  Options: AREA, MASSFLUX
   *  \n Use with MARKER_ANALYZE. \ingroup Config*/
  addEnumOption("MARKER_ANALYZE_AVERAGE", Kind_Average, Average_Map, AVERAGE_MASSFLUX);
  /*!\brief COMM_LEVEL
   *  \n DESCRIPTION: Level of MPI communications during runtime  \ingroup Config*/
  addEnumOption("COMM_LEVEL", Comm_Level, Comm_Map, COMM_FULL);

  /*!\par CONFIG_CATEGORY: Dynamic mesh definition \ingroup Config*/
  /*--- Options related to dynamic meshes ---*/

  /* DESCRIPTION: Type of mesh motion */
  addEnumOption("GRID_MOVEMENT", Kind_GridMovement, GridMovement_Map, NO_MOVEMENT);
  /* DESCRIPTION: Type of surface motion */
  addEnumListOption("SURFACE_MOVEMENT",nKind_SurfaceMovement, Kind_SurfaceMovement, SurfaceMovement_Map);
  /* DESCRIPTION: Marker(s) of moving surfaces (MOVING_WALL or DEFORMING grid motion). */
  addStringListOption("MARKER_MOVING", nMarker_Moving, Marker_Moving);
  /* DESCRIPTION: Mach number (non-dimensional, based on the mesh velocity and freestream vals.) */
  addDoubleOption("MACH_MOTION", Mach_Motion, 0.0);
  default_vel_inf[0] = 0.0; default_vel_inf[1] = 0.0; default_vel_inf[2] = 0.0;  
  /* DESCRIPTION: Coordinates of the rigid motion origin */
  addDoubleArrayOption("MOTION_ORIGIN", 3, Motion_Origin, default_vel_inf);
  /* DESCRIPTION: Translational velocity vector (m/s) in the x, y, & z directions (RIGID_MOTION only) */
  addDoubleArrayOption("TRANSLATION_RATE", 3, Translation_Rate, default_vel_inf); 
  /* DESCRIPTION: Angular velocity vector (rad/s) about x, y, & z axes (RIGID_MOTION only) */
  addDoubleArrayOption("ROTATION_RATE", 3, Rotation_Rate, default_vel_inf);
  /* DESCRIPTION: Pitching angular freq. (rad/s) about x, y, & z axes (RIGID_MOTION only) */
  addDoubleArrayOption("PITCHING_OMEGA", 3, Pitching_Omega, default_vel_inf);
  /* DESCRIPTION: Pitching amplitude (degrees) about x, y, & z axes (RIGID_MOTION only) */
  addDoubleArrayOption("PITCHING_AMPL", 3, Pitching_Ampl, default_vel_inf); 
  /* DESCRIPTION: Pitching phase offset (degrees) about x, y, & z axes (RIGID_MOTION only) */
  addDoubleArrayOption("PITCHING_PHASE", 3, Pitching_Phase, default_vel_inf);
  /* DESCRIPTION: Plunging angular freq. (rad/s) in x, y, & z directions (RIGID_MOTION only) */
  addDoubleArrayOption("PLUNGING_OMEGA", 3, Plunging_Omega, default_vel_inf);
  /* DESCRIPTION: Plunging amplitude (m) in x, y, & z directions (RIGID_MOTION only) */
  addDoubleArrayOption("PLUNGING_AMPL", 3, Plunging_Ampl, default_vel_inf);
  /* DESCRIPTION: Coordinates of the rigid motion origin */
  addDoubleListOption("SURFACE_MOTION_ORIGIN", nMarkerMotion_Origin, MarkerMotion_Origin);
  /* DESCRIPTION: Translational velocity vector (m/s) in the x, y, & z directions (DEFORMING only) */
  addDoubleListOption("SURFACE_TRANSLATION_RATE", nMarkerTranslation, MarkerTranslation_Rate); 
  /* DESCRIPTION: Angular velocity vector (rad/s) about x, y, & z axes (DEFORMING only) */
  addDoubleListOption("SURFACE_ROTATION_RATE", nMarkerRotation_Rate, MarkerRotation_Rate);
  /* DESCRIPTION: Pitching angular freq. (rad/s) about x, y, & z axes (DEFORMING only) */
  addDoubleListOption("SURFACE_PITCHING_OMEGA", nMarkerPitching_Omega, MarkerPitching_Omega);
  /* DESCRIPTION: Pitching amplitude (degrees) about x, y, & z axes (DEFORMING only) */
  addDoubleListOption("SURFACE_PITCHING_AMPL", nMarkerPitching_Ampl, MarkerPitching_Ampl); 
  /* DESCRIPTION: Pitching phase offset (degrees) about x, y, & z axes (DEFORMING only) */
  addDoubleListOption("SURFACE_PITCHING_PHASE", nMarkerPitching_Phase, MarkerPitching_Phase);
  /* DESCRIPTION: Plunging angular freq. (rad/s) in x, y, & z directions (DEFORMING only) */
  addDoubleListOption("SURFACE_PLUNGING_OMEGA", nMarkerPlunging_Omega, MarkerPlunging_Omega);
  /* DESCRIPTION: Plunging amplitude (m) in x, y, & z directions (DEFORMING only) */
  addDoubleListOption("SURFACE_PLUNGING_AMPL", nMarkerPlunging_Ampl, MarkerPlunging_Ampl);
  /* DESCRIPTION: Value to move motion origins (1 or 0) */
  addUShortListOption("MOVE_MOTION_ORIGIN", nMoveMotion_Origin, MoveMotion_Origin);

  /*!\par CONFIG_CATEGORY: Grid adaptation \ingroup Config*/
  /*--- Options related to grid adaptation ---*/

  /* DESCRIPTION: Kind of grid adaptation */
  addEnumOption("KIND_ADAPT", Kind_Adaptation, Adapt_Map, NO_ADAPT);
  /* DESCRIPTION: Percentage of new elements (% of the original number of elements) */
  addDoubleOption("NEW_ELEMS", New_Elem_Adapt, -1.0);
  /* DESCRIPTION: Scale factor for the dual volume */
  addDoubleOption("DUALVOL_POWER", DualVol_Power, 0.5);
  /* DESCRIPTION: Use analytical definition for surfaces */
  addEnumOption("ANALYTICAL_SURFDEF", Analytical_Surface, Geo_Analytic_Map, NO_GEO_ANALYTIC);
  /* DESCRIPTION: Before each computation, implicitly smooth the nodal coordinates */
  addBoolOption("SMOOTH_GEOMETRY", SmoothNumGrid, false);
  /* DESCRIPTION: Adapt the boundary elements */
  addBoolOption("ADAPT_BOUNDARY", AdaptBoundary, true);

  /*!\par CONFIG_CATEGORY: Aeroelastic Simulation (Typical Section Model) \ingroup Config*/
  /*--- Options related to aeroelastic simulations using the Typical Section Model) ---*/
  /* DESCRIPTION: The flutter speed index (modifies the freestream condition) */
  addDoubleOption("FLUTTER_SPEED_INDEX", FlutterSpeedIndex, 0.6);
  /* DESCRIPTION: Natural frequency of the spring in the plunging direction (rad/s). */
  addDoubleOption("PLUNGE_NATURAL_FREQUENCY", PlungeNaturalFrequency, 100);
  /* DESCRIPTION: Natural frequency of the spring in the pitching direction (rad/s). */
  addDoubleOption("PITCH_NATURAL_FREQUENCY", PitchNaturalFrequency, 100);
  /* DESCRIPTION: The airfoil mass ratio. */
  addDoubleOption("AIRFOIL_MASS_RATIO", AirfoilMassRatio, 60);
  /* DESCRIPTION: Distance in semichords by which the center of gravity lies behind the elastic axis. */
  addDoubleOption("CG_LOCATION", CG_Location, 1.8);
  /* DESCRIPTION: The radius of gyration squared (expressed in semichords) of the typical section about the elastic axis. */
  addDoubleOption("RADIUS_GYRATION_SQUARED", RadiusGyrationSquared, 3.48);
  /* DESCRIPTION: Solve the aeroelastic equations every given number of internal iterations. */
  addUnsignedShortOption("AEROELASTIC_ITER", AeroelasticIter, 3);
  
  /*!\par CONFIG_CATEGORY: Optimization Problem*/
  
  /* DESCRIPTION: Scale the line search in the optimizer */
  addDoubleOption("OPT_RELAX_FACTOR", Opt_RelaxFactor, 1.0);

  /* DESCRIPTION: Bound the line search in the optimizer */
  addDoubleOption("OPT_LINE_SEARCH_BOUND", Opt_LineSearch_Bound, 1E6);

  /*!\par CONFIG_CATEGORY: Wind Gust \ingroup Config*/
  /*--- Options related to wind gust simulations ---*/

  /* DESCRIPTION: Apply a wind gust */
  addBoolOption("WIND_GUST", Wind_Gust, false);
  /* DESCRIPTION: Type of gust */
  addEnumOption("GUST_TYPE", Gust_Type, Gust_Type_Map, NO_GUST);
  /* DESCRIPTION: Gust wavelenght (meters) */
  addDoubleOption("GUST_WAVELENGTH", Gust_WaveLength, 0.0);
  /* DESCRIPTION: Number of gust periods */
  addDoubleOption("GUST_PERIODS", Gust_Periods, 1.0);
  /* DESCRIPTION: Gust amplitude (m/s) */
  addDoubleOption("GUST_AMPL", Gust_Ampl, 0.0);
  /* DESCRIPTION: Time at which to begin the gust (sec) */
  addDoubleOption("GUST_BEGIN_TIME", Gust_Begin_Time, 0.0);
  /* DESCRIPTION: Location at which the gust begins (meters) */
  addDoubleOption("GUST_BEGIN_LOC", Gust_Begin_Loc, 0.0);
  /* DESCRIPTION: Direction of the gust X or Y dir */
  addEnumOption("GUST_DIR", Gust_Dir, Gust_Dir_Map, Y_DIR);

  /* Harmonic Balance config */
  /* DESCRIPTION: Omega_HB = 2*PI*frequency - frequencies for Harmonic Balance method */
  addDoubleListOption("OMEGA_HB", nOmega_HB, Omega_HB);

  /*!\par CONFIG_CATEGORY: Equivalent Area \ingroup Config*/
  /*--- Options related to the equivalent area ---*/

  /* DESCRIPTION: Evaluate equivalent area on the Near-Field  */
  addBoolOption("EQUIV_AREA", EquivArea, false);
  default_ea_lim[0] = 0.0; default_ea_lim[1] = 1.0; default_ea_lim[2] = 1.0;
  /* DESCRIPTION: Integration limits of the equivalent area ( xmin, xmax, Dist_NearField ) */
  addDoubleArrayOption("EA_INT_LIMIT", 3, EA_IntLimit, default_ea_lim);
  /* DESCRIPTION: Equivalent area scaling factor */
  addDoubleOption("EA_SCALE_FACTOR", EA_ScaleFactor, 1.0);

	// these options share nDV as their size in the option references; not a good idea
	/*!\par CONFIG_CATEGORY: Grid deformation \ingroup Config*/
  /*--- Options related to the grid deformation ---*/

	/* DESCRIPTION: Kind of deformation */
	addEnumListOption("DV_KIND", nDV, Design_Variable, Param_Map);
	/* DESCRIPTION: Marker of the surface to which we are going apply the shape deformation */
  addStringListOption("DV_MARKER", nMarker_DV, Marker_DV);
	/* DESCRIPTION: Parameters of the shape deformation
   - FFD_CONTROL_POINT_2D ( FFDBox ID, i_Ind, j_Ind, x_Disp, y_Disp )
   - FFD_RADIUS_2D ( FFDBox ID )
   - FFD_CAMBER_2D ( FFDBox ID, i_Ind )
   - FFD_THICKNESS_2D ( FFDBox ID, i_Ind )
   - HICKS_HENNE ( Lower Surface (0)/Upper Surface (1)/Only one Surface (2), x_Loc )
   - SURFACE_BUMP ( x_start, x_end, x_Loc )
   - CST ( Lower Surface (0)/Upper Surface (1), Kulfan parameter number, Total number of Kulfan parameters for surface )
   - NACA_4DIGITS ( 1st digit, 2nd digit, 3rd and 4th digit )
   - PARABOLIC ( Center, Thickness )
   - TRANSLATION ( x_Disp, y_Disp, z_Disp )
   - ROTATION ( x_Orig, y_Orig, z_Orig, x_End, y_End, z_End )
   - OBSTACLE ( Center, Bump size )
   - SPHERICAL ( ControlPoint_Index, Theta_Disp, R_Disp )
   - FFD_CONTROL_POINT ( FFDBox ID, i_Ind, j_Ind, k_Ind, x_Disp, y_Disp, z_Disp )
   - FFD_TWIST ( FFDBox ID, x_Orig, y_Orig, z_Orig, x_End, y_End, z_End )
   - FFD_TWIST_2D ( FFDBox ID, x_Orig, y_Orig, z_Orig, x_End, y_End, z_End )
   - FFD_ROTATION ( FFDBox ID, x_Orig, y_Orig, z_Orig, x_End, y_End, z_End )
   - FFD_CONTROL_SURFACE ( FFDBox ID, x_Orig, y_Orig, z_Orig, x_End, y_End, z_End )
   - FFD_CAMBER ( FFDBox ID, i_Ind, j_Ind )
   - FFD_THICKNESS ( FFDBox ID, i_Ind, j_Ind ) */
	addDVParamOption("DV_PARAM", nDV, ParamDV, FFDTag, Design_Variable);
  /* DESCRIPTION: New value of the shape deformation */
  addDVValueOption("DV_VALUE", nDV_Value, DV_Value, nDV, ParamDV, Design_Variable);
  /* DESCRIPTION: Provide a file of surface positions from an external parameterization. */
  addStringOption("DV_FILENAME", DV_Filename, string("surface_positions.dat"));
  /* DESCRIPTION: File of sensitivities as an unordered ASCII file with rows of x, y, z, dJ/dx, dJ/dy, dJ/dz for each volume grid point. */
  addStringOption("DV_UNORDERED_SENS_FILENAME", DV_Unordered_Sens_Filename, string("unordered_sensitivity.dat"));
  /* DESCRIPTION: File of sensitivities as an ASCII file with rows of x, y, z, dJ/dx, dJ/dy, dJ/dz for each surface grid point. */
  addStringOption("DV_SENS_FILENAME", DV_Sens_Filename, string("surface_sensitivity.dat"));
  /*!\brief OUTPUT_FORMAT \n DESCRIPTION: I/O format for output plots. \n OPTIONS: see \link Output_Map \endlink \n DEFAULT: TECPLOT \ingroup Config */
  addEnumOption("DV_SENSITIVITY_FORMAT", Sensitivity_FileFormat, Sensitivity_Map, SU2_NATIVE);
	/* DESCRIPTION: Hold the grid fixed in a region */
  addBoolOption("HOLD_GRID_FIXED", Hold_GridFixed, false);
	default_grid_fix[0] = -1E15; default_grid_fix[1] = -1E15; default_grid_fix[2] = -1E15;
	default_grid_fix[3] =  1E15; default_grid_fix[4] =  1E15; default_grid_fix[5] =  1E15;
	/* DESCRIPTION: Coordinates of the box where the grid will be deformed (Xmin, Ymin, Zmin, Xmax, Ymax, Zmax) */
	addDoubleArrayOption("HOLD_GRID_FIXED_COORD", 6, Hold_GridFixed_Coord, default_grid_fix);
	/* DESCRIPTION: Visualize the deformation (surface grid) */
  addBoolOption("VISUALIZE_SURFACE_DEF", Visualize_Surface_Def, true);
  /* DESCRIPTION: Visualize the deformation (volume grid) */
  addBoolOption("VISUALIZE_VOLUME_DEF", Visualize_Volume_Def, false);

  /*!\par CONFIG_CATEGORY: Deformable mesh \ingroup Config*/
  /*--- option related to deformable meshes ---*/
  /* DESCRIPTION: Decide whether the mesh will undergo deformations */
  addBoolOption("DEFORM_MESH", Deform_Mesh, false);
  /* DESCRIPTION: Print the residuals during mesh deformation to the console */
  addBoolOption("DEFORM_CONSOLE_OUTPUT", Deform_Output, false);
  /* DESCRIPTION: Number of nonlinear deformation iterations (surface deformation increments) */
  addUnsignedLongOption("DEFORM_NONLINEAR_ITER", GridDef_Nonlinear_Iter, 1);
  /* DESCRIPTION: Number of smoothing iterations for FEA mesh deformation */
  addUnsignedLongOption("DEFORM_LINEAR_ITER", GridDef_Linear_Iter, 1000);
  /* DESCRIPTION: Deform coefficient (-1.0 to 0.5) */
  addDoubleOption("DEFORM_COEFF", Deform_Coeff, 1E6);
  /* DESCRIPTION: Deform limit in m or inches */
  addDoubleOption("DEFORM_LIMIT", Deform_Limit, 1E6);
  /* DESCRIPTION: Type of element stiffness imposed for FEA mesh deformation (INVERSE_VOLUME, WALL_DISTANCE, CONSTANT_STIFFNESS) */
  addEnumOption("DEFORM_STIFFNESS_TYPE", Deform_Stiffness_Type, Deform_Stiffness_Map, SOLID_WALL_DISTANCE);
  /* DESCRIPTION: Poisson's ratio for constant stiffness FEA method of grid deformation*/
  addDoubleOption("DEFORM_ELASTICITY_MODULUS", Deform_ElasticityMod, 2E11);
  /* DESCRIPTION: Young's modulus and Poisson's ratio for constant stiffness FEA method of grid deformation*/
  addDoubleOption("DEFORM_POISSONS_RATIO", Deform_PoissonRatio, 0.3);
  /*  DESCRIPTION: Linear solver for the mesh deformation\n OPTIONS: see \link Linear_Solver_Map \endlink \n DEFAULT: FGMRES \ingroup Config*/
  addEnumOption("DEFORM_LINEAR_SOLVER", Kind_Deform_Linear_Solver, Linear_Solver_Map, FGMRES);
  /*  \n DESCRIPTION: Preconditioner for the Krylov linear solvers \n OPTIONS: see \link Linear_Solver_Prec_Map \endlink \n DEFAULT: LU_SGS \ingroup Config*/
  addEnumOption("DEFORM_LINEAR_SOLVER_PREC", Kind_Deform_Linear_Solver_Prec, Linear_Solver_Prec_Map, ILU);
  /* DESCRIPTION: Minimum error threshold for the linear solver for the implicit formulation */
  addDoubleOption("DEFORM_LINEAR_SOLVER_ERROR", Deform_Linear_Solver_Error, 1E-14);
  /* DESCRIPTION: Maximum number of iterations of the linear solver for the implicit formulation */
  addUnsignedLongOption("DEFORM_LINEAR_SOLVER_ITER", Deform_Linear_Solver_Iter, 1000);

  /*!\par CONFIG_CATEGORY: Rotorcraft problem \ingroup Config*/
  /*--- option related to rotorcraft problems ---*/

  /* DESCRIPTION: MISSING ---*/
  addDoubleOption("CYCLIC_PITCH", Cyclic_Pitch, 0.0);
  /* DESCRIPTION: MISSING ---*/
  addDoubleOption("COLLECTIVE_PITCH", Collective_Pitch, 0.0);

  /*!\par CONFIG_CATEGORY: FEM flow solver definition \ingroup Config*/
  /*--- Options related to the finite element flow solver---*/

  /* DESCRIPTION: Riemann solver used for DG (ROE, LAX-FRIEDRICH, AUSM, AUSMPW+, HLLC, VAN_LEER) */
  addEnumOption("RIEMANN_SOLVER_FEM", Riemann_Solver_FEM, Upwind_Map, ROE);
  /* DESCRIPTION: Constant factor applied for quadrature with straight elements (2.0 by default) */
  addDoubleOption("QUADRATURE_FACTOR_STRAIGHT_FEM", Quadrature_Factor_Straight, 2.0);
  /* DESCRIPTION: Constant factor applied for quadrature with curved elements (3.0 by default) */
  addDoubleOption("QUADRATURE_FACTOR_CURVED_FEM", Quadrature_Factor_Curved, 3.0);
  /* DESCRIPTION: Factor applied during quadrature in time for ADER-DG. (2.0 by default) */
  addDoubleOption("QUADRATURE_FACTOR_TIME_ADER_DG", Quadrature_Factor_Time_ADER_DG, 2.0);
  /* DESCRIPTION: Factor for the symmetrizing terms in the DG FEM discretization (1.0 by default) */
  addDoubleOption("THETA_INTERIOR_PENALTY_DG_FEM", Theta_Interior_Penalty_DGFEM, 1.0);
  /* DESCRIPTION: Compute the entropy in the fluid model (YES, NO) */
  addBoolOption("COMPUTE_ENTROPY_FLUID_MODEL", Compute_Entropy, true);
  /* DESCRIPTION: Use the lumped mass matrix for steady DGFEM computations */
  addBoolOption("USE_LUMPED_MASSMATRIX_DGFEM", Use_Lumped_MassMatrix_DGFEM, false);
  /* DESCRIPTION: Only compute the exact Jacobian of the spatial discretization (NO, YES) */
  addBoolOption("JACOBIAN_SPATIAL_DISCRETIZATION_ONLY", Jacobian_Spatial_Discretization_Only, false);

  /* DESCRIPTION: Number of aligned bytes for the matrix multiplications. Multiple of 64. (128 by default) */
  addUnsignedShortOption("ALIGNED_BYTES_MATMUL", byteAlignmentMatMul, 128);

  /*!\par CONFIG_CATEGORY: FEA solver \ingroup Config*/
  /*--- Options related to the FEA solver ---*/

  /*!\brief FEA_FILENAME \n DESCRIPTION: Filename to input for element-based properties \n Default: element_properties.dat \ingroup Config */
  addStringOption("FEA_FILENAME", FEA_FileName, string("element_properties.dat"));

  /* DESCRIPTION: Modulus of elasticity */
  addDoubleListOption("ELASTICITY_MODULUS", nElasticityMod, ElasticityMod);
  /* DESCRIPTION: Poisson ratio */
  addDoubleListOption("POISSON_RATIO", nPoissonRatio, PoissonRatio);
  /* DESCRIPTION: Material density */
  addDoubleListOption("MATERIAL_DENSITY", nMaterialDensity, MaterialDensity);
  /* DESCRIPTION: Knowles B constant */
  addDoubleOption("KNOWLES_B", Knowles_B, 1.0);
  /* DESCRIPTION: Knowles N constant */
  addDoubleOption("KNOWLES_N", Knowles_N, 1.0);

  /*  DESCRIPTION: Include DE effects
  *  Options: NO, YES \ingroup Config */
  addBoolOption("DE_EFFECTS", DE_Effects, false);
  /*!\brief ELECTRIC_FIELD_CONST \n DESCRIPTION: Value of the Dielectric Elastomer constant */
  addDoubleListOption("ELECTRIC_FIELD_CONST", nElectric_Constant, Electric_Constant);
  /* DESCRIPTION: Modulus of the Electric Fields */
  addDoubleListOption("ELECTRIC_FIELD_MOD", nElectric_Field, Electric_Field_Mod);
  /* DESCRIPTION: Direction of the Electic Fields */
  addDoubleListOption("ELECTRIC_FIELD_DIR", nDim_Electric_Field, Electric_Field_Dir);

  /* DESCRIPTION: Convergence criteria for FEM adjoint */
  addDoubleOption("CRITERIA_FEM_ADJ", Res_FEM_ADJ, -5.0);

  /*!\brief DESIGN_VARIABLE_FEA
   *  \n DESCRIPTION: Design variable for FEA problems \n OPTIONS: See \link DVFEA_Map \endlink \n DEFAULT VENKATAKRISHNAN \ingroup Config */
  addEnumOption("DESIGN_VARIABLE_FEA", Kind_DV_FEA, DVFEA_Map, NODV_FEA);

  /*  DESCRIPTION: Consider a reference solution for the structure (optimization applications)
  *  Options: NO, YES \ingroup Config */
  addBoolOption("REFERENCE_GEOMETRY", RefGeom, false);
  /*!\brief REFERENCE_GEOMETRY_PENALTY\n DESCRIPTION: Penalty weight value for the objective function \ingroup Config*/
  addDoubleOption("REFERENCE_GEOMETRY_PENALTY", RefGeom_Penalty, 1E6);
  /*!\brief SOLUTION_FLOW_FILENAME \n DESCRIPTION: Restart structure input file (the file output under the filename set by RESTART_FLOW_FILENAME) \n Default: solution_flow.dat \ingroup Config */
  addStringOption("REFERENCE_GEOMETRY_FILENAME", RefGeom_FEMFileName, string("reference_geometry.dat"));
  /*!\brief MESH_FORMAT \n DESCRIPTION: Mesh input file format \n OPTIONS: see \link Input_Map \endlink \n DEFAULT: SU2 \ingroup Config*/
  addEnumOption("REFERENCE_GEOMETRY_FORMAT", RefGeom_FileFormat, Input_Ref_Map, SU2_REF);

  /*!\brief TOTAL_DV_PENALTY\n DESCRIPTION: Penalty weight value to maintain the total sum of DV constant \ingroup Config*/
  addDoubleOption("TOTAL_DV_PENALTY", DV_Penalty, 0);

  /*!\brief REFERENCE_NODE\n  DESCRIPTION: Reference node for the structure (optimization applications) */
  addUnsignedLongOption("REFERENCE_NODE", refNodeID, 0);
  /* DESCRIPTION: Modulus of the electric fields */
  addDoubleListOption("REFERENCE_NODE_DISPLACEMENT", nDim_RefNode, RefNode_Displacement);
  /*!\brief REFERENCE_NODE_PENALTY\n DESCRIPTION: Penalty weight value for the objective function \ingroup Config*/
  addDoubleOption("REFERENCE_NODE_PENALTY", RefNode_Penalty, 1E3);

  /*!\brief REGIME_TYPE \n  DESCRIPTION: Geometric condition \n OPTIONS: see \link Struct_Map \endlink \ingroup Config*/
  addEnumOption("GEOMETRIC_CONDITIONS", Kind_Struct_Solver, Struct_Map, SMALL_DEFORMATIONS);
  /*!\brief REGIME_TYPE \n  DESCRIPTION: Material model \n OPTIONS: see \link Material_Map \endlink \ingroup Config*/
  addEnumOption("MATERIAL_MODEL", Kind_Material, Material_Map, LINEAR_ELASTIC);
  /*!\brief REGIME_TYPE \n  DESCRIPTION: Compressibility of the material \n OPTIONS: see \link MatComp_Map \endlink \ingroup Config*/
  addEnumOption("MATERIAL_COMPRESSIBILITY", Kind_Material_Compress, MatComp_Map, COMPRESSIBLE_MAT);

  /*  DESCRIPTION: Consider a prestretch in the structural domain
  *  Options: NO, YES \ingroup Config */
  addBoolOption("PRESTRETCH", Prestretch, false);
  /*!\brief PRESTRETCH_FILENAME \n DESCRIPTION: Filename to input for prestretching membranes \n Default: prestretch_file.dat \ingroup Config */
  addStringOption("PRESTRETCH_FILENAME", Prestretch_FEMFileName, string("prestretch_file.dat"));

  /* DESCRIPTION: Iterative method for non-linear structural analysis */
  addEnumOption("NONLINEAR_FEM_SOLUTION_METHOD", Kind_SpaceIteScheme_FEA, Space_Ite_Map_FEA, NEWTON_RAPHSON);
  /* DESCRIPTION: Number of internal iterations for Newton-Raphson Method in nonlinear structural applications */
  addUnsignedLongOption("NONLINEAR_FEM_INT_ITER", Dyn_nIntIter, 10);

  /* DESCRIPTION: Formulation for bidimensional elasticity solver */
  addEnumOption("FORMULATION_ELASTICITY_2D", Kind_2DElasForm, ElasForm_2D, PLANE_STRAIN);
  /*  DESCRIPTION: Apply dead loads
  *  Options: NO, YES \ingroup Config */
  addBoolOption("DEAD_LOAD", DeadLoad, false);
  /*  DESCRIPTION: Temporary: pseudo static analysis (no density in dynamic analysis)
  *  Options: NO, YES \ingroup Config */
  addBoolOption("PSEUDO_STATIC", PseudoStatic, false);
  /* DESCRIPTION: Dynamic or static structural analysis */
  addEnumOption("DYNAMIC_ANALYSIS", Dynamic_Analysis, Dynamic_Map, STATIC);
  /* DESCRIPTION: Time Step for dynamic analysis (s) */
  addDoubleOption("DYN_TIMESTEP", Delta_DynTime, 0.0);
  /* DESCRIPTION: Total Physical Time for dual time stepping simulations (s) */
  addDoubleOption("DYN_TIME", Total_DynTime, 1.0);
  /* DESCRIPTION: Parameter alpha for Newmark scheme (s) */
  addDoubleOption("NEWMARK_BETA", Newmark_beta, 0.25);
  /* DESCRIPTION: Parameter delta for Newmark scheme (s) */
  addDoubleOption("NEWMARK_GAMMA", Newmark_gamma, 0.5);
  /* DESCRIPTION: Apply the load as a ramp */
  addBoolOption("RAMP_LOADING", Ramp_Load, false);
  /* DESCRIPTION: Time while the load is to be increased linearly */
  addDoubleOption("RAMP_TIME", Ramp_Time, 1.0);
  /* DESCRIPTION: Transfer method used for multiphysics problems */
  addEnumOption("DYNAMIC_LOAD_TRANSFER", Dynamic_LoadTransfer, Dyn_Transfer_Method_Map, POL_ORDER_1);

  /* DESCRIPTION: Newmark - Generalized alpha - coefficients */
  addDoubleListOption("TIME_INT_STRUCT_COEFFS", nIntCoeffs, Int_Coeffs);

  /*  DESCRIPTION: Apply dead loads. Options: NO, YES \ingroup Config */
  addBoolOption("INCREMENTAL_LOAD", IncrementalLoad, false);
  /* DESCRIPTION: Maximum number of increments of the  */
  addUnsignedLongOption("NUMBER_INCREMENTS", IncLoad_Nincrements, 10);

  default_inc_crit[0] = 0.0; default_inc_crit[1] = 0.0; default_inc_crit[2] = 0.0;
  /* DESCRIPTION: Definition of the  UTOL RTOL ETOL*/
  addDoubleArrayOption("INCREMENTAL_CRITERIA", 3, IncLoad_Criteria, default_inc_crit);

  /* DESCRIPTION: Use of predictor */
  addBoolOption("PREDICTOR", Predictor, false);
  /* DESCRIPTION: Order of the predictor */
  addUnsignedShortOption("PREDICTOR_ORDER", Pred_Order, 0);

  /* DESCRIPTION: Topology optimization options */
  addBoolOption("TOPOLOGY_OPTIMIZATION", topology_optimization, false);
  addStringOption("TOPOL_OPTIM_OUTFILE", top_optim_output_file, string("element_derivatives.dat"));
  addDoubleOption("TOPOL_OPTIM_SIMP_EXPONENT", simp_exponent, 1.0);
  addDoubleOption("TOPOL_OPTIM_SIMP_MINSTIFF", simp_minimum_stiffness, 0.001);
  addEnumListOption("TOPOL_OPTIM_FILTER_KERNEL", top_optim_nKernel, top_optim_kernels, Filter_Kernel_Map);
  addDoubleListOption("TOPOL_OPTIM_FILTER_RADIUS", top_optim_nRadius, top_optim_filter_radius);
  addDoubleListOption("TOPOL_OPTIM_KERNEL_PARAM", top_optim_nKernelParams, top_optim_kernel_params);
  addUnsignedShortOption("TOPOL_OPTIM_SEARCH_LIMIT", top_optim_search_lim, 0);
  addEnumOption("TOPOL_OPTIM_PROJECTION_TYPE", top_optim_proj_type, Projection_Function_Map, NO_PROJECTION);
  addDoubleOption("TOPOL_OPTIM_PROJECTION_PARAM", top_optim_proj_param, 0.0);

  /* CONFIG_CATEGORY: FSI solver */
  /*--- Options related to the FSI solver ---*/

  /*!\brief PHYSICAL_PROBLEM_FLUID_FSI
   *  DESCRIPTION: Physical governing equations \n
   *  Options: NONE (default),EULER, NAVIER_STOKES, RANS,
   *  \ingroup Config*/
  addEnumOption("FSI_FLUID_PROBLEM", Kind_Solver_Fluid_FSI, FSI_Fluid_Solver_Map, NO_SOLVER_FFSI);

  /*!\brief PHYSICAL_PROBLEM_STRUCTURAL_FSI
   *  DESCRIPTION: Physical governing equations \n
   *  Options: NONE (default), FEM_ELASTICITY
   *  \ingroup Config*/
  addEnumOption("FSI_STRUCTURAL_PROBLEM", Kind_Solver_Struc_FSI, FSI_Struc_Solver_Map, NO_SOLVER_SFSI);

  /* DESCRIPTION: Linear solver for the structural side on FSI problems */
  addEnumOption("FSI_LINEAR_SOLVER_STRUC", Kind_Linear_Solver_FSI_Struc, Linear_Solver_Map, FGMRES);
  /* DESCRIPTION: Preconditioner for the Krylov linear solvers */
  addEnumOption("FSI_LINEAR_SOLVER_PREC_STRUC", Kind_Linear_Solver_Prec_FSI_Struc, Linear_Solver_Prec_Map, ILU);
  /* DESCRIPTION: Maximum number of iterations of the linear solver for the implicit formulation */
  addUnsignedLongOption("FSI_LINEAR_SOLVER_ITER_STRUC", Linear_Solver_Iter_FSI_Struc, 500);
  /* DESCRIPTION: Minimum error threshold for the linear solver for the implicit formulation */
  addDoubleOption("FSI_LINEAR_SOLVER_ERROR_STRUC", Linear_Solver_Error_FSI_Struc, 1E-6);

  /* DESCRIPTION: ID of the region we want to compute the sensitivities using direct differentiation */
  addUnsignedShortOption("FEA_ID_DIRECTDIFF", nID_DV, 0);

  /* DESCRIPTION: Restart from a steady state (sets grid velocities to 0 when loading the restart). */
  addBoolOption("RESTART_STEADY_STATE", SteadyRestart, false);

  /*!\par CONFIG_CATEGORY: Multizone definition \ingroup Config*/
  /*--- Options related to multizone problems ---*/

  /*!\brief MARKER_PLOTTING\n DESCRIPTION: Marker(s) of the surface in the surface flow solution file  \ingroup Config*/
  addStringListOption("CONFIG_LIST", nConfig_Files, Config_Filenames);

  /* DESCRIPTION: Determines if the multizone problem is solved for time-domain. */
  addBoolOption("TIME_DOMAIN", Time_Domain, false);
  /* DESCRIPTION: Number of outer iterations in the multizone problem. */
  addUnsignedLongOption("OUTER_ITER", Outer_Iter, 1);
  /* DESCRIPTION: Number of inner iterations in each multizone block. */
  addUnsignedLongOption("INNER_ITER", Inner_Iter, 1);
  /* DESCRIPTION: Number of time steps solved in the multizone problem. */
  addUnsignedLongOption("TIME_ITER", Time_Iter, 1);
  /* DESCRIPTION: Number of iterations in each single-zone block. */
  addUnsignedLongOption("ITER", Iter, 1000);
  /* DESCRIPTION: Restart iteration in the multizone problem. */
  addUnsignedLongOption("RESTART_ITER", Restart_Iter, 1);
  /* DESCRIPTION: Minimum error threshold for the linear solver for the implicit formulation */
  addDoubleOption("TIME_STEP", Time_Step, 0.0);
  /* DESCRIPTION: Total Physical Time for time-domain problems (s) */
  addDoubleOption("MAX_TIME", Max_Time, 1.0);
  /* DESCRIPTION: Determines if the single-zone driver is used. (TEMPORARY) */
  addBoolOption("SINGLEZONE_DRIVER", SinglezoneDriver, false);
  /* DESCRIPTION: Determines if the special output is written out */
  addBoolOption("SPECIAL_OUTPUT", SpecialOutput, false);
  /* DESCRIPTION: Determines if the special output is written out */
  addBoolOption("WRT_FORCES_BREAKDOWN", Wrt_ForcesBreakdown, false);
  
  /*  DESCRIPTION: Use conservative approach for interpolating between meshes.
  *  Options: NO, YES \ingroup Config */
  addBoolOption("CONSERVATIVE_INTERPOLATION", ConservativeInterpolation, true);

  /*!\par KIND_INTERPOLATION \n
   * DESCRIPTION: Type of interpolation to use for multi-zone problems. \n OPTIONS: see \link Interpolator_Map \endlink
   * Sets Kind_Interpolation \ingroup Config
   */
  addEnumOption("KIND_INTERPOLATION", Kind_Interpolation, Interpolator_Map, NEAREST_NEIGHBOR);
    
  /*!\par KIND_INTERPOLATION \n
   * DESCRIPTION: Type of radial basis function to use for radial basis function interpolation. \n OPTIONS: see \link RadialBasis_Map \endlink
   * Sets Kind_RadialBasis \ingroup Config
   */
  addEnumOption("KIND_RADIAL_BASIS_FUNCTION", Kind_RadialBasisFunction, RadialBasisFunction_Map, WENDLAND_C2);
  
  /*  DESCRIPTION: Use polynomial term in radial basis function interpolation.
  *  Options: NO, YES \ingroup Config */
  addBoolOption("RADIAL_BASIS_FUNCTION_POLYNOMIAL_TERM", RadialBasisFunction_PolynomialOption, true);
  
  /* DESCRIPTION: Radius for radial basis function */
  addDoubleOption("RADIAL_BASIS_FUNCTION_PARAMETER", RadialBasisFunction_Parameter, 1);

  /* DESCRIPTION: Maximum number of FSI iterations */
  addUnsignedShortOption("FSI_ITER", nIterFSI, 1);
  /* DESCRIPTION: Number of FSI iterations during which a ramp is applied */
  addUnsignedShortOption("RAMP_FSI_ITER", nIterFSI_Ramp, 2);
  /* DESCRIPTION: Aitken's static relaxation factor */
  addDoubleOption("STAT_RELAX_PARAMETER", AitkenStatRelax, 0.4);
  /* DESCRIPTION: Aitken's dynamic maximum relaxation factor for the first iteration */
  addDoubleOption("AITKEN_DYN_MAX_INITIAL", AitkenDynMaxInit, 0.5);
  /* DESCRIPTION: Aitken's dynamic minimum relaxation factor for the first iteration */
  addDoubleOption("AITKEN_DYN_MIN_INITIAL", AitkenDynMinInit, 0.5);
  /* DESCRIPTION: Kind of relaxation */
  addEnumOption("BGS_RELAXATION", Kind_BGS_RelaxMethod, AitkenForm_Map, NO_RELAXATION);
  /* DESCRIPTION: Relaxation required */
  addBoolOption("RELAXATION", Relaxation, false);

  /*!\par CONFIG_CATEGORY: Heat solver \ingroup Config*/
  /*--- options related to the heat solver ---*/

  /* DESCRIPTION: Thermal diffusivity constant */
  addDoubleOption("THERMAL_DIFFUSIVITY", Thermal_Diffusivity, 1.172E-5);

  /* DESCRIPTION: Thermal diffusivity constant */
  addDoubleOption("THERMAL_DIFFUSIVITY_SOLID", Thermal_Diffusivity_Solid, 1.172E-5);

  /*!\par CONFIG_CATEGORY: Visualize Control Volumes \ingroup Config*/
  /*--- options related to visualizing control volumes ---*/

  /* DESCRIPTION: Node number for the CV to be visualized */
  addLongOption("VISUALIZE_CV", Visualize_CV, -1);

  /*!\par CONFIG_CATEGORY: Inverse design problem \ingroup Config*/
  /*--- options related to inverse design problem ---*/

  /* DESCRIPTION: Evaluate inverse design on the surface  */
  addBoolOption("INV_DESIGN_CP", InvDesign_Cp, false);

  /* DESCRIPTION: Evaluate inverse design on the surface  */
  addBoolOption("INV_DESIGN_HEATFLUX", InvDesign_HeatFlux, false);

  /*!\par CONFIG_CATEGORY: Unsupported options \ingroup Config*/
  /*--- Options that are experimental and not intended for general use ---*/

  /* DESCRIPTION: Write extra output */
  addBoolOption("EXTRA_OUTPUT", ExtraOutput, false);

  /* DESCRIPTION: Write extra heat output for a given zone heat solver zone */
  addLongOption("EXTRA_HEAT_ZONE_OUTPUT", ExtraHeatOutputZone, -1);

  /*--- options related to the FFD problem ---*/
  /*!\par CONFIG_CATEGORY:FFD point inversion \ingroup Config*/
  
  /* DESCRIPTION: Fix I plane */
  addShortListOption("FFD_FIX_I", nFFD_Fix_IDir, FFD_Fix_IDir);
  
  /* DESCRIPTION: Fix J plane */
  addShortListOption("FFD_FIX_J", nFFD_Fix_JDir, FFD_Fix_JDir);
  
  /* DESCRIPTION: Fix K plane */
  addShortListOption("FFD_FIX_K", nFFD_Fix_KDir, FFD_Fix_KDir);
  
  /* DESCRIPTION: FFD symmetry plane (j=0) */
  addBoolOption("FFD_SYMMETRY_PLANE", FFD_Symmetry_Plane, false);

  /* DESCRIPTION: Define different coordinates systems for the FFD */
  addEnumOption("FFD_COORD_SYSTEM", FFD_CoordSystem, CoordSystem_Map, CARTESIAN);

  /* DESCRIPTION: Axis information for the spherical and cylindrical coord system */
  default_ffd_axis[0] = 0.0; default_ffd_axis[1] = 0.0; default_ffd_axis[2] =0.0;
  addDoubleArrayOption("FFD_AXIS", 3, FFD_Axis, default_ffd_axis);

  /* DESCRIPTION: Number of total iterations in the FFD point inversion */
  addUnsignedShortOption("FFD_ITERATIONS", nFFD_Iter, 500);

  /* DESCRIPTION: Free surface damping coefficient */
	addDoubleOption("FFD_TOLERANCE", FFD_Tol, 1E-10);

  /* DESCRIPTION: Definition of the FFD boxes */
  addFFDDefOption("FFD_DEFINITION", nFFDBox, CoordFFDBox, TagFFDBox);
  
  /* DESCRIPTION: Definition of the FFD boxes */
  addFFDDegreeOption("FFD_DEGREE", nFFDBox, DegreeFFDBox);
  
  /* DESCRIPTION: Surface continuity at the intersection with the FFD */
  addEnumOption("FFD_CONTINUITY", FFD_Continuity, Continuity_Map, DERIVATIVE_2ND);

  /* DESCRIPTION: Kind of blending for the FFD definition */
  addEnumOption("FFD_BLENDING", FFD_Blending, Blending_Map, BEZIER );

  /* DESCRIPTION: Order of the BSplines for BSpline Blending function */
  default_ffd_coeff[0] = 2; default_ffd_coeff[1] = 2; default_ffd_coeff[2] = 2;
  addDoubleArrayOption("FFD_BSPLINE_ORDER", 3, FFD_BSpline_Order, default_ffd_coeff);

  /*--- Options for the automatic differentiation methods ---*/
  /*!\par CONFIG_CATEGORY: Automatic Differentation options\ingroup Config*/

  /* DESCRIPTION: Direct differentiation mode (forward) */
  addEnumOption("DIRECT_DIFF", DirectDiff, DirectDiff_Var_Map, NO_DERIVATIVE);

  /* DESCRIPTION: Automatic differentiation mode (reverse) */
  addBoolOption("AUTO_DIFF", AD_Mode, NO);

  /* DESCRIPTION: Preaccumulation in the AD mode. */
  addBoolOption("PREACC", AD_Preaccumulation, YES);

  /*--- options that are used in the python optimization scripts. These have no effect on the c++ toolsuite ---*/
  /*!\par CONFIG_CATEGORY:Python Options\ingroup Config*/

  /* DESCRIPTION: Gradient method */
  addPythonOption("GRADIENT_METHOD");

  /* DESCRIPTION: Geometrical Parameter */
  addPythonOption("GEO_PARAM");

  /* DESCRIPTION: Setup for design variables */
  addPythonOption("DEFINITION_DV");

  /* DESCRIPTION: Maximum number of iterations */
  addPythonOption("OPT_ITERATIONS");
  
  /* DESCRIPTION: Requested accuracy */
  addPythonOption("OPT_ACCURACY");
  
  /*!\brief OPT_COMBINE_OBJECTIVE
   *  \n DESCRIPTION: Flag specifying whether to internally combine a multi-objective function or treat separately */
  addPythonOption("OPT_COMBINE_OBJECTIVE");

  /* DESCRIPTION: Current value of the design variables */
  addPythonOption("DV_VALUE_NEW");

  /* DESCRIPTION: Previous value of the design variables */
  addPythonOption("DV_VALUE_OLD");

  /* DESCRIPTION: Number of partitions of the mesh */
  addPythonOption("NUMBER_PART");

  /* DESCRIPTION: Optimization objective function with optional scaling factor*/
  addPythonOption("OPT_OBJECTIVE");

  /* DESCRIPTION: Optimization constraint functions with optional scaling factor */
  addPythonOption("OPT_CONSTRAINT");

  /* DESCRIPTION: Finite different step for gradient estimation */
  addPythonOption("FIN_DIFF_STEP");

  /* DESCRIPTION: Verbosity of the python scripts to Stdout */
  addPythonOption("CONSOLE");

  /* DESCRIPTION: Flag specifying if the mesh was decomposed */
  addPythonOption("DECOMPOSED");

  /* DESCRIPTION: Optimization gradient factor */
  addPythonOption("OPT_GRADIENT_FACTOR");
  
  /* DESCRIPTION: Upper bound for the optimizer */
  addPythonOption("OPT_BOUND_UPPER");
  
  /* DESCRIPTION: Lower bound for the optimizer */
  addPythonOption("OPT_BOUND_LOWER");

  /* DESCRIPTION: Number of zones of the problem */
  addPythonOption("NZONES");

  /* DESCRIPTION: Activate ParMETIS mode for testing */
  addBoolOption("PARMETIS", ParMETIS, false);
    
  /*--- options that are used in the Hybrid RANS/LES Simulations  ---*/
  /*!\par CONFIG_CATEGORY:Hybrid_RANSLES Options\ingroup Config*/
    
  /* DESCRIPTION: Writing surface solution file frequency for dual time */
  addUnsignedLongOption("WRT_SURF_FREQ_DUALTIME", Wrt_Surf_Freq_DualTime, 1);

  /* DESCRIPTION: DES Constant */
  addDoubleOption("DES_CONST", Const_DES, 0.65);

  /* DESCRIPTION: Specify Hybrid RANS/LES model */
  addEnumOption("HYBRID_RANSLES", Kind_HybridRANSLES, HybridRANSLES_Map, NO_HYBRIDRANSLES);
    
  /* DESCRIPTION: Roe with low dissipation for unsteady flows */
  addEnumOption("ROE_LOW_DISSIPATION", Kind_RoeLowDiss, RoeLowDiss_Map, NO_ROELOWDISS);

  /* DESCRIPTION: Activate SA Quadratic Constitutive Relation, 2000 version */
  addBoolOption("SA_QCR", QCR, false);
  
  /* DESCRIPTION: Compute Average for unsteady simulations */
  addBoolOption("COMPUTE_AVERAGE", Compute_Average, false);
  
  /* DESCRIPTION: Multipoint design Mach number*/
  addPythonOption("MULTIPOINT_MACH_NUMBER");
  
  /* DESCRIPTION: Multipoint design Weight */
  addPythonOption("MULTIPOINT_WEIGHT");
  
  /* DESCRIPTION: Multipoint design Angle of Attack */
  addPythonOption("MULTIPOINT_AOA");
  
  /* DESCRIPTION: Multipoint design Sideslip angle */
  addPythonOption("MULTIPOINT_SIDESLIP_ANGLE");
  
  /* DESCRIPTION: Multipoint design target CL*/
  addPythonOption("MULTIPOINT_TARGET_CL");
  
  /* DESCRIPTION: Multipoint design Reynolds number */
  addPythonOption("MULTIPOINT_REYNOLDS_NUMBER");
  
  /* DESCRIPTION: Multipoint design freestream temperature */
  addPythonOption("MULTIPOINT_FREESTREAM_TEMPERATURE");
  
  /* DESCRIPTION: Multipoint design freestream pressure */
  addPythonOption("MULTIPOINT_FREESTREAM_PRESSURE");
  
  /* DESCRIPTION: Multipoint design for outlet quantities (varying back pressure or mass flow operating points). */
  addPythonOption("MULTIPOINT_OUTLET_VALUE");
  
  /* DESCRIPTION: Using Uncertainty Quantification with SST Turbulence Model */
  addBoolOption("USING_UQ", using_uq, false);

  /* DESCRIPTION: Parameter to perturb eigenvalues */
  addDoubleOption("UQ_DELTA_B", uq_delta_b, 1.0);

  /* DESCRIPTION: Parameter to determine kind of perturbation */
  addUnsignedShortOption("UQ_COMPONENT", eig_val_comp, 1);

  /* DESCRIPTION: Parameter to perturb eigenvalues */
  addDoubleOption("UQ_URLX", uq_urlx, 0.1);

  /* DESCRIPTION: Permuting eigenvectors for UQ analysis */
  addBoolOption("UQ_PERMUTE", uq_permute, false);

  /* END_CONFIG_OPTIONS */

}

void CConfig::SetConfig_Parsing(char case_filename[MAX_STRING_SIZE]) {
  string text_line, option_name;
  ifstream case_file;
  vector<string> option_value;
  
  /*--- Read the configuration file ---*/
  
  case_file.open(case_filename, ios::in);

  if (case_file.fail()) {
    SU2_MPI::Error("The configuration file (.cfg) is missing!!", CURRENT_FUNCTION);
  }

  string errorString;

  int  err_count = 0;  // How many errors have we found in the config file
  int max_err_count = 30; // Maximum number of errors to print before stopping

  map<string, bool> included_options;

  /*--- Parse the configuration file and set the options ---*/
  
  while (getline (case_file, text_line)) {
    
    if (err_count >= max_err_count) {
      errorString.append("too many errors. Stopping parse");

      cout << errorString << endl;
      throw(1);
    }
    
    if (TokenizeString(text_line, option_name, option_value)) {
      
      /*--- See if it's a python option ---*/

      if (option_map.find(option_name) == option_map.end()) {
          string newString;
          newString.append(option_name);
          newString.append(": invalid option name");
          newString.append(". Check current SU2 options in config_template.cfg.");
          newString.append("\n");
          if (!option_name.compare("AD_COEFF_FLOW")) newString.append("AD_COEFF_FLOW= (1st, 2nd, 4th) is now JST_SENSOR_COEFF= (2nd, 4th).\n");
          if (!option_name.compare("AD_COEFF_ADJFLOW")) newString.append("AD_COEFF_ADJFLOW= (1st, 2nd, 4th) is now ADJ_JST_SENSOR_COEFF= (2nd, 4th).\n");
          if (!option_name.compare("SPATIAL_ORDER_FLOW")) newString.append("SPATIAL_ORDER_FLOW is now the boolean MUSCL_FLOW and the appropriate SLOPE_LIMITER_FLOW.\n");
          if (!option_name.compare("SPATIAL_ORDER_ADJFLOW")) newString.append("SPATIAL_ORDER_ADJFLOW is now the boolean MUSCL_ADJFLOW and the appropriate SLOPE_LIMITER_ADJFLOW.\n");
          if (!option_name.compare("SPATIAL_ORDER_TURB")) newString.append("SPATIAL_ORDER_TURB is now the boolean MUSCL_TURB and the appropriate SLOPE_LIMITER_TURB.\n");
          if (!option_name.compare("SPATIAL_ORDER_ADJTURB")) newString.append("SPATIAL_ORDER_ADJTURB is now the boolean MUSCL_ADJTURB and the appropriate SLOPE_LIMITER_ADJTURB.\n");
          if (!option_name.compare("LIMITER_COEFF")) newString.append("LIMITER_COEFF is now VENKAT_LIMITER_COEFF.\n");
          if (!option_name.compare("SHARP_EDGES_COEFF")) newString.append("SHARP_EDGES_COEFF is now ADJ_SHARP_LIMITER_COEFF.\n");
          if (!option_name.compare("DEFORM_TOL_FACTOR")) newString.append("DEFORM_TOL_FACTOR is no longer used.\n Set DEFORM_LINEAR_SOLVER_ERROR to define the minimum residual for grid deformation.\n");
          if (!option_name.compare("MOTION_FILENAME")) newString.append("MOTION_FILENAME is now DV_FILENAME.\n");
          if (!option_name.compare("BETA_DELTA")) newString.append("BETA_DELTA is now UQ_DELTA_B.\n");
          if (!option_name.compare("COMPONENTALITY")) newString.append("COMPONENTALITY is now UQ_COMPONENT.\n");
          if (!option_name.compare("PERMUTE")) newString.append("PERMUTE is now UQ_PERMUTE.\n");
          if (!option_name.compare("URLX")) newString.append("URLX is now UQ_URLX.\n");

          errorString.append(newString);
          err_count++;
        continue;
      }

      /*--- Option exists, check if the option has already been in the config file ---*/
      
      if (included_options.find(option_name) != included_options.end()) {
        string newString;
        newString.append(option_name);
        newString.append(": option appears twice");
        newString.append("\n");
        errorString.append(newString);
        err_count++;
        continue;
      }


      /*--- New found option. Add it to the map, and delete from all options ---*/
      
      included_options.insert(pair<string, bool>(option_name, true));
      all_options.erase(option_name);

      /*--- Set the value and check error ---*/
      
      string out = option_map[option_name]->SetValue(option_value);
      if (out.compare("") != 0) {
        errorString.append(out);
        errorString.append("\n");
        err_count++;
      }
    }
  }

  /*--- See if there were any errors parsing the config file ---*/
      
  if (errorString.size() != 0) {
    SU2_MPI::Error(errorString, CURRENT_FUNCTION);
  }

  case_file.close();
  
}

void CConfig::SetDefaultFromConfig(CConfig *config){
  
  map<string, bool> noInheritance = CCreateMap<string, bool>
      ("SCREEN_OUTPUT", true)
      ("HISTORY_OUTPUT", true);
  
  map<string, bool>::iterator iter = all_options.begin(), curr_iter;
  
  while (iter != all_options.end()){
    curr_iter = iter++;   
    if (config->option_map[curr_iter->first]->GetValue().size() > 0 && !noInheritance[curr_iter->first]){
      option_map[curr_iter->first]->SetValue(config->option_map[curr_iter->first]->GetValue());
      all_options.erase(curr_iter);      
    }
  }
}

void CConfig::SetDefault(){
  
  /*--- Set the default values for all of the options that weren't set ---*/
      
  for (map<string, bool>::iterator iter = all_options.begin(); iter != all_options.end(); ++iter) {
    if (option_map[iter->first]->GetValue().size() == 0)
    option_map[iter->first]->SetDefault();
  }
}

bool CConfig::SetRunTime_Parsing(char case_filename[MAX_STRING_SIZE]) {
  string text_line, option_name;
  ifstream case_file;
  vector<string> option_value;
  
  /*--- Read the configuration file ---*/
  
  case_file.open(case_filename, ios::in);
  
  if (case_file.fail()) { return false; }
  
  string errorString;
  
  int err_count = 0;  // How many errors have we found in the config file
  int max_err_count = 30; // Maximum number of errors to print before stopping
  
  map<string, bool> included_options;
  
  /*--- Parse the configuration file and set the options ---*/
  
  while (getline (case_file, text_line)) {
    
    if (err_count >= max_err_count) {
      errorString.append("too many errors. Stopping parse");
      
      cout << errorString << endl;
      throw(1);
    }
    
    if (TokenizeString(text_line, option_name, option_value)) {
      
      if (option_map.find(option_name) == option_map.end()) {
        
        /*--- See if it's a python option ---*/
        
        string newString;
        newString.append(option_name);
        newString.append(": invalid option name");
        newString.append("\n");
        errorString.append(newString);
        err_count++;
        continue;
      }
      
      /*--- Option exists, check if the option has already been in the config file ---*/
      
      if (included_options.find(option_name) != included_options.end()) {
        string newString;
        newString.append(option_name);
        newString.append(": option appears twice");
        newString.append("\n");
        errorString.append(newString);
        err_count++;
        continue;
      }
      
      /*--- New found option. Add it to the map, and delete from all options ---*/
      
      included_options.insert(pair<string, bool>(option_name, true));
      all_options.erase(option_name);
      
      /*--- Set the value and check error ---*/
      
      string out = option_map[option_name]->SetValue(option_value);
      if (out.compare("") != 0) {
        errorString.append(out);
        errorString.append("\n");
        err_count++;
      }
      
    }
  }
  
  /*--- Set the default values for all of the options that weren't set ---*/
      
  for (map<string, bool>::iterator iter = all_options.begin(); iter != all_options.end(); ++iter) {
    option_map[iter->first]->SetDefault();
  }
  
  /*--- See if there were any errors parsing the runtime file ---*/
  
  if (errorString.size() != 0) {
    SU2_MPI::Error(errorString, CURRENT_FUNCTION);
  }
  
  case_file.close();
  
  return true;
  
}

void CConfig::SetHeader(unsigned short val_software){
  /*--- WARNING: when compiling on Windows, ctime() is not available. Comment out
   the two lines below that use the dt variable. ---*/
  //time_t now = time(0);
  //string dt = ctime(&now); dt[24] = '.';
  if ((iZone == 0) && (rank == MASTER_NODE)){
    cout << endl << "-------------------------------------------------------------------------" << endl;
    cout << "|    ___ _   _ ___                                                      |" << endl;
    cout << "|   / __| | | |_  )   Release 6.2.0  \"Falcon\"                           |" << endl;
    cout << "|   \\__ \\ |_| |/ /                                                      |" << endl;
    switch (val_software) {
    case SU2_CFD: cout << "|   |___/\\___//___|   Suite (Computational Fluid Dynamics Code)         |" << endl; break;
    case SU2_DEF: cout << "|   |___/\\___//___|   Suite (Mesh Deformation Code)                     |" << endl; break;
    case SU2_DOT: cout << "|   |___/\\___//___|   Suite (Gradient Projection Code)                  |" << endl; break;
    case SU2_MSH: cout << "|   |___/\\___//___|   Suite (Mesh Adaptation Code)                      |" << endl; break;
    case SU2_GEO: cout << "|   |___/\\___//___|   Suite (Geometry Definition Code)                  |" << endl; break;
    case SU2_SOL: cout << "|   |___/\\___//___|   Suite (Solution Exporting Code)                   |" << endl; break;
    }
    
    cout << "|                                                                       |" << endl;
    //cout << "|   Local date and time: " << dt << "                      |" << endl;
    cout <<"-------------------------------------------------------------------------" << endl;
    cout << "| The current SU2 release has been coordinated by the                   |" << endl;
    cout << "| SU2 International Developers Society <www.su2devsociety.org>          |" << endl;
    cout << "| with selected contributions from the open-source community.           |" << endl;
    cout <<"-------------------------------------------------------------------------" << endl;
    cout << "| The main research teams contributing to the current release are:      |" << endl;
    cout << "| - Prof. Juan J. Alonso's group at Stanford University.                |" << endl;
    cout << "| - Prof. Piero Colonna's group at Delft University of Technology.      |" << endl;
    cout << "| - Prof. Nicolas R. Gauger's group at Kaiserslautern U. of Technology. |" << endl;
    cout << "| - Prof. Alberto Guardone's group at Polytechnic University of Milan.  |" << endl;
    cout << "| - Prof. Rafael Palacios' group at Imperial College London.            |" << endl;
    cout << "| - Prof. Vincent Terrapon's group at the University of Liege.          |" << endl;
    cout << "| - Prof. Edwin van der Weide's group at the University of Twente.      |" << endl;
    cout << "| - Lab. of New Concepts in Aeronautics at Tech. Inst. of Aeronautics.  |" << endl;
    cout <<"-------------------------------------------------------------------------" << endl;
    cout << "| Copyright 2012-2019, Francisco D. Palacios, Thomas D. Economon,       |" << endl;
    cout << "|                      Tim Albring, and the SU2 contributors.           |" << endl;
    cout << "|                                                                       |" << endl;
    cout << "| SU2 is free software; you can redistribute it and/or                  |" << endl;
    cout << "| modify it under the terms of the GNU Lesser General Public            |" << endl;
    cout << "| License as published by the Free Software Foundation; either          |" << endl;
    cout << "| version 2.1 of the License, or (at your option) any later version.    |" << endl;
    cout << "|                                                                       |" << endl;
    cout << "| SU2 is distributed in the hope that it will be useful,                |" << endl;
    cout << "| but WITHOUT ANY WARRANTY; without even the implied warranty of        |" << endl;
    cout << "| MERCHANTABILITY or FITNESS FOR A PARTICULAR PURPOSE. See the GNU      |" << endl;
    cout << "| Lesser General Public License for more details.                       |" << endl;
    cout << "|                                                                       |" << endl;
    cout << "| You should have received a copy of the GNU Lesser General Public      |" << endl;
    cout << "| License along with SU2. If not, see <http://www.gnu.org/licenses/>.   |" << endl;
    cout <<"-------------------------------------------------------------------------" << endl;
  }
  
}

void CConfig::SetnZone(){
  
  /*--- Just as a clarification --- */
  
  if (Multizone_Problem == NO && Kind_Solver != MULTIPHYSICS){
    nZone = 1;
  }
  
  if (Kind_Solver == MULTIPHYSICS){
    Multizone_Problem = YES;
    if (nConfig_Files == 0){
      SU2_MPI::Error("CONFIG_LIST must be provided if PHYSICAL_PROBLEM=MULTIPHYSICS", CURRENT_FUNCTION);
    }
  }
  
  if (Multizone_Problem == YES){
    
    /*--- Some basic multizone checks ---*/
    
    if (nMarker_ZoneInterface % 2 != 0){
      SU2_MPI::Error("Number of markers in MARKER_ZONE_INTERFACE must be a multiple of 2", CURRENT_FUNCTION);
    }
    
    SinglezoneDriver  = NO;
    
    if (Multizone_Mesh){
      
      /*--- Get the number of zones from the mesh file --- */
      
      nZone = GetnZone(Mesh_FileName, Mesh_FileFormat);
      
      /*--- If config list is set, make sure number matches number of zones in mesh file --- */
      
      if (nConfig_Files != 0 && (nZone != nConfig_Files)){
        SU2_MPI::Error("Number of CONFIG_LIST must match number of zones in mesh file.", CURRENT_FUNCTION);
      }
    } else {
      
      /*--- Number of zones is determined from the number of config files provided --- */
      
      if (nConfig_Files == 0){
        SU2_MPI::Error("If MULTIZONE_MESH is set to YES, you must provide a list of config files using CONFIG_LIST option", CURRENT_FUNCTION);
      }
      nZone = nConfig_Files;
      
    }
    
    /*--- Check if subconfig files exist --- */
    
    if (nConfig_Files != 0){
      for (unsigned short iConfig = 0; iConfig < nConfig_Files; iConfig++){
        ifstream f(Config_Filenames[iConfig].c_str());
        if (!f.good()){
          SU2_MPI::Error("Config file " + Config_Filenames[iConfig] + " defined in CONFIG_FILES does not exist", CURRENT_FUNCTION);
        }
      }
    }
    
  }
  
  /*--- Temporary fix until Multizone Disc. Adj. solver is ready ---- */
  
  if (Kind_Solver == FLUID_STRUCTURE_INTERACTION){
    
    nZone = GetnZone(Mesh_FileName, Mesh_FileFormat);
  
  }
  
}

void CConfig::SetPostprocessing(unsigned short val_software, unsigned short val_izone, unsigned short val_nDim) {
  
  unsigned short iCFL, iMarker;
  bool ideal_gas = ((Kind_FluidModel == STANDARD_AIR) ||
                    (Kind_FluidModel == IDEAL_GAS) ||
                    (Kind_FluidModel == INC_IDEAL_GAS) ||
                    (Kind_FluidModel == INC_IDEAL_GAS_POLY) ||
                    (Kind_FluidModel == CONSTANT_DENSITY));
  bool standard_air = ((Kind_FluidModel == STANDARD_AIR));
  
  if (nZone > 1){
    Multizone_Problem = YES;
  }

#ifndef HAVE_TECIO
  if (Output_FileFormat == TECPLOT_BINARY) {
    cout << "Tecplot binary file requested but SU2 was built without TecIO support." << "\n";
    Output_FileFormat = TECPLOT;
  }
#endif

  /*--- Set the boolean Wall_Functions equal to true if there is a
   definition for the wall founctions ---*/

  Wall_Functions = false;
  if (nMarker_WallFunctions > 0) {
    for (iMarker = 0; iMarker < nMarker_WallFunctions; iMarker++) {
      if (Kind_WallFunctions[iMarker] != NO_WALL_FUNCTION)
        Wall_Functions = true;
      
      if ((Kind_WallFunctions[iMarker] == ADAPTIVE_WALL_FUNCTION) || (Kind_WallFunctions[iMarker] == SCALABLE_WALL_FUNCTION)
        || (Kind_WallFunctions[iMarker] == NONEQUILIBRIUM_WALL_MODEL))

        SU2_MPI::Error(string("For RANS problems, use NO_WALL_FUNCTION, STANDARD_WALL_FUNCTION or EQUILIBRIUM_WALL_MODEL.\n"), CURRENT_FUNCTION);

    }
  }
  
  /*--- Fixed CM mode requires a static movement of the grid ---*/
  
  if (Fixed_CM_Mode) {
    Kind_GridMovement = MOVING_HTP;
  }

  /*--- Initialize the AoA and Sideslip variables for the incompressible
   solver. This is typically unused (often internal flows). This also
   is necessary to avoid any issues with the AoA adjustments for the
   compressible code for fixed lift mode (including the adjoint). ---*/

  if (Kind_Solver == INC_EULER ||
      Kind_Solver == INC_NAVIER_STOKES ||
      Kind_Solver == INC_RANS) {

    /*--- Compute x-velocity with a safegaurd for 0.0. ---*/

    su2double Vx = 1e-10;
    if (Inc_Velocity_Init[0] != 0.0) {
      Vx = Inc_Velocity_Init[0];
    }

    /*--- Compute the angle-of-attack and sideslip. ---*/

    su2double alpha = 0.0, beta = 0.0;
    if (val_nDim == 2) {
      alpha = atan(Inc_Velocity_Init[1]/Vx)*180.0/PI_NUMBER;
    } else {
      alpha = atan(Inc_Velocity_Init[2]/Vx)*180.0/PI_NUMBER;
      beta  = atan(Inc_Velocity_Init[1]/Vx)*180.0/PI_NUMBER;
    }

    /*--- Set alpha and beta in the config class. ---*/

    SetAoA(alpha);
    SetAoS(beta);
    
  }

  /*--- By default, in 2D we should use TWOD_AIRFOIL (independenly from the input file) ---*/

  if (val_nDim == 2) Geo_Description = TWOD_AIRFOIL;

  /*--- Store the SU2 module that we are executing. ---*/
  
  Kind_SU2 = val_software;

  /*--- Set limiter for no MUSCL reconstructions ---*/
  
  if ((!MUSCL_Flow) || (Kind_ConvNumScheme_Flow == SPACE_CENTERED)) Kind_SlopeLimit_Flow = NO_LIMITER;
  if ((!MUSCL_Turb) || (Kind_ConvNumScheme_Turb == SPACE_CENTERED)) Kind_SlopeLimit_Turb = NO_LIMITER;
  if ((!MUSCL_AdjFlow) || (Kind_ConvNumScheme_AdjFlow == SPACE_CENTERED)) Kind_SlopeLimit_AdjFlow = NO_LIMITER;
  if ((!MUSCL_AdjTurb) || (Kind_ConvNumScheme_AdjTurb == SPACE_CENTERED)) Kind_SlopeLimit_AdjTurb = NO_LIMITER;

  /*--- Set the default for thrust in ActDisk ---*/
  
  if ((Kind_ActDisk == NET_THRUST) || (Kind_ActDisk == BC_THRUST)
      || (Kind_ActDisk == DRAG_MINUS_THRUST) || (Kind_ActDisk == MASSFLOW)
      || (Kind_ActDisk == POWER))
    ActDisk_Jump = RATIO;

  /*--- Error-catching and automatic array adjustments for objective, marker, and weights arrays --- */

  /*--- If Kind_Obj has not been specified, these arrays need to take a default --*/

  if (Weight_ObjFunc == NULL && Kind_ObjFunc == NULL) {
    Kind_ObjFunc = new unsigned short[1];
    Kind_ObjFunc[0] = DRAG_COEFFICIENT;
    Weight_ObjFunc = new su2double[1];
    Weight_ObjFunc[0] = 1.0;
    nObj=1;
    nObjW=1;
  }

  /*--- Maker sure that arrays are the same length ---*/

  if (nObj>0) {
    if (nMarker_Monitoring!=nObj && Marker_Monitoring!= NULL) {
      if (nMarker_Monitoring==1) {
        /*-- If only one marker was listed with multiple objectives, set that marker as the marker for each objective ---*/
        nMarker_Monitoring = nObj;
        string marker = Marker_Monitoring[0];
        delete[] Marker_Monitoring;
        Marker_Monitoring = new string[nMarker_Monitoring];
        for (iMarker=0; iMarker<nMarker_Monitoring; iMarker++)
          Marker_Monitoring[iMarker] = marker;
      }
      else if(nObj==1){
        /*--- If one objective and more than one marker: repeat objective over each marker, evenly weighted ---*/
        unsigned int obj = Kind_ObjFunc[0];
        su2double wt=1.0;
        delete[] Kind_ObjFunc;
        if (Weight_ObjFunc!=NULL){
         wt = Weight_ObjFunc[0];
         delete[] Weight_ObjFunc;
        }
        Kind_ObjFunc = new short unsigned int[nMarker_Monitoring];
        Weight_ObjFunc = new su2double[nMarker_Monitoring];
        for (unsigned short iObj=0; iObj<nMarker_Monitoring; iObj++){
          Kind_ObjFunc[iObj] = obj;
          Weight_ObjFunc[iObj] = wt;
        }
        nObjW = nObj;
      }
      else if(nObj>1) {
        SU2_MPI::Error(string("When using more than one OBJECTIVE_FUNCTION, MARKER_MONITORING must be the same length or length 1.\n ") +
                       string("For multiple surfaces per objective, either use one objective or list the objective multiple times.\n") +
                       string("For multiple objectives per marker either use one marker or list the marker multiple times.\n")+
                       string("Similar rules apply for multi-objective optimization using OPT_OBJECTIVE rather than OBJECTIVE_FUNCTION."),
                       CURRENT_FUNCTION);
      }
    }
  }

  /*-- Correct for case where Weight_ObjFunc has not been provided or has length < kind_objfunc---*/
  
  if (nObjW<nObj) {
    if (Weight_ObjFunc!= NULL && nObjW>1) {
      SU2_MPI::Error(string("The option OBJECTIVE_WEIGHT must either have the same length as OBJECTIVE_FUNCTION,\n") +
                     string("be lenght 1, or be deleted from the config file (equal weights will be applied)."), CURRENT_FUNCTION);
    }
    Weight_ObjFunc = new su2double[nObj];
    for (unsigned short iObj=0; iObj<nObj; iObj++)
      Weight_ObjFunc[iObj] = 1.0;
  }

  /*--- One final check for multi-objective with the set of objectives
   that are not counted per-surface. We will disable multi-objective here. ---*/
  
  if (nObj > 1) {
    unsigned short Obj_0 = Kind_ObjFunc[0];
    for (unsigned short iObj=1; iObj<nObj; iObj++){
      switch(Kind_ObjFunc[iObj]) {
        case INVERSE_DESIGN_PRESSURE:
        case INVERSE_DESIGN_HEATFLUX:
        case THRUST_COEFFICIENT:
        case TORQUE_COEFFICIENT:
        case FIGURE_OF_MERIT:
        case SURFACE_TOTAL_PRESSURE:
        case SURFACE_STATIC_PRESSURE:
        case SURFACE_MASSFLOW:
        case SURFACE_UNIFORMITY:
        case SURFACE_SECONDARY:
        case SURFACE_MOM_DISTORTION:
        case SURFACE_SECOND_OVER_UNIFORM:
        case SURFACE_PRESSURE_DROP:
        case CUSTOM_OBJFUNC:
          if (Kind_ObjFunc[iObj] != Obj_0) {
            SU2_MPI::Error(string("The following objectives can only be used for the first surface in a multi-objective \n")+
                           string("problem or as a single objective applied to multiple monitoring markers:\n")+
                           string("INVERSE_DESIGN_PRESSURE, INVERSE_DESIGN_HEATFLUX, THRUST_COEFFICIENT, TORQUE_COEFFICIENT\n")+
                           string("FIGURE_OF_MERIT, SURFACE_TOTAL_PRESSURE, SURFACE_STATIC_PRESSURE, SURFACE_MASSFLOW\n")+
                           string("SURFACE_UNIFORMITY, SURFACE_SECONDARY, SURFACE_MOM_DISTORTION, SURFACE_SECOND_OVER_UNIFORM\n")+
                           string("SURFACE_PRESSURE_DROP, CUSTOM_OBJFUNC.\n"), CURRENT_FUNCTION);
          }
          break;
        default:
          break;
      }
    }
  }
  
  /*--- Low memory only for ASCII Tecplot ---*/

  if (Output_FileFormat != TECPLOT) Low_MemoryOutput = NO;
  
  /*--- The that Discard_InFiles is false, owerwise the gradient could be wrong ---*/
  
  if ((ContinuousAdjoint || DiscreteAdjoint) && Fixed_CL_Mode && !Eval_dOF_dCX)
    Discard_InFiles = false;

  /*--- Deactivate the multigrid in the adjoint problem ---*/
  
  if ((ContinuousAdjoint && !MG_AdjointFlow) ||
      (Unsteady_Simulation == TIME_STEPPING)) { nMGLevels = 0; }

  /*--- If Fluid Structure Interaction, set the solver for each zone.
   *--- ZONE_0 is the zone of the fluid.
   *--- All the other zones are structure.
   *--- This will allow us to define multiple physics structural problems */

  if (Kind_Solver == FLUID_STRUCTURE_INTERACTION) {
    if (val_izone == 0) {Kind_Solver = Kind_Solver_Fluid_FSI; FSI_Problem = true;}

    else {Kind_Solver = Kind_Solver_Struc_FSI; FSI_Problem = true;
    Kind_Linear_Solver = Kind_Linear_Solver_FSI_Struc;
    Kind_Linear_Solver_Prec = Kind_Linear_Solver_Prec_FSI_Struc;
    Linear_Solver_Error = Linear_Solver_Error_FSI_Struc;
    Linear_Solver_Iter = Linear_Solver_Iter_FSI_Struc;
    // Discrete adjoint linear solver
    Kind_DiscAdj_Linear_Solver = Kind_DiscAdj_Linear_Solver_FSI_Struc;
    Kind_DiscAdj_Linear_Prec = Kind_DiscAdj_Linear_Prec_FSI_Struc;}

    Multizone_Residual = true;
  }
  else { FSI_Problem = false; }
  
  if (Kind_Solver == EULER ||
      Kind_Solver == NAVIER_STOKES ||
      Kind_Solver == RANS ||
      Kind_Solver == FEM_EULER ||
      Kind_Solver == FEM_NAVIER_STOKES ||
      Kind_Solver == FEM_RANS ||
      Kind_Solver == FEM_LES){
    Kind_Regime = COMPRESSIBLE;
  } else if (Kind_Solver == INC_EULER ||
             Kind_Solver == INC_NAVIER_STOKES ||
             Kind_Solver == INC_RANS){
    Kind_Regime = INCOMPRESSIBLE;
  }  else {
    Kind_Regime = NO_FLOW;
  }  


  if ((Kind_Solver == HEAT_EQUATION_FVM) || (Kind_Solver == DISC_ADJ_HEAT)) {
    Linear_Solver_Iter = Linear_Solver_Iter_Heat;
    Linear_Solver_Error = Linear_Solver_Error_Heat;
  }

  if ((rank == MASTER_NODE) && ContinuousAdjoint && (Ref_NonDim == DIMENSIONAL) && (Kind_SU2 == SU2_CFD)) {
    cout << "WARNING: The adjoint solver should use a non-dimensional flow solution." << endl;
  }
  
  /*--- Initialize non-physical points/reconstructions to zero ---*/
  
  Nonphys_Points   = 0;
  Nonphys_Reconstr = 0;
  
  /*--- Set the number of external iterations to 1 for the steady state problem ---*/
  
  if (Kind_Solver == FEM_ELASTICITY) {
    nMGLevels = 0;
    if (Dynamic_Analysis == STATIC) nExtIter = 1;
  }

  /*--- Initialize the ofstream ConvHistFile. ---*/
  ofstream ConvHistFile;

  /*--- Decide whether we should be writing unsteady solution files. ---*/
  
  if (Unsteady_Simulation == STEADY ||
      Unsteady_Simulation == HARMONIC_BALANCE)
 { Wrt_Unsteady = false; }
  else { Wrt_Unsteady = true; }

  if (Kind_Solver == FEM_ELASTICITY) {

	  if (Dynamic_Analysis == STATIC) { Wrt_Dynamic = false; }
	  else { Wrt_Dynamic = true; }

  } else {
    Wrt_Dynamic = false;
  }

  /*--- Check for unsupported features. ---*/

  if ((Kind_Solver != EULER && Kind_Solver != NAVIER_STOKES && Kind_Solver != RANS) && (Unsteady_Simulation == HARMONIC_BALANCE)){
    SU2_MPI::Error("Harmonic Balance not yet implemented for the incompressible solver.", CURRENT_FUNCTION);
  }

  if ((Kind_Solver != NAVIER_STOKES && Kind_Solver != RANS) && (Buffet_Monitoring == true)){
    SU2_MPI::Error("Buffet monitoring incompatible with solvers other than NAVIER_STOKES and RANS", CURRENT_FUNCTION);
  }
  
  /*--- Check for Fluid model consistency ---*/

  if (standard_air) {
    if (Gamma != 1.4 || Gas_Constant != 287.058) {
      Gamma = 1.4;
      Gas_Constant = 287.058;
    }
  }

  /*--- Overrule the default values for viscosity if the US measurement system is used. ---*/

  if (SystemMeasurements == US) {

    /* Correct the viscosities, if they contain the default SI values. */
    if(fabs(Mu_Constant-1.716E-5) < 1.0E-15) Mu_Constant /= 47.88025898;
    if(fabs(Mu_Ref-1.716E-5)      < 1.0E-15) Mu_Ref      /= 47.88025898;

    /* Correct the values with temperature dimension, if they contain the default SI values. */
    if(fabs(Mu_Temperature_Ref-273.15) < 1.0E-8) Mu_Temperature_Ref *= 1.8;
    if(fabs(Mu_S-110.4)                < 1.0E-8) Mu_S               *= 1.8;

    /* Correct the thermal conductivity, if it contains the default SI value. */
    if(fabs(Kt_Constant-0.0257) < 1.0E-10) Kt_Constant *= 0.577789317;
  }

  /*--- Check for Measurement System ---*/
  
  if (SystemMeasurements == US && !standard_air) {
    SU2_MPI::Error("Only STANDARD_AIR fluid model can be used with US Measurement System", CURRENT_FUNCTION);
  }
  
  /*--- Check for Convective scheme available for NICFD ---*/
  
  if (!ideal_gas) {
    if (Kind_Upwind_Flow != ROE && Kind_Upwind_Flow != HLLC && Kind_Centered_Flow != JST) {
      SU2_MPI::Error("Only ROE Upwind, HLLC Upwind scheme, and JST scheme can be used for Non-Ideal Compressible Fluids", CURRENT_FUNCTION);
    }

  }
  
  if(GetBoolTurbomachinery()){
    nBlades = new su2double[nZone];
    FreeStreamTurboNormal= new su2double[3];
  }

  /*--- Check if Giles are used with turbo markers ---*/

  if (nMarker_Giles > 0 && !GetBoolTurbomachinery()){
    SU2_MPI::Error("Giles Boundary conditions can only be used with turbomachinery markers", CURRENT_FUNCTION);
  }

  /*--- Check for Boundary condition available for NICFD ---*/
  
  if (!ideal_gas) {
    if (nMarker_Inlet != 0) {
      SU2_MPI::Error("Riemann Boundary conditions or Giles must be used for inlet and outlet with Not Ideal Compressible Fluids ", CURRENT_FUNCTION);
    }
    if (nMarker_Outlet != 0) {
      SU2_MPI::Error("Riemann Boundary conditions or Giles must be used outlet with Not Ideal Compressible Fluids ", CURRENT_FUNCTION);
    }
    
    if (nMarker_FarField != 0) {
      SU2_MPI::Error("Riemann Boundary conditions or Giles must be used outlet with Not Ideal Compressible Fluids ", CURRENT_FUNCTION);
    }
    
  }
  
  /*--- Check for Boundary condition available for NICF ---*/
  
  if (ideal_gas && (Kind_Solver != INC_EULER && Kind_Solver != INC_NAVIER_STOKES && Kind_Solver != INC_RANS)) {
    if (SystemMeasurements == US && standard_air) {
      if (Kind_ViscosityModel != SUTHERLAND) {
        SU2_MPI::Error("Only SUTHERLAND viscosity model can be used with US Measurement", CURRENT_FUNCTION);
      }
    }
    if (Kind_ConductivityModel != CONSTANT_PRANDTL ) {
      SU2_MPI::Error("Only CONSTANT_PRANDTL thermal conductivity model can be used with STANDARD_AIR and IDEAL_GAS", CURRENT_FUNCTION);
    }
    
  }
  
  /*--- Check for Boundary condition option agreement ---*/
  if (Kind_InitOption == REYNOLDS){
    if ((Kind_Solver == NAVIER_STOKES || Kind_Solver == RANS) && Reynolds <=0){
      SU2_MPI::Error("Reynolds number required for NAVIER_STOKES and RANS !!", CURRENT_FUNCTION);
    }
  }

  if (nKind_SurfaceMovement > 1 && (GetSurface_Movement(FLUID_STRUCTURE) || GetSurface_Movement(FLUID_STRUCTURE_STATIC))){
    SU2_MPI::Error("FSI in combination with moving surfaces is currently not supported.", CURRENT_FUNCTION);    
  }

  if (nKind_SurfaceMovement != nMarker_Moving && !(GetSurface_Movement(FLUID_STRUCTURE) || GetSurface_Movement(FLUID_STRUCTURE_STATIC))){
    SU2_MPI::Error("Number of KIND_SURFACE_MOVEMENT must match number of MARKER_MOVING", CURRENT_FUNCTION);
  }

  /*--- If we're solving a purely steady problem with no prescribed grid
   movement (both rotating frame and moving walls can be steady), make sure that
   there is no grid motion ---*/
  
  if (GetGrid_Movement()){
    if ((Kind_SU2 == SU2_CFD || Kind_SU2 == SU2_SOL) &&
        (Unsteady_Simulation == STEADY && !Time_Domain)){
      
      if((Kind_GridMovement != ROTATING_FRAME) &&
         (Kind_GridMovement != STEADY_TRANSLATION) &&
         (Kind_GridMovement != NONE)){
        SU2_MPI::Error("Unsupported kind of grid movement for steady state problems.", CURRENT_FUNCTION);      
      }
      for (iMarker = 0; iMarker < nMarker_Moving; iMarker++){
        if (Kind_SurfaceMovement[iMarker] != MOVING_WALL){
          SU2_MPI::Error("Unsupported kind of surface movement for steady state problems.", CURRENT_FUNCTION);                
        }
      }
    }
  }

  /*--- The Line Search should be applied only in the deformation stage. ---*/

  if (Kind_SU2 != SU2_DEF) {
  	Opt_RelaxFactor = 1.0;
  }

  /*--- If it is not specified, set the mesh motion mach number
   equal to the freestream value. ---*/
  
  if (GetGrid_Movement() && Mach_Motion == 0.0)
    Mach_Motion = Mach;
  
  /*--- Set the boolean flag if we are in a rotating frame (source term). ---*/
  
  if (Kind_GridMovement == ROTATING_FRAME)
    Rotating_Frame = true;
  else
    Rotating_Frame = false;
  
  /*--- THIS IS A TEMPORARY WORKAROUND to run the new multizone driver without adapting the config file.
   * Will be removed soon. ---*/
  if (Multizone_Problem){
    if (Unsteady_Simulation != STEADY || Time_Domain == YES){
      if (Delta_UnstTime != 0){        
        Time_Domain = YES;
        Time_Iter  = nExtIter;   
        Outer_Iter = Unst_nIntIter;
        Inner_Iter = 1;
        Time_Step = Delta_UnstTime;
      }
    }
  }
  
  /*--- In case the grid movement parameters have not been declared in the
   config file, set them equal to zero for safety. Also check to make sure
   that for each option, a value has been declared for each moving marker. ---*/
  
  if (nMarker_Moving > 0){
    unsigned short iDim;
    if (nMarkerMotion_Origin == 0){
      nMarkerMotion_Origin = 3*nMarker_Moving;
      MarkerMotion_Origin = new su2double[nMarkerMotion_Origin];
      for (iMarker = 0; iMarker < nMarker_Moving; iMarker++){
        for (iDim = 0; iDim < 3; iDim++){
          MarkerMotion_Origin[3*iMarker+iDim] = 0.0;
    }
  }
    }
    if (nMarkerMotion_Origin/3 != nMarker_Moving){
      SU2_MPI::Error("Number of SURFACE_MOTION_ORIGIN must be three times the number of MARKER_MOVING, (x,y,z) per marker.", CURRENT_FUNCTION);
  }
    if (nMarkerTranslation == 0){
      nMarkerTranslation = 3*nMarker_Moving;
      MarkerTranslation_Rate = new su2double[nMarkerTranslation];
      for (iMarker = 0; iMarker < nMarker_Moving; iMarker++){
        for (iDim = 0; iDim < 3; iDim++){
          MarkerTranslation_Rate[3*iMarker+iDim] = 0.0;
    }
  }
    }
    if (nMarkerTranslation/3 != nMarker_Moving){
      SU2_MPI::Error("Number of SURFACE_TRANSLATION_RATE must be three times the number of MARKER_MOVING, (x,y,z) per marker.", CURRENT_FUNCTION);
  }
    if (nMarkerRotation_Rate == 0){
      nMarkerRotation_Rate = 3*nMarker_Moving;
      MarkerRotation_Rate = new su2double[nMarkerRotation_Rate];
      for (iMarker = 0; iMarker < nMarker_Moving; iMarker++){
        for (iDim = 0; iDim < 3; iDim++){
          MarkerRotation_Rate[3*iMarker+iDim] = 0.0;
    }
  }
    }
    if (nMarkerRotation_Rate/3 != nMarker_Moving){
      SU2_MPI::Error("Number of SURFACE_ROTATION_RATE must be three times the number of MARKER_MOVING, (x,y,z) per marker.", CURRENT_FUNCTION);
  }
    if (nMarkerPlunging_Ampl == 0){
      nMarkerPlunging_Ampl = 3*nMarker_Moving;
      MarkerPlunging_Ampl = new su2double[nMarkerPlunging_Ampl];
      for (iMarker = 0; iMarker < nMarker_Moving; iMarker++){
        for (iDim = 0; iDim < 3; iDim++){
          MarkerPlunging_Ampl[3*iMarker+iDim] = 0.0;
    }
  }
    }
    if (nMarkerPlunging_Ampl/3 != nMarker_Moving){
      SU2_MPI::Error("Number of SURFACE_PLUNGING_AMPL must be three times the number of MARKER_MOVING, (x,y,z) per marker.", CURRENT_FUNCTION);
  }
    if (nMarkerPlunging_Omega == 0){
      nMarkerPlunging_Omega = 3*nMarker_Moving;
      MarkerPlunging_Omega = new su2double[nMarkerPlunging_Omega];
      for (iMarker = 0; iMarker < nMarker_Moving; iMarker++){
        for (iDim = 0; iDim < 3; iDim++){
          MarkerPlunging_Omega[3*iMarker+iDim] = 0.0;
    }
  }
    }
    if (nMarkerPlunging_Omega/3 != nMarker_Moving){
      SU2_MPI::Error("Number of SURFACE_PLUNGING_OMEGA must be three times the number of MARKER_MOVING, (x,y,z) per marker.", CURRENT_FUNCTION);
  }
    if (nMarkerPitching_Ampl == 0){
      nMarkerPitching_Ampl = 3*nMarker_Moving;
      MarkerPitching_Ampl = new su2double[nMarkerPitching_Ampl];
      for (iMarker = 0; iMarker < nMarker_Moving; iMarker++){
        for (iDim = 0; iDim < 3; iDim++){
          MarkerPitching_Ampl[3*iMarker+iDim] = 0.0;
    }
  }
    }
    if (nMarkerPitching_Ampl/3 != nMarker_Moving){
      SU2_MPI::Error("Number of SURFACE_PITCHING_AMPL must be three times the number of MARKER_MOVING, (x,y,z) per marker.", CURRENT_FUNCTION);
  }
    if (nMarkerPitching_Omega == 0){
      nMarkerPitching_Omega = 3*nMarker_Moving;
      MarkerPitching_Omega = new su2double[nMarkerPitching_Omega];
      for (iMarker = 0; iMarker < nMarker_Moving; iMarker++){
        for (iDim = 0; iDim < 3; iDim++){
          MarkerPitching_Omega[3*iMarker+iDim] = 0.0;
    }
  }
    }
    if (nMarkerPitching_Omega/3 != nMarker_Moving){
      SU2_MPI::Error("Number of SURFACE_PITCHING_OMEGA must be three times the number of MARKER_MOVING, (x,y,z) per marker.", CURRENT_FUNCTION);
  }
    if (nMarkerPitching_Phase == 0){
      nMarkerPitching_Phase = 3*nMarker_Moving;
      MarkerPitching_Phase = new su2double[nMarkerPitching_Phase];
      for (iMarker = 0; iMarker < nMarker_Moving; iMarker++){
        for (iDim = 0; iDim < 3; iDim++){
          MarkerPitching_Phase[3*iMarker+iDim] = 0.0;
    }
  }
    }
    if (nMarkerPitching_Phase/3 != nMarker_Moving){
      SU2_MPI::Error("Number of SURFACE_PITCHING_PHASE must be three times the number of MARKER_MOVING, (x,y,z) per marker.", CURRENT_FUNCTION);
  }
  
    if (nMoveMotion_Origin == 0){
      nMoveMotion_Origin = nMarker_Moving;
      MoveMotion_Origin = new unsigned short[nMoveMotion_Origin];
      for (iMarker = 0; iMarker < nMarker_Moving; iMarker++){
          MoveMotion_Origin[iMarker] = NO;
    }
  }
    if (nMoveMotion_Origin != nMarker_Moving){
      SU2_MPI::Error("Number of MOVE_MOTION_ORIGIN must match number of MARKER_MOVING.", CURRENT_FUNCTION);
    }
  }
  
  /*-- Setting Harmonic Balance period from the config file */

  if (Unsteady_Simulation == HARMONIC_BALANCE) {
  	HarmonicBalance_Period = GetHarmonicBalance_Period();
  	if (HarmonicBalance_Period < 0)  {
      SU2_MPI::Error("Not a valid value for time period!!", CURRENT_FUNCTION);
  	}
  	/* Initialize the Harmonic balance Frequency pointer */
  	if (Omega_HB == NULL) {
  		Omega_HB = new su2double[nOmega_HB];
  		for (unsigned short iZone = 0; iZone < nOmega_HB; iZone++ )
  			Omega_HB[iZone] = 0.0;
  } else {
  		if (nOmega_HB != nTimeInstances) {
        SU2_MPI::Error("Length of omega_HB  must match the number TIME_INSTANCES!!" , CURRENT_FUNCTION);
      }
    }
  }
  
  /*--- Force number of span-wise section to 1 if 2D case ---*/
  if(val_nDim ==2){
    nSpanWiseSections_User=1;
    Kind_SpanWise= EQUISPACED;
  }
  
  /*--- Set number of TurboPerformance markers ---*/
  if(nMarker_Turbomachinery > 0){
    if(nMarker_Turbomachinery > 1){
      nMarker_TurboPerformance = nMarker_Turbomachinery + SU2_TYPE::Int(nMarker_Turbomachinery/2) + 1;
  } else {
      nMarker_TurboPerformance = nMarker_Turbomachinery;
    }
  } else {
    nMarker_TurboPerformance = 0;
    nSpanWiseSections =1;
  }
  
  /*--- Set number of TurboPerformance markers ---*/
  if(nMarker_Turbomachinery != 0){
    nSpan_iZones = new unsigned short[nZone];
  }
  
  /*--- Set number of TurboPerformance markers ---*/
  if(GetGrid_Movement() && RampRotatingFrame && !DiscreteAdjoint){
      FinalRotation_Rate_Z = Rotation_Rate[2];
      if(abs(FinalRotation_Rate_Z) > 0.0){
        Rotation_Rate[2] = RampRotatingFrame_Coeff[0];
  }
  
  }
  
  if(RampOutletPressure && !DiscreteAdjoint){
    for (iMarker = 0; iMarker < nMarker_Giles; iMarker++){
      if (Kind_Data_Giles[iMarker] == STATIC_PRESSURE || Kind_Data_Giles[iMarker] == STATIC_PRESSURE_1D || Kind_Data_Giles[iMarker] == RADIAL_EQUILIBRIUM ){
        FinalOutletPressure   = Giles_Var1[iMarker];
        Giles_Var1[iMarker] = RampOutletPressure_Coeff[0];
    }
  }
    for (iMarker = 0; iMarker < nMarker_Riemann; iMarker++){
      if (Kind_Data_Riemann[iMarker] == STATIC_PRESSURE || Kind_Data_Riemann[iMarker] == RADIAL_EQUILIBRIUM){
        FinalOutletPressure      = Riemann_Var1[iMarker];
        Riemann_Var1[iMarker] = RampOutletPressure_Coeff[0];
  	}
      }
  	}

  /*--- Check on extra Relaxation factor for Giles---*/
  if(ExtraRelFacGiles[1] > 0.5){
    ExtraRelFacGiles[1] = 0.5;
  }
    /*--- Use the various rigid-motion input frequencies to determine the period to be used with harmonic balance cases.
     There are THREE types of motion to consider, namely: rotation, pitching, and plunging.
     The largest period of motion is the one to be used for harmonic balance  calculations. ---*/
    
  /*if (Unsteady_Simulation == HARMONIC_BALANCE) {
      if (!(GetGrid_Movement())) {
          // No grid movement - Time period from config file //
          HarmonicBalance_Period = GetHarmonicBalance_Period();
      }
      
      else {
          unsigned short N_MOTION_TYPES = 3;
          su2double *periods;
          periods = new su2double[N_MOTION_TYPES];
          
          //--- rotation: ---//
          
          su2double Omega_mag_rot = sqrt(pow(Rotation_Rate_X[ZONE_0],2)+pow(Rotation_Rate_Y[ZONE_0],2)+pow(Rotation_Rate_Z[ZONE_0],2));
          if (Omega_mag_rot > 0)
              periods[0] = 2*PI_NUMBER/Omega_mag_rot;
          else
              periods[0] = 0.0;
          
          //--- pitching: ---//
          
          su2double Omega_mag_pitch = sqrt(pow(Pitching_Omega_X[ZONE_0],2)+pow(Pitching_Omega_Y[ZONE_0],2)+pow(Pitching_Omega_Z[ZONE_0],2));
          if (Omega_mag_pitch > 0)
              periods[1] = 2*PI_NUMBER/Omega_mag_pitch;
          else
              periods[1] = 0.0;
          
          //--- plunging: ---//
          
          su2double Omega_mag_plunge = sqrt(pow(Plunging_Omega_X[ZONE_0],2)+pow(Plunging_Omega_Y[ZONE_0],2)+pow(Plunging_Omega_Z[ZONE_0],2));
          if (Omega_mag_plunge > 0)
              periods[2] = 2*PI_NUMBER/Omega_mag_plunge;
          else
              periods[2] = 0.0;
          
          //--- determine which period is largest ---//
          
          unsigned short iVar;
          HarmonicBalance_Period = 0.0;
          for (iVar = 0; iVar < N_MOTION_TYPES; iVar++) {
              if (periods[iVar] > HarmonicBalance_Period)
                  HarmonicBalance_Period = periods[iVar];
          }
          
          delete periods;
      }
    
  }*/
  

  
    
  /*--- Initialize the RefOriginMoment Pointer ---*/
  
  RefOriginMoment = NULL;
  RefOriginMoment = new su2double[3];
  RefOriginMoment[0] = 0.0; RefOriginMoment[1] = 0.0; RefOriginMoment[2] = 0.0;
  
  /*--- In case the moment origin coordinates have not been declared in the
   config file, set them equal to zero for safety. Also check to make sure
   that for each marker, a value has been declared for the moment origin.
   Unless only one value was specified, then set this value for all the markers
   being monitored. ---*/
  
  
  if ((nRefOriginMoment_X != nRefOriginMoment_Y) || (nRefOriginMoment_X != nRefOriginMoment_Z) ) {
    SU2_MPI::Error("ERROR: Length of REF_ORIGIN_MOMENT_X, REF_ORIGIN_MOMENT_Y and REF_ORIGIN_MOMENT_Z must be the same!!", CURRENT_FUNCTION);
  }
  
  if (RefOriginMoment_X == NULL) {
    RefOriginMoment_X = new su2double[nMarker_Monitoring];
    for (iMarker = 0; iMarker < nMarker_Monitoring; iMarker++ )
      RefOriginMoment_X[iMarker] = 0.0;
  } else {
    if (nRefOriginMoment_X == 1) {
      
      su2double aux_RefOriginMoment_X = RefOriginMoment_X[0];
      delete [] RefOriginMoment_X;
      RefOriginMoment_X = new su2double[nMarker_Monitoring];
      nRefOriginMoment_X = nMarker_Monitoring;
      
      for (iMarker = 0; iMarker < nMarker_Monitoring; iMarker++ )
        RefOriginMoment_X[iMarker] = aux_RefOriginMoment_X;
    }
    else if (nRefOriginMoment_X != nMarker_Monitoring) {
      SU2_MPI::Error("ERROR: Length of REF_ORIGIN_MOMENT_X must match number of Monitoring Markers!!", CURRENT_FUNCTION);
    }
  }
  
  if (RefOriginMoment_Y == NULL) {
    RefOriginMoment_Y = new su2double[nMarker_Monitoring];
    for (iMarker = 0; iMarker < nMarker_Monitoring; iMarker++ )
      RefOriginMoment_Y[iMarker] = 0.0;
  } else {
    if (nRefOriginMoment_Y == 1) {
      
      su2double aux_RefOriginMoment_Y = RefOriginMoment_Y[0];
      delete [] RefOriginMoment_Y;
      RefOriginMoment_Y = new su2double[nMarker_Monitoring];
      nRefOriginMoment_Y = nMarker_Monitoring;
      
      for (iMarker = 0; iMarker < nMarker_Monitoring; iMarker++ )
        RefOriginMoment_Y[iMarker] = aux_RefOriginMoment_Y;
    }
    else if (nRefOriginMoment_Y != nMarker_Monitoring) {
      SU2_MPI::Error("ERROR: Length of REF_ORIGIN_MOMENT_Y must match number of Monitoring Markers!!", CURRENT_FUNCTION);
    }
  }
  
  if (RefOriginMoment_Z == NULL) {
    RefOriginMoment_Z = new su2double[nMarker_Monitoring];
    for (iMarker = 0; iMarker < nMarker_Monitoring; iMarker++ )
      RefOriginMoment_Z[iMarker] = 0.0;
  } else {
    if (nRefOriginMoment_Z == 1) {
      
      su2double aux_RefOriginMoment_Z = RefOriginMoment_Z[0];
      delete [] RefOriginMoment_Z;
      RefOriginMoment_Z = new su2double[nMarker_Monitoring];
      nRefOriginMoment_Z = nMarker_Monitoring;
      
      for (iMarker = 0; iMarker < nMarker_Monitoring; iMarker++ )
        RefOriginMoment_Z[iMarker] = aux_RefOriginMoment_Z;
    }
    else if (nRefOriginMoment_Z != nMarker_Monitoring) {
      SU2_MPI::Error("ERROR: Length of REF_ORIGIN_MOMENT_Z must match number of Monitoring Markers!!", CURRENT_FUNCTION);
    }
  }
  
  /*--- Set the boolean flag if we are carrying out an aeroelastic simulation. ---*/
  
  if (GetGrid_Movement() && (GetSurface_Movement(AEROELASTIC) || GetSurface_Movement(AEROELASTIC_RIGID_MOTION))) Aeroelastic_Simulation = true;
  else Aeroelastic_Simulation = false;
  
  /*--- Initializing the size for the solutions of the Aeroelastic problem. ---*/
  
  
  if (GetGrid_Movement() && Aeroelastic_Simulation) {
    Aeroelastic_np1.resize(nMarker_Monitoring);
    Aeroelastic_n.resize(nMarker_Monitoring);
    Aeroelastic_n1.resize(nMarker_Monitoring);
    for (iMarker = 0; iMarker < nMarker_Monitoring; iMarker++) {
      Aeroelastic_np1[iMarker].resize(2);
      Aeroelastic_n[iMarker].resize(2);
      Aeroelastic_n1[iMarker].resize(2);
      for (int i =0; i<2; i++) {
        Aeroelastic_np1[iMarker][i].resize(2);
        Aeroelastic_n[iMarker][i].resize(2);
        Aeroelastic_n1[iMarker][i].resize(2);
        for (int j=0; j<2; j++) {
          Aeroelastic_np1[iMarker][i][j] = 0.0;
          Aeroelastic_n[iMarker][i][j] = 0.0;
          Aeroelastic_n1[iMarker][i][j] = 0.0;
        }
      }
    }
  }
  
  /*--- Allocate memory for the plunge and pitch and initialized them to zero ---*/
  
  if (GetGrid_Movement() && Aeroelastic_Simulation) {
    Aeroelastic_pitch = new su2double[nMarker_Monitoring];
    Aeroelastic_plunge = new su2double[nMarker_Monitoring];
    for (iMarker = 0; iMarker < nMarker_Monitoring; iMarker++ ) {
      Aeroelastic_pitch[iMarker] = 0.0;
      Aeroelastic_plunge[iMarker] = 0.0;
    }
  }

  if (MGCycle == FULLMG_CYCLE) FinestMesh = nMGLevels;
  else FinestMesh = MESH_0;
  
  if ((Kind_Solver == NAVIER_STOKES) &&
      (Kind_Turb_Model != NONE))
    Kind_Solver = RANS;
  
  if ((Kind_Solver == INC_NAVIER_STOKES) &&
      (Kind_Turb_Model != NONE))
    Kind_Solver = INC_RANS;
  
  if (Kind_Solver == EULER ||
      Kind_Solver == INC_EULER ||
      Kind_Solver == FEM_EULER)
    Kind_Turb_Model = NONE;

  Kappa_2nd_Flow    = Kappa_Flow[0];
  Kappa_4th_Flow    = Kappa_Flow[1];
  Kappa_2nd_AdjFlow = Kappa_AdjFlow[0];
  Kappa_4th_AdjFlow = Kappa_AdjFlow[1];
  Kappa_2nd_Heat = Kappa_Heat[0];
  Kappa_4th_Heat = Kappa_Heat[1];
  
  /*--- Make the MG_PreSmooth, MG_PostSmooth, and MG_CorrecSmooth
   arrays consistent with nMGLevels ---*/
  
  unsigned short * tmp_smooth = new unsigned short[nMGLevels+1];
  
  if ((nMG_PreSmooth != nMGLevels+1) && (nMG_PreSmooth != 0)) {
    if (nMG_PreSmooth > nMGLevels+1) {
      
      /*--- Truncate by removing unnecessary elements at the end ---*/
      
      for (unsigned int i = 0; i <= nMGLevels; i++)
        tmp_smooth[i] = MG_PreSmooth[i];
      delete [] MG_PreSmooth;
      MG_PreSmooth=NULL;
    } else {
      
      /*--- Add additional elements equal to last element ---*/
      
      for (unsigned int i = 0; i < nMG_PreSmooth; i++)
        tmp_smooth[i] = MG_PreSmooth[i];
      for (unsigned int i = nMG_PreSmooth; i <= nMGLevels; i++)
        tmp_smooth[i] = MG_PreSmooth[nMG_PreSmooth-1];
      delete [] MG_PreSmooth;
      MG_PreSmooth=NULL;
    }
    
    nMG_PreSmooth = nMGLevels+1;
    MG_PreSmooth = new unsigned short[nMG_PreSmooth];
    for (unsigned int i = 0; i < nMG_PreSmooth; i++)
      MG_PreSmooth[i] = tmp_smooth[i];
  }
  if ((nMGLevels != 0) && (nMG_PreSmooth == 0)) {
    delete [] MG_PreSmooth;
    nMG_PreSmooth = nMGLevels+1;
    MG_PreSmooth = new unsigned short[nMG_PreSmooth];
    for (unsigned int i = 0; i < nMG_PreSmooth; i++)
      MG_PreSmooth[i] = i+1;
  }
  
  if ((nMG_PostSmooth != nMGLevels+1) && (nMG_PostSmooth != 0)) {
    if (nMG_PostSmooth > nMGLevels+1) {
      
      /*--- Truncate by removing unnecessary elements at the end ---*/
      
      for (unsigned int i = 0; i <= nMGLevels; i++)
        tmp_smooth[i] = MG_PostSmooth[i];
      delete [] MG_PostSmooth;
      MG_PostSmooth=NULL;
    } else {
      
      /*--- Add additional elements equal to last element ---*/
       
      for (unsigned int i = 0; i < nMG_PostSmooth; i++)
        tmp_smooth[i] = MG_PostSmooth[i];
      for (unsigned int i = nMG_PostSmooth; i <= nMGLevels; i++)
        tmp_smooth[i] = MG_PostSmooth[nMG_PostSmooth-1];
      delete [] MG_PostSmooth;
      MG_PostSmooth=NULL;
    }
    
    nMG_PostSmooth = nMGLevels+1;
    MG_PostSmooth = new unsigned short[nMG_PostSmooth];
    for (unsigned int i = 0; i < nMG_PostSmooth; i++)
      MG_PostSmooth[i] = tmp_smooth[i];
    
  }
  
  if ((nMGLevels != 0) && (nMG_PostSmooth == 0)) {
    delete [] MG_PostSmooth;
    nMG_PostSmooth = nMGLevels+1;
    MG_PostSmooth = new unsigned short[nMG_PostSmooth];
    for (unsigned int i = 0; i < nMG_PostSmooth; i++)
      MG_PostSmooth[i] = 0;
  }
  
  if ((nMG_CorrecSmooth != nMGLevels+1) && (nMG_CorrecSmooth != 0)) {
    if (nMG_CorrecSmooth > nMGLevels+1) {
      
      /*--- Truncate by removing unnecessary elements at the end ---*/
      
      for (unsigned int i = 0; i <= nMGLevels; i++)
        tmp_smooth[i] = MG_CorrecSmooth[i];
      delete [] MG_CorrecSmooth;
      MG_CorrecSmooth = NULL;
    } else {
      
      /*--- Add additional elements equal to last element ---*/
      
      for (unsigned int i = 0; i < nMG_CorrecSmooth; i++)
        tmp_smooth[i] = MG_CorrecSmooth[i];
      for (unsigned int i = nMG_CorrecSmooth; i <= nMGLevels; i++)
        tmp_smooth[i] = MG_CorrecSmooth[nMG_CorrecSmooth-1];
      delete [] MG_CorrecSmooth;
      MG_CorrecSmooth = NULL;
    }
    nMG_CorrecSmooth = nMGLevels+1;
    MG_CorrecSmooth = new unsigned short[nMG_CorrecSmooth];
    for (unsigned int i = 0; i < nMG_CorrecSmooth; i++)
      MG_CorrecSmooth[i] = tmp_smooth[i];
  }
  
  if ((nMGLevels != 0) && (nMG_CorrecSmooth == 0)) {
    delete [] MG_CorrecSmooth;
    nMG_CorrecSmooth = nMGLevels+1;
    MG_CorrecSmooth = new unsigned short[nMG_CorrecSmooth];
    for (unsigned int i = 0; i < nMG_CorrecSmooth; i++)
      MG_CorrecSmooth[i] = 0;
  }
  
  /*--- Override MG Smooth parameters ---*/
  
  if (nMG_PreSmooth != 0) MG_PreSmooth[MESH_0] = 1;
  if (nMG_PostSmooth != 0) {
    MG_PostSmooth[MESH_0] = 0;
    MG_PostSmooth[nMGLevels] = 0;
  }
  if (nMG_CorrecSmooth != 0) MG_CorrecSmooth[nMGLevels] = 0;
  
  if (Restart) MGCycle = V_CYCLE;
  
  if (ContinuousAdjoint) {
    if (Kind_Solver == EULER) Kind_Solver = ADJ_EULER;
    if (Kind_Solver == NAVIER_STOKES) Kind_Solver = ADJ_NAVIER_STOKES;
    if (Kind_Solver == RANS) Kind_Solver = ADJ_RANS;
  }
  
  nCFL = nMGLevels+1;
  CFL = new su2double[nCFL];
  CFL[0] = CFLFineGrid;
  
  /*--- Evaluate when the Cl should be evaluated ---*/
  
  Iter_Fixed_CL        = SU2_TYPE::Int(nExtIter / (su2double(Update_Alpha)+1));
  Iter_Fixed_CM        = SU2_TYPE::Int(nExtIter / (su2double(Update_iH)+1));
  Iter_Fixed_NetThrust = SU2_TYPE::Int(nExtIter / (su2double(Update_BCThrust)+1));

  /*--- Setting relaxation factor and CFL for the adjoint runs ---*/

  if (ContinuousAdjoint) {
    Relaxation_Factor_Flow = Relaxation_Factor_AdjFlow;
    CFL[0] = CFL[0] * CFLRedCoeff_AdjFlow;
    CFL_AdaptParam[2] *= CFLRedCoeff_AdjFlow;
    CFL_AdaptParam[3] *= CFLRedCoeff_AdjFlow;
    Iter_Fixed_CL = SU2_TYPE::Int(su2double (Iter_Fixed_CL) / CFLRedCoeff_AdjFlow);
    Iter_Fixed_CM = SU2_TYPE::Int(su2double (Iter_Fixed_CM) / CFLRedCoeff_AdjFlow);
    Iter_Fixed_NetThrust = SU2_TYPE::Int(su2double (Iter_Fixed_NetThrust) / CFLRedCoeff_AdjFlow);
  }

  if ((DiscreteAdjoint) && (Inconsistent_Disc)) {
    Kind_ConvNumScheme_Flow = Kind_ConvNumScheme_AdjFlow;
    Kind_Centered_Flow = Kind_Centered_AdjFlow;
    Kind_Upwind_Flow = Kind_Upwind_AdjFlow;
    Kappa_Flow[0] = Kappa_AdjFlow[0];
    Kappa_Flow[1] = Kappa_AdjFlow[1];
  }
  
  if (Iter_Fixed_CL == 0) { Iter_Fixed_CL = nExtIter+1; Update_Alpha = 0; }
  if (Iter_Fixed_CM == 0) { Iter_Fixed_CM = nExtIter+1; Update_iH = 0; }
  if (Iter_Fixed_NetThrust == 0) { Iter_Fixed_NetThrust = nExtIter+1; Update_BCThrust = 0; }

  for (iCFL = 1; iCFL < nCFL; iCFL++)
    CFL[iCFL] = CFL[iCFL-1];
  
  if (nRKStep == 0) {
    nRKStep = 1;
    RK_Alpha_Step = new su2double[1]; RK_Alpha_Step[0] = 1.0;
  }

  /* Check if the byte alignment of the matrix multiplications is a
     multiple of 64. */
  if( byteAlignmentMatMul%64 ) {
    if(rank == MASTER_NODE)
      cout << "ALIGNED_BYTES_MATMUL must be a multiple of 64." << endl;
    exit(EXIT_FAILURE);
  }

  /* Determine the value of sizeMatMulPadding, which is the matrix size in
     the vectorization direction when padding is applied to have optimal
     performance in the matrix multiplications. */
  sizeMatMulPadding = byteAlignmentMatMul/sizeof(passivedouble);

  /* Correct the number of time levels for time accurate local time
     stepping, if needed.  */
  if (nLevels_TimeAccurateLTS == 0)  nLevels_TimeAccurateLTS =  1;
  if (nLevels_TimeAccurateLTS  > 15) nLevels_TimeAccurateLTS = 15;

  /* Check that no time accurate local time stepping is specified for time
     integration schemes other than ADER. */
  if (Kind_TimeIntScheme_FEM_Flow != ADER_DG && nLevels_TimeAccurateLTS != 1) {

    if (rank==MASTER_NODE) {
      cout << endl << "WARNING: "
           << nLevels_TimeAccurateLTS << " levels specified for time accurate local time stepping." << endl
           << "Time accurate local time stepping is only possible for ADER, hence this option is not used." << endl
           << endl;
    }

    nLevels_TimeAccurateLTS = 1;
  }

  if (Kind_TimeIntScheme_FEM_Flow == ADER_DG) {

    Unsteady_Simulation = TIME_STEPPING;  // Only time stepping for ADER.

    /* If time accurate local time stepping is used, make sure that an unsteady
       CFL is specified. If not, terminate. */
    if (nLevels_TimeAccurateLTS != 1) {
      if(Unst_CFL == 0.0)
        SU2_MPI::Error("ERROR: Unsteady CFL not specified for time accurate local time stepping.",
                       CURRENT_FUNCTION);
    }

    /* Determine the location of the ADER time DOFs, which are the Gauss-Legendre
       integration points corresponding to the number of time DOFs. */
    vector<passivedouble> GLPoints(nTimeDOFsADER_DG), GLWeights(nTimeDOFsADER_DG);
    CGaussJacobiQuadrature GaussJacobi;
    GaussJacobi.GetQuadraturePoints(0.0, 0.0, -1.0, 1.0, GLPoints, GLWeights);

    TimeDOFsADER_DG = new su2double[nTimeDOFsADER_DG];
    for(unsigned short i=0; i<nTimeDOFsADER_DG; ++i)
      TimeDOFsADER_DG[i] = GLPoints[i];

    /* Determine the number of integration points in time, their locations
       on the interval [-1..1] and their integration weights. */
    unsigned short orderExact = ceil(Quadrature_Factor_Time_ADER_DG*(nTimeDOFsADER_DG-1));
    nTimeIntegrationADER_DG = orderExact/2 + 1;
    nTimeIntegrationADER_DG = max(nTimeIntegrationADER_DG, nTimeDOFsADER_DG);
    GLPoints.resize(nTimeIntegrationADER_DG);
    GLWeights.resize(nTimeIntegrationADER_DG);
    GaussJacobi.GetQuadraturePoints(0.0, 0.0, -1.0, 1.0, GLPoints, GLWeights);

    TimeIntegrationADER_DG    = new su2double[nTimeIntegrationADER_DG];
    WeightsIntegrationADER_DG = new su2double[nTimeIntegrationADER_DG];
    for(unsigned short i=0; i<nTimeIntegrationADER_DG; ++i) {
      TimeIntegrationADER_DG[i]    = GLPoints[i];
      WeightsIntegrationADER_DG[i] = GLWeights[i];
    }
  }

  if (nIntCoeffs == 0) {
    nIntCoeffs = 2;
    Int_Coeffs = new su2double[2]; Int_Coeffs[0] = 0.25; Int_Coeffs[1] = 0.5;
  }
  
  if (nElasticityMod == 0) {
  nElasticityMod = 1;
  ElasticityMod = new su2double[1]; ElasticityMod[0] = 2E11;
  }

  if (nPoissonRatio == 0) {
  nPoissonRatio = 1;
  PoissonRatio = new su2double[1]; PoissonRatio[0] = 0.30;
  }

  if (nMaterialDensity == 0) {
  nMaterialDensity = 1;
  MaterialDensity = new su2double[1]; MaterialDensity[0] = 7854;
  }

  if (nElectric_Constant == 0) {
  nElectric_Constant = 1;
  Electric_Constant = new su2double[1]; Electric_Constant[0] = 0.0;
  }

  if (nElectric_Field == 0) {
	nElectric_Field = 1;
	Electric_Field_Mod = new su2double[1]; Electric_Field_Mod[0] = 0.0;
  }

  if (nDim_RefNode == 0) {
  nDim_RefNode = 3;
  RefNode_Displacement = new su2double[3];
  RefNode_Displacement[0] = 0.0; RefNode_Displacement[1] = 0.0; RefNode_Displacement[2] = 0.0;
  }

  if (nDim_Electric_Field == 0) {
	nDim_Electric_Field = 2;
	Electric_Field_Dir = new su2double[2]; Electric_Field_Dir[0] = 0.0;  Electric_Field_Dir[1] = 1.0;
  }

  if ((Kind_SU2 == SU2_CFD) && (Kind_Solver == NO_SOLVER)) {
    SU2_MPI::Error("PHYSICAL_PROBLEM must be set in the configuration file", CURRENT_FUNCTION);
  }
  
  /*--- Set a flag for viscous simulations ---*/
  
  Viscous = (( Kind_Solver == NAVIER_STOKES          ) ||
             ( Kind_Solver == ADJ_NAVIER_STOKES      ) ||
             ( Kind_Solver == RANS                   ) ||
             ( Kind_Solver == ADJ_RANS               ) ||
             ( Kind_Solver == FEM_NAVIER_STOKES      ) ||
             ( Kind_Solver == FEM_RANS               ) ||
             ( Kind_Solver == FEM_LES                ) ||
             ( Kind_Solver == INC_NAVIER_STOKES      ) ||
             ( Kind_Solver == INC_RANS               ) );

  /*--- To avoid boundary intersections, let's add a small constant to the planes. ---*/

  if (Geo_Description == NACELLE) {
    for (unsigned short iSections = 0; iSections < nLocationStations; iSections++) {
      if (LocationStations[iSections] == 0) LocationStations[iSections] = 1E-6;
      if (LocationStations[iSections] == 360) LocationStations[iSections] = 359.999999;
    }
  }
  else {
    for (unsigned short iSections = 0; iSections < nLocationStations; iSections++) {
      LocationStations[iSections] += EPS;
    }
    Stations_Bounds[0] += EPS;
    Stations_Bounds[1] += EPS;
  }

  /*--- Length based parameter for slope limiters uses a default value of
   0.1m ---*/
  
  RefElemLength = 1.0;
  if (SystemMeasurements == US) RefElemLength /= 0.3048;

  /*--- Re-scale the length based parameters. The US system uses feet,
   but SU2 assumes that the grid is in inches ---*/
  
  if ((SystemMeasurements == US) && (Kind_SU2 == SU2_CFD)) {
    
    for (iMarker = 0; iMarker < nMarker_Monitoring; iMarker++) {
      RefOriginMoment_X[iMarker] = RefOriginMoment_X[iMarker]/12.0;
      RefOriginMoment_Y[iMarker] = RefOriginMoment_Y[iMarker]/12.0;
      RefOriginMoment_Z[iMarker] = RefOriginMoment_Z[iMarker]/12.0;
    }
    
    for (iMarker = 0; iMarker < nMarker_Moving; iMarker++){
      for (unsigned short iDim = 0; iDim < 3; iDim++){
        MarkerMotion_Origin[3*iMarker+iDim] /= 12.0;
      }
    }
    
    RefLength = RefLength/12.0;

    if ((val_nDim == 2) && (!Axisymmetric)) RefArea = RefArea/12.0;
    else RefArea = RefArea/144.0;
    Length_Reynolds = Length_Reynolds/12.0;
    Highlite_Area = Highlite_Area/144.0;
    SemiSpan = SemiSpan/12.0;

    EA_IntLimit[0] = EA_IntLimit[0]/12.0;
    EA_IntLimit[1] = EA_IntLimit[1]/12.0;
    EA_IntLimit[2] = EA_IntLimit[2]/12.0;
    
    if (Geo_Description != NACELLE) {
      for (unsigned short iSections = 0; iSections < nLocationStations; iSections++) {
        LocationStations[iSections] = LocationStations[iSections]/12.0;
      }
      Stations_Bounds[0] = Stations_Bounds[0]/12.0;
      Stations_Bounds[1] = Stations_Bounds[1]/12.0;
    }
    
    SubsonicEngine_Cyl[0] = SubsonicEngine_Cyl[0]/12.0;
    SubsonicEngine_Cyl[1] = SubsonicEngine_Cyl[1]/12.0;
    SubsonicEngine_Cyl[2] = SubsonicEngine_Cyl[2]/12.0;
    SubsonicEngine_Cyl[3] = SubsonicEngine_Cyl[3]/12.0;
    SubsonicEngine_Cyl[4] = SubsonicEngine_Cyl[4]/12.0;
    SubsonicEngine_Cyl[5] = SubsonicEngine_Cyl[5]/12.0;
    SubsonicEngine_Cyl[6] = SubsonicEngine_Cyl[6]/12.0;
    
  }

  if ((Kind_Turb_Model != SA) && (Kind_Trans_Model == BC)){
    SU2_MPI::Error("BC transition model currently only available in combination with SA turbulence model!", CURRENT_FUNCTION);
  }
  
  /*--- Check for constant lift mode. Initialize the update flag for
   the AoA with each iteration to false  ---*/
  
  if (Fixed_CL_Mode) Update_AoA = false;
  if (Fixed_CM_Mode) Update_HTPIncidence = false;

  if (DirectDiff != NO_DERIVATIVE) {
#if !defined COMPLEX_TYPE && !defined ADOLC_FORWARD_TYPE && !defined CODI_FORWARD_TYPE
      if (Kind_SU2 == SU2_CFD) {
        SU2_MPI::Error(string("SU2_CFD: Config option DIRECT_DIFF= YES requires AD or complex support!\n") +
                       string("Please use SU2_CFD_DIRECTDIFF (configuration/compilation is done using the preconfigure.py script)."),
                       CURRENT_FUNCTION);
      }
#endif
    /*--- Initialize the derivative values ---*/
    switch (DirectDiff) {
      case D_MACH:
        SU2_TYPE::SetDerivative(Mach, 1.0);
        break;
      case D_AOA:
        SU2_TYPE::SetDerivative(AoA, 1.0);
        break;
      case D_SIDESLIP:
        SU2_TYPE::SetDerivative(AoS, 1.0);
        break;
      case D_REYNOLDS:
        SU2_TYPE::SetDerivative(Reynolds, 1.0);
        break;
      case D_TURB2LAM:
       SU2_TYPE::SetDerivative(Turb2LamViscRatio_FreeStream, 1.0);
        break;
      default:
        /*--- All other cases are handled in the specific solver ---*/
        break;
      }
  }

#if defined CODI_REVERSE_TYPE
  AD_Mode = YES;

  AD::PreaccEnabled = AD_Preaccumulation;

#else
  if (AD_Mode == YES) {
    SU2_MPI::Error(string("AUTO_DIFF=YES requires Automatic Differentiation support.\n") +
                   string("Please use correct executables (configuration/compilation is done using the preconfigure.py script)."),
                   CURRENT_FUNCTION);
  }
#endif

  delete [] tmp_smooth;

  /*--- Make sure that implicit time integration is disabled
        for the FEM fluid solver (numerics). ---*/
  if ((Kind_Solver == FEM_EULER)         ||
      (Kind_Solver == FEM_NAVIER_STOKES) ||
      (Kind_Solver == FEM_RANS)          ||
      (Kind_Solver == FEM_LES)) {
     Kind_TimeIntScheme_Flow = Kind_TimeIntScheme_FEM_Flow;
  }

  /*--- Set up the time stepping / unsteady CFL options. ---*/
  if ((Unsteady_Simulation == TIME_STEPPING) && (Unst_CFL != 0.0)) {
    for (iCFL = 0; iCFL < nCFL; iCFL++)
      CFL[iCFL] = Unst_CFL;
  }


  /*--- If it is a fixed mode problem, then we will add 100 iterations to
    evaluate the derivatives with respect to a change in the AoA and CL ---*/

  if (!ContinuousAdjoint & !DiscreteAdjoint) {
  	if ((Fixed_CL_Mode) || (Fixed_CM_Mode)) {
    ConvCriteria = RESIDUAL;
  		nExtIter += Iter_dCL_dAlpha;
  		OrderMagResidual = 24;
  		MinLogResidual = -24;
  	}
  }

  /* --- Throw error if UQ used for any turbulence model other that SST --- */

  if (Kind_Solver == RANS && Kind_Turb_Model != SST && Kind_Turb_Model != SST_SUST && using_uq){
    SU2_MPI::Error("UQ capabilities only implemented for NAVIER_STOKES solver SST turbulence model", CURRENT_FUNCTION);
  }

  /* --- Throw error if invalid componentiality used --- */

  if (using_uq && (eig_val_comp > 3 || eig_val_comp < 1)){
    SU2_MPI::Error("Componentality should be either 1, 2, or 3!", CURRENT_FUNCTION);
  }

  /*--- If there are not design variables defined in the file ---*/

  if (nDV == 0) {
    nDV = 1;
    Design_Variable = new unsigned short [nDV];
    Design_Variable[0] = NO_DEFORMATION;
  }

  /*--- Checks for incompressible flow problems. ---*/

  if (Kind_Solver == INC_EULER) {
    /*--- Force inviscid problems to use constant density and disable energy. ---*/
    if (Kind_DensityModel != CONSTANT || Energy_Equation == true) {
      SU2_MPI::Error("Inviscid incompressible problems must be constant density (no energy eqn.).\n Use DENSITY_MODEL= CONSTANT and ENERGY_EQUATION= NO.", CURRENT_FUNCTION);
    }
  }

  /*--- Default values should recover original incompressible behavior (for old config files). ---*/

  if (Kind_Solver == INC_EULER || Kind_Solver == INC_NAVIER_STOKES || Kind_Solver == INC_RANS) {
    if ((Kind_DensityModel == CONSTANT) || (Kind_DensityModel == BOUSSINESQ))
      Kind_FluidModel = CONSTANT_DENSITY;
  }

  /*--- Energy equation must be active for any fluid models other than constant density. ---*/

  if (Kind_DensityModel != CONSTANT) Energy_Equation = true;

  if (Kind_DensityModel == BOUSSINESQ) {
    Energy_Equation = true;
    if (Body_Force) {
      SU2_MPI::Error("Body force and Boussinesq source terms are not currently compatible.", CURRENT_FUNCTION);
    }
  }

  if (Kind_DensityModel == VARIABLE) {
    if (Kind_FluidModel != INC_IDEAL_GAS && Kind_FluidModel != INC_IDEAL_GAS_POLY) {
      SU2_MPI::Error("Variable density incompressible solver limited to ideal gases.\n Check the fluid model options (use INC_IDEAL_GAS, INC_IDEAL_GAS_POLY).", CURRENT_FUNCTION);
    }
  }

  if (Kind_Solver != INC_EULER && Kind_Solver != INC_NAVIER_STOKES && Kind_Solver != INC_RANS) {
    if ((Kind_FluidModel == CONSTANT_DENSITY) || (Kind_FluidModel == INC_IDEAL_GAS) || (Kind_FluidModel == INC_IDEAL_GAS_POLY)) {
      SU2_MPI::Error("Fluid model not compatible with compressible flows.\n CONSTANT_DENSITY/INC_IDEAL_GAS/INC_IDEAL_GAS_POLY are for incompressible only.", CURRENT_FUNCTION);
    }
  }

  if (Kind_Solver == INC_NAVIER_STOKES || Kind_Solver == INC_RANS) {
    if (Kind_ViscosityModel == SUTHERLAND) {
      if ((Kind_FluidModel != INC_IDEAL_GAS) && (Kind_FluidModel != INC_IDEAL_GAS_POLY)) {
        SU2_MPI::Error("Sutherland's law only valid for ideal gases in incompressible flows.\n Must use VISCOSITY_MODEL=CONSTANT_VISCOSITY and set viscosity with\n MU_CONSTANT, or use DENSITY_MODEL= VARIABLE with FLUID_MODEL= INC_IDEAL_GAS or INC_IDEAL_GAS_POLY for VISCOSITY_MODEL=SUTHERLAND.\n NOTE: FREESTREAM_VISCOSITY is no longer used for incompressible flows!", CURRENT_FUNCTION);
      }
    }
  }
  
  /*--- Check the coefficients for the polynomial models. ---*/
  
  if (Kind_Solver != INC_EULER && Kind_Solver != INC_NAVIER_STOKES && Kind_Solver != INC_RANS) {
    if ((Kind_ViscosityModel == POLYNOMIAL_VISCOSITY) || (Kind_ConductivityModel == POLYNOMIAL_CONDUCTIVITY) || (Kind_FluidModel == INC_IDEAL_GAS_POLY)) {
      SU2_MPI::Error("POLYNOMIAL_VISCOSITY and POLYNOMIAL_CONDUCTIVITY are for incompressible only currently.", CURRENT_FUNCTION);
    }
  }
  
  if ((Kind_Solver == INC_EULER || Kind_Solver == INC_NAVIER_STOKES || Kind_Solver == INC_RANS) && (Kind_FluidModel == INC_IDEAL_GAS_POLY)) {
    su2double sum = 0.0;
    for (unsigned short iVar = 0; iVar < nPolyCoeffs; iVar++) {
      sum += GetCp_PolyCoeff(iVar);
    }
    if ((nPolyCoeffs < 1) || (sum == 0.0))
      SU2_MPI::Error(string("CP_POLYCOEFFS not set for fluid model INC_IDEAL_GAS_POLY. \n"), CURRENT_FUNCTION);
  }
  
  if (((Kind_Solver == INC_EULER || Kind_Solver == INC_NAVIER_STOKES || Kind_Solver == INC_RANS)) && (Kind_ViscosityModel == POLYNOMIAL_VISCOSITY)) {
    su2double sum = 0.0;
    for (unsigned short iVar = 0; iVar < nPolyCoeffs; iVar++) {
      sum += GetMu_PolyCoeff(iVar);
    }
    if ((nPolyCoeffs < 1) || (sum == 0.0))
      SU2_MPI::Error(string("MU_POLYCOEFFS not set for viscosity model POLYNOMIAL_VISCOSITY. \n"), CURRENT_FUNCTION);
  }
  
  if ((Kind_Solver == INC_EULER || Kind_Solver == INC_NAVIER_STOKES || Kind_Solver == INC_RANS) && (Kind_ConductivityModel == POLYNOMIAL_CONDUCTIVITY)) {
    su2double sum = 0.0;
    for (unsigned short iVar = 0; iVar < nPolyCoeffs; iVar++) {
      sum += GetKt_PolyCoeff(iVar);
    }
    if ((nPolyCoeffs < 1) || (sum == 0.0))
      SU2_MPI::Error(string("KT_POLYCOEFFS not set for conductivity model POLYNOMIAL_CONDUCTIVITY. \n"), CURRENT_FUNCTION);
  }

  /*--- Incompressible solver currently limited to SI units. ---*/

  if ((Kind_Solver == INC_EULER || Kind_Solver == INC_NAVIER_STOKES || Kind_Solver == INC_RANS) && (SystemMeasurements == US)) {
    SU2_MPI::Error("Must use SI units for incompressible solver.", CURRENT_FUNCTION);
  }

  /*--- Check that the non-dim type is valid. ---*/

  if ((Kind_Solver == INC_EULER || Kind_Solver == INC_NAVIER_STOKES || Kind_Solver == INC_RANS)) {
    if ((Ref_Inc_NonDim != INITIAL_VALUES) && (Ref_Inc_NonDim != REFERENCE_VALUES) && (Ref_Inc_NonDim != DIMENSIONAL)) {
      SU2_MPI::Error("Incompressible non-dim. scheme invalid.\n Must use INITIAL_VALUES, REFERENCE_VALUES, or DIMENSIONAL.", CURRENT_FUNCTION);
    }
  }
  
  /*--- Check that the incompressible inlets are correctly specified. ---*/
  
  if ((Kind_Solver == INC_EULER || Kind_Solver == INC_NAVIER_STOKES || Kind_Solver == INC_RANS) && (nMarker_Inlet != 0)) {
    if (nMarker_Inlet != nInc_Inlet) {
      SU2_MPI::Error("Inlet types for incompressible problem improperly specified.\n Use INC_INLET_TYPE= VELOCITY_INLET or PRESSURE_INLET.\n Must list a type for each inlet marker, including duplicates, e.g.,\n INC_INLET_TYPE= VELOCITY_INLET VELOCITY_INLET PRESSURE_INLET", CURRENT_FUNCTION);
    }
    for (unsigned short iInlet = 0; iInlet < nInc_Inlet; iInlet++){
      if ((Kind_Inc_Inlet[iInlet] != VELOCITY_INLET) && (Kind_Inc_Inlet[iInlet] != PRESSURE_INLET)) {
        SU2_MPI::Error("Undefined incompressible inlet type. VELOCITY_INLET or PRESSURE_INLET possible.", CURRENT_FUNCTION);
      }
    }
  }
  
  /*--- Check that the incompressible inlets are correctly specified. ---*/
  
  if ((Kind_Solver == INC_EULER || Kind_Solver == INC_NAVIER_STOKES || Kind_Solver == INC_RANS) && (nMarker_Outlet != 0)) {
    if (nMarker_Outlet != nInc_Outlet) {
      SU2_MPI::Error("Outlet types for incompressible problem improperly specified.\n Use INC_OUTLET_TYPE= PRESSURE_OUTLET or MASS_FLOW_OUTLET.\n Must list a type for each inlet marker, including duplicates, e.g.,\n INC_OUTLET_TYPE= PRESSURE_OUTLET PRESSURE_OUTLET MASS_FLOW_OUTLET", CURRENT_FUNCTION);
    }
    for (unsigned short iInlet = 0; iInlet < nInc_Outlet; iInlet++){
      if ((Kind_Inc_Outlet[iInlet] != PRESSURE_OUTLET) && (Kind_Inc_Outlet[iInlet] != MASS_FLOW_OUTLET)) {
        SU2_MPI::Error("Undefined incompressible outlet type. PRESSURE_OUTLET or MASS_FLOW_OUTLET possible.", CURRENT_FUNCTION);
      }
    }
  }

  /*--- Grid motion is not yet supported with the incompressible solver. ---*/

  if ((Kind_Solver == INC_EULER || Kind_Solver == INC_NAVIER_STOKES || Kind_Solver == INC_RANS) && (GetGrid_Movement())) {
    SU2_MPI::Error("Support for grid movement not yet implemented for incompressible flows.", CURRENT_FUNCTION);
  }

  /*--- Assert that there are two markers being analyzed if the
   pressure drop objective function is selected. ---*/

  for (unsigned short iObj = 0; iObj < nObj; iObj++) {
    if ((Kind_ObjFunc[iObj] == SURFACE_PRESSURE_DROP) && (nMarker_Analyze != 2)) {
      SU2_MPI::Error("Must list two markers for the pressure drop objective function.\n Expected format: MARKER_ANALYZE= (outlet_name, inlet_name).", CURRENT_FUNCTION);
    }
  }
  
  /*--- Handle default options for topology optimization ---*/
  
  if (topology_optimization && top_optim_nKernel==0) {
    top_optim_nKernel = 1;
    top_optim_kernels = new unsigned short [1];
    top_optim_kernels[0] = CONICAL_WEIGHT_FILTER;
  }
  
  if (top_optim_nKernel != 0) {
    /*--- Set default value of kernel parameters ---*/
    if (top_optim_nKernelParams == 0) {
      top_optim_nKernelParams = top_optim_nKernel;
      top_optim_kernel_params = new su2double [top_optim_nKernel];
      for (unsigned short i=0; i<top_optim_nKernel; ++i) top_optim_kernel_params[i] = 1.0;
    }
    /*--- Broadcast the only value provided ---*/
    else if (top_optim_nKernelParams==1 && top_optim_nKernel>1) {
      su2double tmp = top_optim_kernel_params[0];
      delete [] top_optim_kernel_params;
      top_optim_nKernelParams = top_optim_nKernel;
      top_optim_kernel_params = new su2double [top_optim_nKernel];
      for (unsigned short i=0; i<top_optim_nKernel; ++i) top_optim_kernel_params[i] = tmp;
    }
    /*--- Numbers do not match ---*/
    else if (top_optim_nKernelParams != top_optim_nKernel) {
      SU2_MPI::Error("Different number of topology filter kernels and respective parameters.", CURRENT_FUNCTION);
    }

    /*--- Set default value of filter radius ---*/
    if (top_optim_nRadius == 0) {
      top_optim_nRadius = top_optim_nKernel;
      top_optim_filter_radius = new su2double [top_optim_nKernel];
      for (unsigned short i=0; i<top_optim_nKernel; ++i) top_optim_filter_radius[i] = 1.0e-6;
    }
    /*--- Broadcast the only value provided ---*/
    else if (top_optim_nRadius==1 && top_optim_nKernel>1) {
      su2double tmp = top_optim_filter_radius[0];
      delete [] top_optim_filter_radius;
      top_optim_nRadius = top_optim_nKernel;
      top_optim_filter_radius = new su2double [top_optim_nKernel];
      for (unsigned short i=0; i<top_optim_nKernel; ++i) top_optim_filter_radius[i] = tmp;
    }
    /*--- Numbers do not match ---*/
    else if (top_optim_nRadius != top_optim_nKernel) {
      SU2_MPI::Error("Different number of topology filter kernels and respective radii.", CURRENT_FUNCTION);
    }
  }
  
  /*--- If we are executing SU2_DOT in surface file mode, then
   force the projected surface sensitivity file to be written. ---*/
  
  Wrt_Projected_Sensitivity = false;
  if ((Kind_SU2 == SU2_DOT) && (Design_Variable[0] == SURFACE_FILE)) {
    Wrt_Projected_Sensitivity = true;
  }

  /*--- Delay the output until exit for minimal communication mode. ---*/
  
  if (Comm_Level != COMM_FULL) {
    
    /*--- Disable the use of Comm_Level = NONE until we have properly
     implemented it. ---*/
    
    if (Comm_Level == COMM_NONE)
      SU2_MPI::Error("COMM_LEVEL = NONE not yet implemented.", CURRENT_FUNCTION);

    Wrt_Sol_Freq          = nExtIter+1;
    Wrt_Sol_Freq_DualTime = nExtIter+1;
    
    /*--- Write only the restart. ---*/
    
    Wrt_Slice   = false;
    Wrt_Vol_Sol = false;
    Wrt_Srf_Sol = false;
    Wrt_Csv_Sol = false;
  }
  
  /*--- Check the conductivity model. Deactivate the turbulent component
   if we are not running RANS. ---*/
  
  if ((Kind_Solver != RANS) &&
      (Kind_Solver != ADJ_RANS) &&
      (Kind_Solver != DISC_ADJ_RANS) && 
      (Kind_Solver != INC_RANS) &&
      (Kind_Solver != DISC_ADJ_INC_RANS)){
    Kind_ConductivityModel_Turb = NO_CONDUCTIVITY_TURB;
  }
  
  /*--- Check for running SU2_MSH for periodic preprocessing, and throw
   an error to report that this is no longer necessary. ---*/
  
  if ((Kind_SU2 == SU2_MSH) &&
      (Kind_Adaptation == PERIODIC)) {
    SU2_MPI::Error(string("For SU2 v7.0.0 and later, preprocessing of periodic grids by SU2_MSH\n") +
                   string("is no longer necessary. Please use the original mesh file (prior to SU2_MSH)\n") +
                   string("with the same MARKER_PERIODIC definition in the configuration file.") , CURRENT_FUNCTION);
  }
  
  if (DiscreteAdjoint) {
#if !defined CODI_REVERSE_TYPE
    if (Kind_SU2 == SU2_CFD) {
      SU2_MPI::Error(string("SU2_CFD: Config option MATH_PROBLEM= DISCRETE_ADJOINT requires AD support!\n") +
                     string("Please use SU2_CFD_AD (configuration/compilation is done using the preconfigure.py script)."),
                     CURRENT_FUNCTION);
    }
#endif

    /*--- Disable writing of limiters if enabled ---*/
    Wrt_Limiters = false;

    if (Unsteady_Simulation) {

      Restart_Flow = false;

      if (GetGrid_Movement()) {
        SU2_MPI::Error("Dynamic mesh movement currently not supported for the discrete adjoint solver.", CURRENT_FUNCTION);
      }

      if (Unst_AdjointIter- long(nExtIter) < 0){
        SU2_MPI::Error(string("Invalid iteration number requested for unsteady adjoint.\n" ) +
                       string("Make sure EXT_ITER is larger or equal than UNST_ADJOINT_ITER."),
                       CURRENT_FUNCTION);
      }

      /*--- If the averaging interval is not set, we average over all time-steps ---*/

      if (Iter_Avg_Objective == 0.0) {
        Iter_Avg_Objective = nExtIter;
      }

    }
    
    /*--- Note that this is deliberatly done at the end of this routine! ---*/
    switch(Kind_Solver) {
      case EULER:
        Kind_Solver = DISC_ADJ_EULER;
        break;
      case RANS:
        Kind_Solver = DISC_ADJ_RANS;
        break;
      case NAVIER_STOKES:
        Kind_Solver = DISC_ADJ_NAVIER_STOKES;
        break;
      case INC_EULER:
        Kind_Solver = DISC_ADJ_INC_EULER;
        break;
      case INC_RANS:
        Kind_Solver = DISC_ADJ_INC_RANS;
        break;
      case INC_NAVIER_STOKES:
        Kind_Solver = DISC_ADJ_INC_NAVIER_STOKES;
        break;
      case FEM_EULER :
        Kind_Solver = DISC_ADJ_FEM_EULER;
        break;
      case FEM_RANS :
        Kind_Solver = DISC_ADJ_FEM_RANS;
        break;
      case FEM_NAVIER_STOKES : 
        Kind_Solver = DISC_ADJ_FEM_NS;
        break;
      case FEM_ELASTICITY:
        Kind_Solver = DISC_ADJ_FEM;
        break;
      default:
        break;
    }

    RampOutletPressure = false;
    RampRotatingFrame = false;
  }
  
}

void CConfig::SetMarkers(unsigned short val_software) {

  unsigned short iMarker_All, iMarker_CfgFile, iMarker_Euler, iMarker_Custom,
  iMarker_FarField, iMarker_SymWall, iMarker_PerBound,
  iMarker_NearFieldBound, iMarker_Fluid_InterfaceBound, iMarker_Dirichlet,
  iMarker_Inlet, iMarker_Riemann, iMarker_Giles, iMarker_Outlet, iMarker_Isothermal,
  iMarker_HeatFlux, iMarker_EngineInflow, iMarker_EngineExhaust, iMarker_Damper,
  iMarker_Displacement, iMarker_Load, iMarker_FlowLoad, iMarker_Neumann, iMarker_Internal,
  iMarker_Monitoring, iMarker_Designing, iMarker_GeoEval, iMarker_Plotting, iMarker_Analyze,
  iMarker_DV, iMarker_Moving, iMarker_PyCustom, iMarker_Supersonic_Inlet, iMarker_Supersonic_Outlet,
  iMarker_Clamped, iMarker_ZoneInterface, iMarker_CHTInterface, iMarker_Load_Dir, iMarker_Disp_Dir, iMarker_Load_Sine,
  iMarker_Fluid_Load, iMarker_Deform_Mesh,
  iMarker_ActDiskInlet, iMarker_ActDiskOutlet,
  iMarker_Turbomachinery, iMarker_MixingPlaneInterface;

  int size = SINGLE_NODE;
  
#ifdef HAVE_MPI
  if (val_software != SU2_MSH)
    SU2_MPI::Comm_size(MPI_COMM_WORLD, &size);
#endif

  /*--- Compute the total number of markers in the config file ---*/
  
  nMarker_CfgFile = nMarker_Euler + nMarker_FarField + nMarker_SymWall +
  nMarker_PerBound + nMarker_NearFieldBound + nMarker_Fluid_InterfaceBound +
  nMarker_CHTInterface + nMarker_Dirichlet + nMarker_Neumann + nMarker_Inlet + nMarker_Riemann +
  nMarker_Giles + nMarker_Outlet + nMarker_Isothermal + nMarker_HeatFlux +
  nMarker_EngineInflow + nMarker_EngineExhaust + nMarker_Internal +
  nMarker_Supersonic_Inlet + nMarker_Supersonic_Outlet + nMarker_Displacement + nMarker_Load +
  nMarker_FlowLoad + nMarker_Custom + nMarker_Damper +
  nMarker_Clamped + nMarker_Load_Sine + nMarker_Load_Dir + nMarker_Disp_Dir +
  nMarker_ActDiskInlet + nMarker_ActDiskOutlet + nMarker_ZoneInterface;
  
  /*--- Add the possible send/receive domains ---*/

  nMarker_Max = nMarker_CfgFile + OVERHEAD*size;
  
  /*--- Basic dimensionalization of the markers (worst scenario) ---*/

  nMarker_All = nMarker_Max;

  /*--- Allocate the memory (markers in each domain) ---*/
  
  Marker_All_TagBound       = new string[nMarker_All];		// Store the tag that correspond with each marker.
  Marker_All_SendRecv       = new short[nMarker_All];		// +#domain (send), -#domain (receive).
  Marker_All_KindBC         = new unsigned short[nMarker_All];	// Store the kind of boundary condition.
  Marker_All_Monitoring     = new unsigned short[nMarker_All];	// Store whether the boundary should be monitored.
  Marker_All_Designing      = new unsigned short[nMarker_All];  // Store whether the boundary should be designed.
  Marker_All_Plotting       = new unsigned short[nMarker_All];	// Store whether the boundary should be plotted.
  Marker_All_Analyze  = new unsigned short[nMarker_All];	// Store whether the boundary should be plotted.
  Marker_All_ZoneInterface   = new unsigned short[nMarker_All];	// Store whether the boundary is in the FSI interface.
  Marker_All_GeoEval        = new unsigned short[nMarker_All];	// Store whether the boundary should be geometry evaluation.
  Marker_All_DV             = new unsigned short[nMarker_All];	// Store whether the boundary should be affected by design variables.
  Marker_All_Moving         = new unsigned short[nMarker_All];	// Store whether the boundary should be in motion.
  Marker_All_Deform_Mesh    = new unsigned short[nMarker_All];	// Store whether the boundary is deformable.
  Marker_All_Fluid_Load     = new unsigned short[nMarker_All];	// Store whether the boundary computes/applies fluid loads.
  Marker_All_PyCustom       = new unsigned short[nMarker_All];  // Store whether the boundary is Python customizable.
  Marker_All_PerBound       = new short[nMarker_All];		// Store whether the boundary belongs to a periodic boundary.
  Marker_All_Turbomachinery       = new unsigned short[nMarker_All];	// Store whether the boundary is in needed for Turbomachinery computations.
  Marker_All_TurbomachineryFlag   = new unsigned short[nMarker_All];	// Store whether the boundary has a flag for Turbomachinery computations.
  Marker_All_MixingPlaneInterface = new unsigned short[nMarker_All];	// Store whether the boundary has a in the MixingPlane interface.


  for (iMarker_All = 0; iMarker_All < nMarker_All; iMarker_All++) {
    Marker_All_TagBound[iMarker_All]             = "SEND_RECEIVE";
    Marker_All_SendRecv[iMarker_All]             = 0;
    Marker_All_KindBC[iMarker_All]               = 0;
    Marker_All_Monitoring[iMarker_All]           = 0;
    Marker_All_GeoEval[iMarker_All]              = 0;
    Marker_All_Designing[iMarker_All]            = 0;
    Marker_All_Plotting[iMarker_All]             = 0;
    Marker_All_Analyze[iMarker_All]              = 0;
    Marker_All_ZoneInterface[iMarker_All]        = 0;
    Marker_All_DV[iMarker_All]                   = 0;
    Marker_All_Moving[iMarker_All]               = 0;
    Marker_All_Deform_Mesh[iMarker_All]          = 0;
    Marker_All_Fluid_Load[iMarker_All]           = 0;
    Marker_All_PerBound[iMarker_All]             = 0;
    Marker_All_Turbomachinery[iMarker_All]       = 0;
    Marker_All_TurbomachineryFlag[iMarker_All]   = 0;
    Marker_All_MixingPlaneInterface[iMarker_All] = 0;
    Marker_All_PyCustom[iMarker_All]             = 0;
  }

  /*--- Allocate the memory (markers in the config file) ---*/

  Marker_CfgFile_TagBound             = new string[nMarker_CfgFile];
  Marker_CfgFile_KindBC               = new unsigned short[nMarker_CfgFile];
  Marker_CfgFile_Monitoring           = new unsigned short[nMarker_CfgFile];
  Marker_CfgFile_Designing            = new unsigned short[nMarker_CfgFile];
  Marker_CfgFile_Plotting             = new unsigned short[nMarker_CfgFile];
  Marker_CfgFile_Analyze              = new unsigned short[nMarker_CfgFile];
  Marker_CfgFile_GeoEval              = new unsigned short[nMarker_CfgFile];
  Marker_CfgFile_ZoneInterface        = new unsigned short[nMarker_CfgFile];
  Marker_CfgFile_DV                   = new unsigned short[nMarker_CfgFile];
  Marker_CfgFile_Moving               = new unsigned short[nMarker_CfgFile];
  Marker_CfgFile_Deform_Mesh          = new unsigned short[nMarker_CfgFile];
  Marker_CfgFile_Fluid_Load           = new unsigned short[nMarker_CfgFile];
  Marker_CfgFile_PerBound             = new unsigned short[nMarker_CfgFile];
  Marker_CfgFile_Turbomachinery       = new unsigned short[nMarker_CfgFile];
  Marker_CfgFile_TurbomachineryFlag   = new unsigned short[nMarker_CfgFile];
  Marker_CfgFile_MixingPlaneInterface = new unsigned short[nMarker_CfgFile];
  Marker_CfgFile_PyCustom             = new unsigned short[nMarker_CfgFile];

  for (iMarker_CfgFile = 0; iMarker_CfgFile < nMarker_CfgFile; iMarker_CfgFile++) {
    Marker_CfgFile_TagBound[iMarker_CfgFile]             = "SEND_RECEIVE";
    Marker_CfgFile_KindBC[iMarker_CfgFile]               = 0;
    Marker_CfgFile_Monitoring[iMarker_CfgFile]           = 0;
    Marker_CfgFile_GeoEval[iMarker_CfgFile]              = 0;
    Marker_CfgFile_Designing[iMarker_CfgFile]            = 0;
    Marker_CfgFile_Plotting[iMarker_CfgFile]             = 0;
    Marker_CfgFile_Analyze[iMarker_CfgFile]              = 0;
    Marker_CfgFile_ZoneInterface[iMarker_CfgFile]        = 0;
    Marker_CfgFile_DV[iMarker_CfgFile]                   = 0;
    Marker_CfgFile_Moving[iMarker_CfgFile]               = 0;
    Marker_CfgFile_Deform_Mesh[iMarker_CfgFile]          = 0;
    Marker_CfgFile_Fluid_Load[iMarker_CfgFile]           = 0;
    Marker_CfgFile_PerBound[iMarker_CfgFile]             = 0;
    Marker_CfgFile_Turbomachinery[iMarker_CfgFile]       = 0;
    Marker_CfgFile_TurbomachineryFlag[iMarker_CfgFile]   = 0;
    Marker_CfgFile_MixingPlaneInterface[iMarker_CfgFile] = 0;
    Marker_CfgFile_PyCustom[iMarker_CfgFile]             = 0;
  }

  /*--- Allocate memory to store surface information (Analyze BC) ---*/

  Surface_MassFlow = new su2double[nMarker_Analyze];
  Surface_Mach = new su2double[nMarker_Analyze];
  Surface_Temperature = new su2double[nMarker_Analyze];
  Surface_Pressure = new su2double[nMarker_Analyze];
  Surface_Density = new su2double[nMarker_Analyze];
  Surface_Enthalpy = new su2double[nMarker_Analyze];
  Surface_NormalVelocity = new su2double[nMarker_Analyze];
  Surface_Uniformity = new su2double[nMarker_Analyze];
  Surface_SecondaryStrength = new su2double[nMarker_Analyze];
  Surface_SecondOverUniform = new su2double[nMarker_Analyze];
  Surface_MomentumDistortion = new su2double[nMarker_Analyze];
  Surface_TotalTemperature = new su2double[nMarker_Analyze];
  Surface_TotalPressure = new su2double[nMarker_Analyze];
  Surface_PressureDrop = new su2double[nMarker_Analyze];
  Surface_DC60 = new su2double[nMarker_Analyze];
  Surface_IDC = new su2double[nMarker_Analyze];
  Surface_IDC_Mach = new su2double[nMarker_Analyze];
  Surface_IDR = new su2double[nMarker_Analyze];
  for (iMarker_Analyze = 0; iMarker_Analyze < nMarker_Analyze; iMarker_Analyze++) {
    Surface_MassFlow[iMarker_Analyze] = 0.0;
    Surface_Mach[iMarker_Analyze] = 0.0;
    Surface_Temperature[iMarker_Analyze] = 0.0;
    Surface_Pressure[iMarker_Analyze] = 0.0;
    Surface_Density[iMarker_Analyze] = 0.0;
    Surface_Enthalpy[iMarker_Analyze] = 0.0;
    Surface_NormalVelocity[iMarker_Analyze] = 0.0;
    Surface_Uniformity[iMarker_Analyze] = 0.0;
    Surface_SecondaryStrength[iMarker_Analyze] = 0.0;
    Surface_SecondOverUniform[iMarker_Analyze] = 0.0;
    Surface_MomentumDistortion[iMarker_Analyze] = 0.0;
    Surface_TotalTemperature[iMarker_Analyze] = 0.0;
    Surface_TotalPressure[iMarker_Analyze] = 0.0;
    Surface_PressureDrop[iMarker_Analyze] = 0.0;
    Surface_DC60[iMarker_Analyze] = 0.0;
    Surface_IDC[iMarker_Analyze] = 0.0;
    Surface_IDC_Mach[iMarker_Analyze] = 0.0;
    Surface_IDR[iMarker_Analyze] = 0.0;
  }

  /*--- Populate the marker information in the config file (all domains) ---*/

  iMarker_CfgFile = 0;
  for (iMarker_Euler = 0; iMarker_Euler < nMarker_Euler; iMarker_Euler++) {
    Marker_CfgFile_TagBound[iMarker_CfgFile] = Marker_Euler[iMarker_Euler];
    Marker_CfgFile_KindBC[iMarker_CfgFile] = EULER_WALL;
    iMarker_CfgFile++;
  }

  for (iMarker_FarField = 0; iMarker_FarField < nMarker_FarField; iMarker_FarField++) {
    Marker_CfgFile_TagBound[iMarker_CfgFile] = Marker_FarField[iMarker_FarField];
    Marker_CfgFile_KindBC[iMarker_CfgFile] = FAR_FIELD;
    iMarker_CfgFile++;
  }

  for (iMarker_SymWall = 0; iMarker_SymWall < nMarker_SymWall; iMarker_SymWall++) {
    Marker_CfgFile_TagBound[iMarker_CfgFile] = Marker_SymWall[iMarker_SymWall];
    Marker_CfgFile_KindBC[iMarker_CfgFile] = SYMMETRY_PLANE;
    iMarker_CfgFile++;
  }

  for (iMarker_PerBound = 0; iMarker_PerBound < nMarker_PerBound; iMarker_PerBound++) {
    Marker_CfgFile_TagBound[iMarker_CfgFile] = Marker_PerBound[iMarker_PerBound];
    Marker_CfgFile_KindBC[iMarker_CfgFile] = PERIODIC_BOUNDARY;
    Marker_CfgFile_PerBound[iMarker_CfgFile] = iMarker_PerBound + 1;
    iMarker_CfgFile++;
  }

  ActDisk_DeltaPress = new su2double[nMarker_ActDiskInlet];
  ActDisk_DeltaTemp = new su2double[nMarker_ActDiskInlet];
  ActDisk_TotalPressRatio = new su2double[nMarker_ActDiskInlet];
  ActDisk_TotalTempRatio = new su2double[nMarker_ActDiskInlet];
  ActDisk_StaticPressRatio = new su2double[nMarker_ActDiskInlet];
  ActDisk_StaticTempRatio = new su2double[nMarker_ActDiskInlet];
  ActDisk_Power = new su2double[nMarker_ActDiskInlet];
  ActDisk_MassFlow = new su2double[nMarker_ActDiskInlet];
  ActDisk_Mach = new su2double[nMarker_ActDiskInlet];
  ActDisk_Force = new su2double[nMarker_ActDiskInlet];
  ActDisk_NetThrust = new su2double[nMarker_ActDiskInlet];
  ActDisk_BCThrust = new su2double[nMarker_ActDiskInlet];
  ActDisk_BCThrust_Old = new su2double[nMarker_ActDiskInlet];
  ActDisk_GrossThrust = new su2double[nMarker_ActDiskInlet];
  ActDisk_Area = new su2double[nMarker_ActDiskInlet];
  ActDisk_ReverseMassFlow = new su2double[nMarker_ActDiskInlet];
  
  for (iMarker_ActDiskInlet = 0; iMarker_ActDiskInlet < nMarker_ActDiskInlet; iMarker_ActDiskInlet++) {
    ActDisk_DeltaPress[iMarker_ActDiskInlet] = 0.0;
    ActDisk_DeltaTemp[iMarker_ActDiskInlet] = 0.0;
    ActDisk_TotalPressRatio[iMarker_ActDiskInlet] = 0.0;
    ActDisk_TotalTempRatio[iMarker_ActDiskInlet] = 0.0;
    ActDisk_StaticPressRatio[iMarker_ActDiskInlet] = 0.0;
    ActDisk_StaticTempRatio[iMarker_ActDiskInlet] = 0.0;
    ActDisk_Power[iMarker_ActDiskInlet] = 0.0;
    ActDisk_MassFlow[iMarker_ActDiskInlet] = 0.0;
    ActDisk_Mach[iMarker_ActDiskInlet] = 0.0;
    ActDisk_Force[iMarker_ActDiskInlet] = 0.0;
    ActDisk_NetThrust[iMarker_ActDiskInlet] = 0.0;
    ActDisk_BCThrust[iMarker_ActDiskInlet] = 0.0;
    ActDisk_BCThrust_Old[iMarker_ActDiskInlet] = 0.0;
    ActDisk_GrossThrust[iMarker_ActDiskInlet] = 0.0;
    ActDisk_Area[iMarker_ActDiskInlet] = 0.0;
    ActDisk_ReverseMassFlow[iMarker_ActDiskInlet] = 0.0;
  }
  
  
  ActDiskInlet_MassFlow = new su2double[nMarker_ActDiskInlet];
  ActDiskInlet_Temperature = new su2double[nMarker_ActDiskInlet];
  ActDiskInlet_TotalTemperature = new su2double[nMarker_ActDiskInlet];
  ActDiskInlet_Pressure = new su2double[nMarker_ActDiskInlet];
  ActDiskInlet_TotalPressure = new su2double[nMarker_ActDiskInlet];
  ActDiskInlet_RamDrag = new su2double[nMarker_ActDiskInlet];
  ActDiskInlet_Force = new su2double[nMarker_ActDiskInlet];
  ActDiskInlet_Power = new su2double[nMarker_ActDiskInlet];
  
  for (iMarker_ActDiskInlet = 0; iMarker_ActDiskInlet < nMarker_ActDiskInlet; iMarker_ActDiskInlet++) {
    Marker_CfgFile_TagBound[iMarker_CfgFile] = Marker_ActDiskInlet[iMarker_ActDiskInlet];
    Marker_CfgFile_KindBC[iMarker_CfgFile] = ACTDISK_INLET;
    ActDiskInlet_MassFlow[iMarker_ActDiskInlet] = 0.0;
    ActDiskInlet_Temperature[iMarker_ActDiskInlet] = 0.0;
    ActDiskInlet_TotalTemperature[iMarker_ActDiskInlet] = 0.0;
    ActDiskInlet_Pressure[iMarker_ActDiskInlet] = 0.0;
    ActDiskInlet_TotalPressure[iMarker_ActDiskInlet] = 0.0;
    ActDiskInlet_RamDrag[iMarker_ActDiskInlet] = 0.0;
    ActDiskInlet_Force[iMarker_ActDiskInlet] = 0.0;
    ActDiskInlet_Power[iMarker_ActDiskInlet] = 0.0;
    iMarker_CfgFile++;
  }
  
  ActDiskOutlet_MassFlow = new su2double[nMarker_ActDiskOutlet];
  ActDiskOutlet_Temperature = new su2double[nMarker_ActDiskOutlet];
  ActDiskOutlet_TotalTemperature = new su2double[nMarker_ActDiskOutlet];
  ActDiskOutlet_Pressure = new su2double[nMarker_ActDiskOutlet];
  ActDiskOutlet_TotalPressure = new su2double[nMarker_ActDiskOutlet];
  ActDiskOutlet_GrossThrust = new su2double[nMarker_ActDiskOutlet];
  ActDiskOutlet_Force = new su2double[nMarker_ActDiskOutlet];
  ActDiskOutlet_Power = new su2double[nMarker_ActDiskOutlet];
  
  for (iMarker_ActDiskOutlet = 0; iMarker_ActDiskOutlet < nMarker_ActDiskOutlet; iMarker_ActDiskOutlet++) {
    Marker_CfgFile_TagBound[iMarker_CfgFile] = Marker_ActDiskOutlet[iMarker_ActDiskOutlet];
    Marker_CfgFile_KindBC[iMarker_CfgFile] = ACTDISK_OUTLET;
    ActDiskOutlet_MassFlow[iMarker_ActDiskOutlet] = 0.0;
    ActDiskOutlet_Temperature[iMarker_ActDiskOutlet] = 0.0;
    ActDiskOutlet_TotalTemperature[iMarker_ActDiskOutlet] = 0.0;
    ActDiskOutlet_Pressure[iMarker_ActDiskOutlet] = 0.0;
    ActDiskOutlet_TotalPressure[iMarker_ActDiskOutlet] = 0.0;
    ActDiskOutlet_GrossThrust[iMarker_ActDiskOutlet] = 0.0;
    ActDiskOutlet_Force[iMarker_ActDiskOutlet] = 0.0;
    ActDiskOutlet_Power[iMarker_ActDiskOutlet] = 0.0;
    iMarker_CfgFile++;
  }

  Outlet_MassFlow = new su2double[nMarker_Outlet];
  Outlet_Density  = new su2double[nMarker_Outlet];
  Outlet_Area     = new su2double[nMarker_Outlet];
  for (iMarker_Outlet = 0; iMarker_Outlet < nMarker_Outlet; iMarker_Outlet++) {
    Outlet_MassFlow[iMarker_Outlet] = 0.0;
    Outlet_Density[iMarker_Outlet]  = 0.0;
    Outlet_Area[iMarker_Outlet]     = 0.0;
  }
  
  for (iMarker_NearFieldBound = 0; iMarker_NearFieldBound < nMarker_NearFieldBound; iMarker_NearFieldBound++) {
    Marker_CfgFile_TagBound[iMarker_CfgFile] = Marker_NearFieldBound[iMarker_NearFieldBound];
    Marker_CfgFile_KindBC[iMarker_CfgFile] = NEARFIELD_BOUNDARY;
    iMarker_CfgFile++;
  }
  
  for (iMarker_Fluid_InterfaceBound = 0; iMarker_Fluid_InterfaceBound < nMarker_Fluid_InterfaceBound; iMarker_Fluid_InterfaceBound++) {
    Marker_CfgFile_TagBound[iMarker_CfgFile] = Marker_Fluid_InterfaceBound[iMarker_Fluid_InterfaceBound];
    Marker_CfgFile_KindBC[iMarker_CfgFile] = FLUID_INTERFACE;
    iMarker_CfgFile++;
  }

  for (iMarker_CHTInterface = 0; iMarker_CHTInterface < nMarker_CHTInterface; iMarker_CHTInterface++) {
    Marker_CfgFile_TagBound[iMarker_CfgFile] = Marker_CHTInterface[iMarker_CHTInterface];
    Marker_CfgFile_KindBC[iMarker_CfgFile] = CHT_WALL_INTERFACE;
    iMarker_CfgFile++;
  }

  for (iMarker_Dirichlet = 0; iMarker_Dirichlet < nMarker_Dirichlet; iMarker_Dirichlet++) {
    Marker_CfgFile_TagBound[iMarker_CfgFile] = Marker_Dirichlet[iMarker_Dirichlet];
    Marker_CfgFile_KindBC[iMarker_CfgFile] = DIRICHLET;
    iMarker_CfgFile++;
  }

  for (iMarker_Inlet = 0; iMarker_Inlet < nMarker_Inlet; iMarker_Inlet++) {
    Marker_CfgFile_TagBound[iMarker_CfgFile] = Marker_Inlet[iMarker_Inlet];
    Marker_CfgFile_KindBC[iMarker_CfgFile] = INLET_FLOW;
    iMarker_CfgFile++;
  }

  for (iMarker_Riemann = 0; iMarker_Riemann < nMarker_Riemann; iMarker_Riemann++) {
    Marker_CfgFile_TagBound[iMarker_CfgFile] = Marker_Riemann[iMarker_Riemann];
    Marker_CfgFile_KindBC[iMarker_CfgFile] = RIEMANN_BOUNDARY;
    iMarker_CfgFile++;
  }

  for (iMarker_Giles = 0; iMarker_Giles < nMarker_Giles; iMarker_Giles++) {
    Marker_CfgFile_TagBound[iMarker_CfgFile] = Marker_Giles[iMarker_Giles];
    Marker_CfgFile_KindBC[iMarker_CfgFile] = GILES_BOUNDARY;
    iMarker_CfgFile++;
  }

  Engine_Power       = new su2double[nMarker_EngineInflow];
  Engine_Mach        = new su2double[nMarker_EngineInflow];
  Engine_Force       = new su2double[nMarker_EngineInflow];
  Engine_NetThrust   = new su2double[nMarker_EngineInflow];
  Engine_GrossThrust = new su2double[nMarker_EngineInflow];
  Engine_Area        = new su2double[nMarker_EngineInflow];
  
  for (iMarker_EngineInflow = 0; iMarker_EngineInflow < nMarker_EngineInflow; iMarker_EngineInflow++) {
    Engine_Power[iMarker_EngineInflow] = 0.0;
    Engine_Mach[iMarker_EngineInflow] = 0.0;
    Engine_Force[iMarker_EngineInflow] = 0.0;
    Engine_NetThrust[iMarker_EngineInflow] = 0.0;
    Engine_GrossThrust[iMarker_EngineInflow] = 0.0;
    Engine_Area[iMarker_EngineInflow] = 0.0;
  }
  
  Inflow_Mach = new su2double[nMarker_EngineInflow];
  Inflow_Pressure = new su2double[nMarker_EngineInflow];
  Inflow_MassFlow = new su2double[nMarker_EngineInflow];
  Inflow_ReverseMassFlow = new su2double[nMarker_EngineInflow];
  Inflow_TotalPressure = new su2double[nMarker_EngineInflow];
  Inflow_Temperature = new su2double[nMarker_EngineInflow];
  Inflow_TotalTemperature = new su2double[nMarker_EngineInflow];
  Inflow_RamDrag = new su2double[nMarker_EngineInflow];
  Inflow_Force = new su2double[nMarker_EngineInflow];
  Inflow_Power = new su2double[nMarker_EngineInflow];
  
  for (iMarker_EngineInflow = 0; iMarker_EngineInflow < nMarker_EngineInflow; iMarker_EngineInflow++) {
    Marker_CfgFile_TagBound[iMarker_CfgFile] = Marker_EngineInflow[iMarker_EngineInflow];
    Marker_CfgFile_KindBC[iMarker_CfgFile] = ENGINE_INFLOW;
    Inflow_Mach[iMarker_EngineInflow] = 0.0;
    Inflow_Pressure[iMarker_EngineInflow] = 0.0;
    Inflow_MassFlow[iMarker_EngineInflow] = 0.0;
    Inflow_ReverseMassFlow[iMarker_EngineInflow] = 0.0;
    Inflow_TotalPressure[iMarker_EngineInflow] = 0.0;
    Inflow_Temperature[iMarker_EngineInflow] = 0.0;
    Inflow_TotalTemperature[iMarker_EngineInflow] = 0.0;
    Inflow_RamDrag[iMarker_EngineInflow] = 0.0;
    Inflow_Force[iMarker_EngineInflow] = 0.0;
    Inflow_Power[iMarker_EngineInflow] = 0.0;
    iMarker_CfgFile++;
  }
  
  Exhaust_Pressure = new su2double[nMarker_EngineExhaust];
  Exhaust_Temperature = new su2double[nMarker_EngineExhaust];
  Exhaust_MassFlow = new su2double[nMarker_EngineExhaust];
  Exhaust_TotalPressure = new su2double[nMarker_EngineExhaust];
  Exhaust_TotalTemperature = new su2double[nMarker_EngineExhaust];
  Exhaust_GrossThrust = new su2double[nMarker_EngineExhaust];
  Exhaust_Force = new su2double[nMarker_EngineExhaust];
  Exhaust_Power = new su2double[nMarker_EngineExhaust];
  
  for (iMarker_EngineExhaust = 0; iMarker_EngineExhaust < nMarker_EngineExhaust; iMarker_EngineExhaust++) {
    Marker_CfgFile_TagBound[iMarker_CfgFile] = Marker_EngineExhaust[iMarker_EngineExhaust];
    Marker_CfgFile_KindBC[iMarker_CfgFile] = ENGINE_EXHAUST;
    Exhaust_Pressure[iMarker_EngineExhaust] = 0.0;
    Exhaust_Temperature[iMarker_EngineExhaust] = 0.0;
    Exhaust_MassFlow[iMarker_EngineExhaust] = 0.0;
    Exhaust_TotalPressure[iMarker_EngineExhaust] = 0.0;
    Exhaust_TotalTemperature[iMarker_EngineExhaust] = 0.0;
    Exhaust_GrossThrust[iMarker_EngineExhaust] = 0.0;
    Exhaust_Force[iMarker_EngineExhaust] = 0.0;
    Exhaust_Power[iMarker_EngineExhaust] = 0.0;
    iMarker_CfgFile++;
  }
  
  for (iMarker_Supersonic_Inlet = 0; iMarker_Supersonic_Inlet < nMarker_Supersonic_Inlet; iMarker_Supersonic_Inlet++) {
    Marker_CfgFile_TagBound[iMarker_CfgFile] = Marker_Supersonic_Inlet[iMarker_Supersonic_Inlet];
    Marker_CfgFile_KindBC[iMarker_CfgFile] = SUPERSONIC_INLET;
    iMarker_CfgFile++;
  }
  
  for (iMarker_Supersonic_Outlet = 0; iMarker_Supersonic_Outlet < nMarker_Supersonic_Outlet; iMarker_Supersonic_Outlet++) {
    Marker_CfgFile_TagBound[iMarker_CfgFile] = Marker_Supersonic_Outlet[iMarker_Supersonic_Outlet];
    Marker_CfgFile_KindBC[iMarker_CfgFile] = SUPERSONIC_OUTLET;
    iMarker_CfgFile++;
  }

  for (iMarker_Neumann = 0; iMarker_Neumann < nMarker_Neumann; iMarker_Neumann++) {
    Marker_CfgFile_TagBound[iMarker_CfgFile] = Marker_Neumann[iMarker_Neumann];
    Marker_CfgFile_KindBC[iMarker_CfgFile] = NEUMANN;
    iMarker_CfgFile++;
  }
  
  for (iMarker_Internal = 0; iMarker_Internal < nMarker_Internal; iMarker_Internal++) {
    Marker_CfgFile_TagBound[iMarker_CfgFile] = Marker_Internal[iMarker_Internal];
    Marker_CfgFile_KindBC[iMarker_CfgFile] = INTERNAL_BOUNDARY;
    iMarker_CfgFile++;
  }

  for (iMarker_Custom = 0; iMarker_Custom < nMarker_Custom; iMarker_Custom++) {
    Marker_CfgFile_TagBound[iMarker_CfgFile] = Marker_Custom[iMarker_Custom];
    Marker_CfgFile_KindBC[iMarker_CfgFile] = CUSTOM_BOUNDARY;
    iMarker_CfgFile++;
  }

  for (iMarker_Outlet = 0; iMarker_Outlet < nMarker_Outlet; iMarker_Outlet++) {
    Marker_CfgFile_TagBound[iMarker_CfgFile] = Marker_Outlet[iMarker_Outlet];
    Marker_CfgFile_KindBC[iMarker_CfgFile] = OUTLET_FLOW;
    iMarker_CfgFile++;
  }

  for (iMarker_Isothermal = 0; iMarker_Isothermal < nMarker_Isothermal; iMarker_Isothermal++) {
    Marker_CfgFile_TagBound[iMarker_CfgFile] = Marker_Isothermal[iMarker_Isothermal];
    Marker_CfgFile_KindBC[iMarker_CfgFile] = ISOTHERMAL;
    iMarker_CfgFile++;
  }

  for (iMarker_HeatFlux = 0; iMarker_HeatFlux < nMarker_HeatFlux; iMarker_HeatFlux++) {
    Marker_CfgFile_TagBound[iMarker_CfgFile] = Marker_HeatFlux[iMarker_HeatFlux];
    Marker_CfgFile_KindBC[iMarker_CfgFile] = HEAT_FLUX;
    iMarker_CfgFile++;
  }

  for (iMarker_Clamped = 0; iMarker_Clamped < nMarker_Clamped; iMarker_Clamped++) {
    Marker_CfgFile_TagBound[iMarker_CfgFile] = Marker_Clamped[iMarker_Clamped];
    Marker_CfgFile_KindBC[iMarker_CfgFile] = CLAMPED_BOUNDARY;
    iMarker_CfgFile++;
  }

  for (iMarker_Displacement = 0; iMarker_Displacement < nMarker_Displacement; iMarker_Displacement++) {
    Marker_CfgFile_TagBound[iMarker_CfgFile] = Marker_Displacement[iMarker_Displacement];
    Marker_CfgFile_KindBC[iMarker_CfgFile] = DISPLACEMENT_BOUNDARY;
    iMarker_CfgFile++;
  }

  for (iMarker_Load = 0; iMarker_Load < nMarker_Load; iMarker_Load++) {
    Marker_CfgFile_TagBound[iMarker_CfgFile] = Marker_Load[iMarker_Load];
    Marker_CfgFile_KindBC[iMarker_CfgFile] = LOAD_BOUNDARY;
    iMarker_CfgFile++;
  }

  for (iMarker_Damper = 0; iMarker_Damper < nMarker_Damper; iMarker_Damper++) {
    Marker_CfgFile_TagBound[iMarker_CfgFile] = Marker_Damper[iMarker_Damper];
    Marker_CfgFile_KindBC[iMarker_CfgFile] = DAMPER_BOUNDARY;
    iMarker_CfgFile++;
  }

  for (iMarker_Load_Dir = 0; iMarker_Load_Dir < nMarker_Load_Dir; iMarker_Load_Dir++) {
    Marker_CfgFile_TagBound[iMarker_CfgFile] = Marker_Load_Dir[iMarker_Load_Dir];
    Marker_CfgFile_KindBC[iMarker_CfgFile] = LOAD_DIR_BOUNDARY;
    iMarker_CfgFile++;
  }

  for (iMarker_Disp_Dir = 0; iMarker_Disp_Dir < nMarker_Disp_Dir; iMarker_Disp_Dir++) {
    Marker_CfgFile_TagBound[iMarker_CfgFile] = Marker_Disp_Dir[iMarker_Disp_Dir];
    Marker_CfgFile_KindBC[iMarker_CfgFile] = DISP_DIR_BOUNDARY;
    iMarker_CfgFile++;
  }

  for (iMarker_Load_Sine = 0; iMarker_Load_Sine < nMarker_Load_Sine; iMarker_Load_Sine++) {
    Marker_CfgFile_TagBound[iMarker_CfgFile] = Marker_Load_Sine[iMarker_Load_Sine];
    Marker_CfgFile_KindBC[iMarker_CfgFile] = LOAD_SINE_BOUNDARY;
    iMarker_CfgFile++;
  }


  for (iMarker_FlowLoad = 0; iMarker_FlowLoad < nMarker_FlowLoad; iMarker_FlowLoad++) {
    Marker_CfgFile_TagBound[iMarker_CfgFile] = Marker_FlowLoad[iMarker_FlowLoad];
    Marker_CfgFile_KindBC[iMarker_CfgFile] = FLOWLOAD_BOUNDARY;
    iMarker_CfgFile++;
  }

  for (iMarker_CfgFile = 0; iMarker_CfgFile < nMarker_CfgFile; iMarker_CfgFile++) {
    Marker_CfgFile_Monitoring[iMarker_CfgFile] = NO;
    for (iMarker_Monitoring = 0; iMarker_Monitoring < nMarker_Monitoring; iMarker_Monitoring++)
      if (Marker_CfgFile_TagBound[iMarker_CfgFile] == Marker_Monitoring[iMarker_Monitoring])
        Marker_CfgFile_Monitoring[iMarker_CfgFile] = YES;
  }

  for (iMarker_CfgFile = 0; iMarker_CfgFile < nMarker_CfgFile; iMarker_CfgFile++) {
    Marker_CfgFile_GeoEval[iMarker_CfgFile] = NO;
    for (iMarker_GeoEval = 0; iMarker_GeoEval < nMarker_GeoEval; iMarker_GeoEval++)
      if (Marker_CfgFile_TagBound[iMarker_CfgFile] == Marker_GeoEval[iMarker_GeoEval])
        Marker_CfgFile_GeoEval[iMarker_CfgFile] = YES;
  }

  for (iMarker_CfgFile = 0; iMarker_CfgFile < nMarker_CfgFile; iMarker_CfgFile++) {
    Marker_CfgFile_Designing[iMarker_CfgFile] = NO;
    for (iMarker_Designing = 0; iMarker_Designing < nMarker_Designing; iMarker_Designing++)
      if (Marker_CfgFile_TagBound[iMarker_CfgFile] == Marker_Designing[iMarker_Designing])
        Marker_CfgFile_Designing[iMarker_CfgFile] = YES;
  }

  for (iMarker_CfgFile = 0; iMarker_CfgFile < nMarker_CfgFile; iMarker_CfgFile++) {
    Marker_CfgFile_Plotting[iMarker_CfgFile] = NO;
    for (iMarker_Plotting = 0; iMarker_Plotting < nMarker_Plotting; iMarker_Plotting++)
      if (Marker_CfgFile_TagBound[iMarker_CfgFile] == Marker_Plotting[iMarker_Plotting])
        Marker_CfgFile_Plotting[iMarker_CfgFile] = YES;
  }
  
  for (iMarker_CfgFile = 0; iMarker_CfgFile < nMarker_CfgFile; iMarker_CfgFile++) {
    Marker_CfgFile_Analyze[iMarker_CfgFile] = NO;
    for (iMarker_Analyze = 0; iMarker_Analyze < nMarker_Analyze; iMarker_Analyze++)
      if (Marker_CfgFile_TagBound[iMarker_CfgFile] == Marker_Analyze[iMarker_Analyze])
        Marker_CfgFile_Analyze[iMarker_CfgFile] = YES;
  }

  /*--- Identification of Fluid-Structure interface markers ---*/

  for (iMarker_CfgFile = 0; iMarker_CfgFile < nMarker_CfgFile; iMarker_CfgFile++) {
    unsigned short indexMarker = 0;
    Marker_CfgFile_ZoneInterface[iMarker_CfgFile] = NO;
    for (iMarker_ZoneInterface = 0; iMarker_ZoneInterface < nMarker_ZoneInterface; iMarker_ZoneInterface++)
      if (Marker_CfgFile_TagBound[iMarker_CfgFile] == Marker_ZoneInterface[iMarker_ZoneInterface])
            indexMarker = (int)(iMarker_ZoneInterface/2+1);
    Marker_CfgFile_ZoneInterface[iMarker_CfgFile] = indexMarker;
  }

/*--- Identification of Turbomachinery markers and flag them---*/

  for (iMarker_CfgFile = 0; iMarker_CfgFile < nMarker_CfgFile; iMarker_CfgFile++) {
    unsigned short indexMarker=0;
    Marker_CfgFile_Turbomachinery[iMarker_CfgFile] = NO;
    Marker_CfgFile_TurbomachineryFlag[iMarker_CfgFile] = NO;
    for (iMarker_Turbomachinery = 0; iMarker_Turbomachinery < nMarker_Turbomachinery; iMarker_Turbomachinery++){
      if (Marker_CfgFile_TagBound[iMarker_CfgFile] == Marker_TurboBoundIn[iMarker_Turbomachinery]){
        indexMarker=(iMarker_Turbomachinery+1);
        Marker_CfgFile_Turbomachinery[iMarker_CfgFile] = indexMarker;
        Marker_CfgFile_TurbomachineryFlag[iMarker_CfgFile] = INFLOW;
      }
      if (Marker_CfgFile_TagBound[iMarker_CfgFile] == Marker_TurboBoundOut[iMarker_Turbomachinery]){
        indexMarker=(iMarker_Turbomachinery+1);
        Marker_CfgFile_Turbomachinery[iMarker_CfgFile] = indexMarker;
        Marker_CfgFile_TurbomachineryFlag[iMarker_CfgFile] = OUTFLOW;
      }
    }
  }

  /*--- Identification of MixingPlane interface markers ---*/

  for (iMarker_CfgFile = 0; iMarker_CfgFile < nMarker_CfgFile; iMarker_CfgFile++) {
  	unsigned short indexMarker=0;
    Marker_CfgFile_MixingPlaneInterface[iMarker_CfgFile] = NO;
    for (iMarker_MixingPlaneInterface = 0; iMarker_MixingPlaneInterface < nMarker_MixingPlaneInterface; iMarker_MixingPlaneInterface++)
      if (Marker_CfgFile_TagBound[iMarker_CfgFile] == Marker_MixingPlaneInterface[iMarker_MixingPlaneInterface])
      	indexMarker=(int)(iMarker_MixingPlaneInterface/2+1);
    Marker_CfgFile_MixingPlaneInterface[iMarker_CfgFile] = indexMarker;
  }

  for (iMarker_CfgFile = 0; iMarker_CfgFile < nMarker_CfgFile; iMarker_CfgFile++) {
    Marker_CfgFile_DV[iMarker_CfgFile] = NO;
    for (iMarker_DV = 0; iMarker_DV < nMarker_DV; iMarker_DV++)
      if (Marker_CfgFile_TagBound[iMarker_CfgFile] == Marker_DV[iMarker_DV])
        Marker_CfgFile_DV[iMarker_CfgFile] = YES;
  }
  
  /*--- Add an extra check for DV_MARKER to make sure that any given marker
   name is recognized as an existing boundary in the problem. ---*/
  
  unsigned short markerCount = 0;
  for (iMarker_DV = 0; iMarker_DV < nMarker_DV; iMarker_DV++) {
    for (iMarker_CfgFile = 0; iMarker_CfgFile < nMarker_CfgFile; iMarker_CfgFile++) {
      if (Marker_CfgFile_TagBound[iMarker_CfgFile] == Marker_DV[iMarker_DV])
        markerCount++;
    }
  }
  if ((nMarker_DV > 0) && (markerCount != nMarker_DV)) {
    SU2_MPI::Error("DV_MARKER contains marker names that do not exist in the lists of BCs in the config file.", CURRENT_FUNCTION);
  }
  
  for (iMarker_CfgFile = 0; iMarker_CfgFile < nMarker_CfgFile; iMarker_CfgFile++) {
    Marker_CfgFile_Moving[iMarker_CfgFile] = NO;
    for (iMarker_Moving = 0; iMarker_Moving < nMarker_Moving; iMarker_Moving++)
      if (Marker_CfgFile_TagBound[iMarker_CfgFile] == Marker_Moving[iMarker_Moving])
        Marker_CfgFile_Moving[iMarker_CfgFile] = YES;
  }

  for (iMarker_CfgFile = 0; iMarker_CfgFile < nMarker_CfgFile; iMarker_CfgFile++) {
    Marker_CfgFile_Deform_Mesh[iMarker_CfgFile] = NO;
    for (iMarker_Deform_Mesh = 0; iMarker_Deform_Mesh < nMarker_Deform_Mesh; iMarker_Deform_Mesh++)
      if (Marker_CfgFile_TagBound[iMarker_CfgFile] == Marker_Deform_Mesh[iMarker_Deform_Mesh])
        Marker_CfgFile_Deform_Mesh[iMarker_CfgFile] = YES;
  }

  for (iMarker_CfgFile = 0; iMarker_CfgFile < nMarker_CfgFile; iMarker_CfgFile++) {
    Marker_CfgFile_Fluid_Load[iMarker_CfgFile] = NO;
    for (iMarker_Fluid_Load = 0; iMarker_Fluid_Load < nMarker_Fluid_Load; iMarker_Fluid_Load++)
      if (Marker_CfgFile_TagBound[iMarker_CfgFile] == Marker_Fluid_Load[iMarker_Fluid_Load])
        Marker_CfgFile_Fluid_Load[iMarker_CfgFile] = YES;
  }

  for (iMarker_CfgFile=0; iMarker_CfgFile < nMarker_CfgFile; iMarker_CfgFile++) {
    Marker_CfgFile_PyCustom[iMarker_CfgFile] = NO;
    for(iMarker_PyCustom=0; iMarker_PyCustom < nMarker_PyCustom; iMarker_PyCustom++)
      if (Marker_CfgFile_TagBound[iMarker_CfgFile] == Marker_PyCustom[iMarker_PyCustom])
        Marker_CfgFile_PyCustom[iMarker_CfgFile] = YES;
  }

}

void CConfig::SetOutput(unsigned short val_software, unsigned short val_izone) {

  unsigned short iMarker_Euler, iMarker_Custom, iMarker_FarField,
  iMarker_SymWall, iMarker_PerBound, iMarker_NearFieldBound,
  iMarker_Fluid_InterfaceBound, iMarker_Dirichlet, iMarker_Inlet, iMarker_Riemann,
  iMarker_Deform_Mesh, iMarker_Fluid_Load,
  iMarker_Giles, iMarker_Outlet, iMarker_Isothermal, iMarker_HeatFlux,
  iMarker_EngineInflow, iMarker_EngineExhaust, iMarker_Displacement, iMarker_Damper,
  iMarker_Load, iMarker_FlowLoad,  iMarker_Neumann, iMarker_Internal, iMarker_Monitoring,
  iMarker_Designing, iMarker_GeoEval, iMarker_Plotting, iMarker_Analyze, iMarker_DV, iDV_Value,
  iMarker_ZoneInterface, iMarker_PyCustom, iMarker_Load_Dir, iMarker_Disp_Dir, iMarker_Load_Sine, iMarker_Clamped,
  iMarker_Moving, iMarker_Supersonic_Inlet, iMarker_Supersonic_Outlet, iMarker_ActDiskInlet,
  iMarker_ActDiskOutlet, iMarker_MixingPlaneInterface;
  
  bool fea = ((Kind_Solver == FEM_ELASTICITY) || (Kind_Solver == DISC_ADJ_FEM));
  

  cout << endl <<"----------------- Physical Case Definition ( Zone "  << iZone << " ) -------------------" << endl;
  if (val_software == SU2_CFD) {
	if (FSI_Problem) {
	   cout << "Fluid-Structure Interaction." << endl;
  }

  if (DiscreteAdjoint) {
     cout <<"Discrete Adjoint equations using Algorithmic Differentiation " << endl;
     cout <<"based on the physical case: ";
  }
    switch (Kind_Solver) {
      case EULER: case DISC_ADJ_EULER: case FEM_EULER: case DISC_ADJ_FEM_EULER:
        if (Kind_Regime == COMPRESSIBLE) cout << "Compressible Euler equations." << endl;
        if (Kind_Regime == INCOMPRESSIBLE) cout << "Incompressible Euler equations." << endl;
        break;
      case NAVIER_STOKES: case DISC_ADJ_NAVIER_STOKES: case FEM_NAVIER_STOKES: case DISC_ADJ_FEM_NS:
        if (Kind_Regime == COMPRESSIBLE) cout << "Compressible Laminar Navier-Stokes' equations." << endl;
        if (Kind_Regime == INCOMPRESSIBLE) cout << "Incompressible Laminar Navier-Stokes' equations." << endl;
        break;
      case RANS: case DISC_ADJ_RANS: case FEM_RANS: case DISC_ADJ_FEM_RANS:
        if (Kind_Regime == COMPRESSIBLE) cout << "Compressible RANS equations." << endl;
        if (Kind_Regime == INCOMPRESSIBLE) cout << "Incompressible RANS equations." << endl;
        cout << "Turbulence model: ";
        switch (Kind_Turb_Model) {
          case SA:        cout << "Spalart Allmaras" << endl; break;
          case SA_NEG:    cout << "Negative Spalart Allmaras" << endl; break;
          case SA_E:      cout << "Edwards Spalart Allmaras" << endl; break;
          case SA_COMP:   cout << "Compressibility Correction Spalart Allmaras" << endl; break;
          case SA_E_COMP: cout << "Compressibility Correction Edwards Spalart Allmaras" << endl; break;
          case SST:       cout << "Menter's SST"     << endl; break;
          case SST_SUST:  cout << "Menter's SST with sustaining terms" << endl; break;
        }
        if (QCR) cout << "Using Quadratic Constitutive Relation, 2000 version (QCR2000)" << endl;
        cout << "Hybrid RANS/LES: ";
        switch (Kind_HybridRANSLES){
          case NO_HYBRIDRANSLES: cout <<  "No Hybrid RANS/LES" << endl; break;
          case SA_DES:   cout << "Detached Eddy Simulation (DES97) " << endl; break;
          case SA_DDES:  cout << "Delayed Detached Eddy Simulation (DDES) with Standard SGS" << endl; break;
          case SA_ZDES:  cout << "Delayed Detached Eddy Simulation (DDES) with Vorticity-based SGS" << endl; break;
          case SA_EDDES: cout << "Delayed Detached Eddy Simulation (DDES) with Shear-layer Adapted SGS" << endl; break;
        }
        if (using_uq){
          cout << "Perturbing Reynold's Stress Matrix towards "<< eig_val_comp << " component turbulence"<< endl;
          if (uq_permute) cout << "Permuting eigenvectors" << endl;  
        } 
        break;
      case FEM_LES:
        if (Kind_Regime == COMPRESSIBLE)   cout << "Compressible LES equations." << endl;
        if (Kind_Regime == INCOMPRESSIBLE) cout << "Incompressible LES equations." << endl;
        cout << "Subgrid Scale model: ";
        switch (Kind_SGS_Model) {
          case IMPLICIT_LES: cout << "Implicit LES" << endl; break;
          case SMAGORINSKY:  cout << "Smagorinsky " << endl; break;
          case WALE:         cout << "WALE"         << endl; break;
          case VREMAN:       cout << "VREMAN"         << endl; break;
          default:
            SU2_MPI::Error("Subgrid Scale model not specified.", CURRENT_FUNCTION);

        }
        break;
      case FEM_ELASTICITY: case DISC_ADJ_FEM:
    	  if (Kind_Struct_Solver == SMALL_DEFORMATIONS) cout << "Geometrically linear elasticity solver." << endl;
    	  if (Kind_Struct_Solver == LARGE_DEFORMATIONS) cout << "Geometrically non-linear elasticity solver." << endl;
    	  if (Kind_Material == LINEAR_ELASTIC) cout << "Linear elastic material." << endl;
    	  if (Kind_Material == NEO_HOOKEAN) {
    		  if (Kind_Material_Compress == COMPRESSIBLE_MAT) cout << "Compressible Neo-Hookean material model." << endl;
    	  }
    	  break;
      case ADJ_EULER: cout << "Continuous Euler adjoint equations." << endl; break;
      case ADJ_NAVIER_STOKES:
        if (Frozen_Visc_Cont)
          cout << "Continuous Navier-Stokes adjoint equations with frozen (laminar) viscosity." << endl;
        else
          cout << "Continuous Navier-Stokes adjoint equations." << endl;
        break;
      case ADJ_RANS:
        if (Frozen_Visc_Cont)
          cout << "Continuous RANS adjoint equations with frozen (laminar and eddy) viscosity." << endl;
        else
          cout << "Continuous RANS adjoint equations." << endl;

        break;

    }

    if ((Kind_Regime == COMPRESSIBLE) && (Kind_Solver != FEM_ELASTICITY)) {
      cout << "Mach number: " << Mach <<"."<< endl;
      cout << "Angle of attack (AoA): " << AoA <<" deg, and angle of sideslip (AoS): " << AoS <<" deg."<< endl;
      if ((Kind_Solver == NAVIER_STOKES) || (Kind_Solver == ADJ_NAVIER_STOKES) ||
          (Kind_Solver == RANS) || (Kind_Solver == ADJ_RANS))
        cout << "Reynolds number: " << Reynolds <<". Reference length "  << Length_Reynolds << "." << endl;
      if (Fixed_CL_Mode) {
      	cout << "Fixed CL mode, target value: " << Target_CL << "." << endl;
      }
      if (Fixed_CM_Mode) {
      		cout << "Fixed CM mode, target value:  " << Target_CM << "." << endl;
      		cout << "HTP rotation axis (X,Z): ("<< HTP_Axis[0] <<", "<< HTP_Axis[1] <<")."<< endl;
      }
    }

    if (EquivArea) {
      cout <<"The equivalent area is going to be evaluated on the near-field."<< endl;
      cout <<"The lower integration limit is "<<EA_IntLimit[0]<<", and the upper is "<<EA_IntLimit[1]<<"."<< endl;
      cout <<"The near-field is situated at "<<EA_IntLimit[2]<<"."<< endl;
    }

    if (GetGrid_Movement()) {
      cout << "Performing a dynamic mesh simulation: ";
      switch (Kind_GridMovement) {
        case NO_MOVEMENT:     cout << "no direct movement." << endl; break;
        case RIGID_MOTION:    cout << "rigid mesh motion." << endl; break;
        case MOVING_HTP:      cout << "HTP moving." << endl; break;
        case ROTATING_FRAME:  cout << "rotating reference frame." << endl; break;
        case FLUID_STRUCTURE: cout << "fluid-structure motion." << endl; break;
        case EXTERNAL:        cout << "externally prescribed motion." << endl; break;
      }
    }

    if (Restart) {
      if (Read_Binary_Restart) cout << "Reading and writing binary SU2 native restart files." << endl;
      else cout << "Reading and writing ASCII SU2 native restart files." << endl;
      if (!ContinuousAdjoint && Kind_Solver != FEM_ELASTICITY) cout << "Read flow solution from: " << Solution_FlowFileName << "." << endl;
      if (ContinuousAdjoint) cout << "Read adjoint solution from: " << Solution_AdjFileName << "." << endl;
      if (Kind_Solver == FEM_ELASTICITY) cout << "Read structural solution from: " << Solution_FEMFileName << "." << endl;
      if (Kind_Solver == DISC_ADJ_FEM){
        cout << "Read structural adjoint solution from: " << Solution_AdjFEMFileName << "." << endl;
      }
    }
    else {
        if (fea) cout << "No restart solution, initialize from undeformed configuration." << endl;
        else cout << "No restart solution, use the values at infinity (freestream)." << endl;
    }

    if (ContinuousAdjoint)
      cout << "Read flow solution from: " << Solution_FlowFileName << "." << endl;
    
    if (!fea){
      if (Kind_Regime == COMPRESSIBLE) {
        if (Ref_NonDim == DIMENSIONAL) { cout << "Dimensional simulation." << endl; }
        else if (Ref_NonDim == FREESTREAM_PRESS_EQ_ONE) { cout << "Non-Dimensional simulation (P=1.0, Rho=1.0, T=1.0 at the farfield)." << endl; }
        else if (Ref_NonDim == FREESTREAM_VEL_EQ_MACH) { cout << "Non-Dimensional simulation (V=Mach, Rho=1.0, T=1.0 at the farfield)." << endl; }
        else if (Ref_NonDim == FREESTREAM_VEL_EQ_ONE) { cout << "Non-Dimensional simulation (V=1.0, Rho=1.0, T=1.0 at the farfield)." << endl; }
    } else if (Kind_Regime == INCOMPRESSIBLE) {
        if (Ref_Inc_NonDim == DIMENSIONAL) { cout << "Dimensional simulation." << endl; }
        else if (Ref_Inc_NonDim == INITIAL_VALUES) { cout << "Non-Dimensional simulation using intialization values." << endl; }
        else if (Ref_Inc_NonDim == REFERENCE_VALUES) { cout << "Non-Dimensional simulation using user-specified reference values." << endl; }
      }
      
      if (RefArea == 0.0) cout << "The reference area will be computed using y(2D) or z(3D) projection." << endl;
      else { cout << "The reference area is " << RefArea;
        if (SystemMeasurements == US) cout << " ft^2." << endl; else cout << " m^2." << endl;
      }

      if (SemiSpan == 0.0) cout << "The semi-span will be computed using the max y(3D) value." << endl;
      else { cout << "The semi-span length area is " << SemiSpan;
        if (SystemMeasurements == US) cout << " ft." << endl; else cout << " m." << endl;
      }

      cout << "The reference length is " << RefLength;
      if (SystemMeasurements == US) cout << " ft." << endl; else cout << " m." << endl;

      if (nMarker_Monitoring != 0){
      if ((nRefOriginMoment_X > 1) || (nRefOriginMoment_Y > 1) || (nRefOriginMoment_Z > 1)) {
        cout << "Surface(s) where the force coefficients are evaluated and \n";
        cout << "their reference origin for moment computation: \n";

        for (iMarker_Monitoring = 0; iMarker_Monitoring < nMarker_Monitoring; iMarker_Monitoring++) {
          cout << "   - " << Marker_Monitoring[iMarker_Monitoring] << " (" << RefOriginMoment_X[iMarker_Monitoring] <<", "<<RefOriginMoment_Y[iMarker_Monitoring] <<", "<< RefOriginMoment_Z[iMarker_Monitoring] << ")";
          if (iMarker_Monitoring < nMarker_Monitoring-1) cout << ".\n";
          else {
          if (SystemMeasurements == US) cout <<" ft."<< endl;
          else cout <<" m."<< endl;
          }

        }
      }
      else {
        cout << "Reference origin for moment evaluation is (" << RefOriginMoment_X[0] << ", " << RefOriginMoment_Y[0] << ", " << RefOriginMoment_Z[0] << ")." << endl;
        cout << "Surface(s) where the force coefficients are evaluated: ";
        for (iMarker_Monitoring = 0; iMarker_Monitoring < nMarker_Monitoring; iMarker_Monitoring++) {
          cout << Marker_Monitoring[iMarker_Monitoring];
          if (iMarker_Monitoring < nMarker_Monitoring-1) cout << ", ";
          else cout <<"."<< endl;
        }
        cout<< endl;
      }
    }
    }
    
    if (nMarker_Designing != 0) {
      cout << "Surface(s) where the objective function is evaluated: ";
      for (iMarker_Designing = 0; iMarker_Designing < nMarker_Designing; iMarker_Designing++) {
        cout << Marker_Designing[iMarker_Designing];
        if (iMarker_Designing < nMarker_Designing-1) cout << ", ";
        else cout <<".";
      }
      cout<< endl;
    }
    
    if (nMarker_Plotting != 0) {
      cout << "Surface(s) plotted in the output file: ";
      for (iMarker_Plotting = 0; iMarker_Plotting < nMarker_Plotting; iMarker_Plotting++) {
        cout << Marker_Plotting[iMarker_Plotting];
        if (iMarker_Plotting < nMarker_Plotting-1) cout << ", ";
        else cout <<".";
      }
      cout<< endl;
    }
    
    if (nMarker_Analyze != 0) {
      cout << "Surface(s) to be analyzed in detail: ";
      for (iMarker_Analyze = 0; iMarker_Analyze < nMarker_Analyze; iMarker_Analyze++) {
        cout << Marker_Analyze[iMarker_Analyze];
        if (iMarker_Analyze < nMarker_Analyze-1) cout << ", ";
        else cout <<".";
      }
      cout<< endl;
    }
    
    if (nMarker_ZoneInterface != 0) {
      cout << "Surface(s) acting as an interface among zones: ";
      for (iMarker_ZoneInterface = 0; iMarker_ZoneInterface < nMarker_ZoneInterface; iMarker_ZoneInterface++) {
        cout << Marker_ZoneInterface[iMarker_ZoneInterface];
        if (iMarker_ZoneInterface < nMarker_ZoneInterface-1) cout << ", ";
        else cout <<".";
      }
      cout<<endl;
    }

    if(nMarker_PyCustom != 0) {
      cout << "Surface(s) that are customizable in Python: ";
      for(iMarker_PyCustom=0; iMarker_PyCustom < nMarker_PyCustom; iMarker_PyCustom++){
        cout << Marker_PyCustom[iMarker_PyCustom];
        if (iMarker_PyCustom < nMarker_PyCustom-1) cout << ", ";
        else cout << ".";
      }
      cout << endl;
    }
    
    if (nMarker_DV != 0) {
      cout << "Surface(s) affected by the design variables: ";
      for (iMarker_DV = 0; iMarker_DV < nMarker_DV; iMarker_DV++) {
        cout << Marker_DV[iMarker_DV];
        if (iMarker_DV < nMarker_DV-1) cout << ", ";
        else cout <<".";
      }
      cout<< endl;
    }

    if (nMarker_Moving != 0) {
      cout << "Surface(s) in motion: ";
      for (iMarker_Moving = 0; iMarker_Moving < nMarker_Moving; iMarker_Moving++) {
        cout << Marker_Moving[iMarker_Moving];
        if (iMarker_Moving < nMarker_Moving-1) cout << ", ";
        else cout <<".";
      }
      cout<< endl;
    }

  }

  if (val_software == SU2_GEO) {
    if (nMarker_GeoEval != 0) {
      cout << "Surface(s) where the geometrical based functions is evaluated: ";
      for (iMarker_GeoEval = 0; iMarker_GeoEval < nMarker_GeoEval; iMarker_GeoEval++) {
        cout << Marker_GeoEval[iMarker_GeoEval];
        if (iMarker_GeoEval < nMarker_GeoEval-1) cout << ", ";
        else cout <<".";
      }
      cout<< endl;
    }
  }

  cout << "Input mesh file name: " << Mesh_FileName << endl;

	if (val_software == SU2_DOT) {
    if (DiscreteAdjoint) {
      cout << "Input sensitivity file name: " << GetObjFunc_Extension(Solution_AdjFileName) << "." << endl;
    }else {
		cout << "Input sensitivity file name: " << SurfAdjCoeff_FileName << "." << endl;
	}
  }

	if (val_software == SU2_MSH) {
		switch (Kind_Adaptation) {
		case FULL: case WAKE: case FULL_FLOW: case FULL_ADJOINT: case SMOOTHING: case SUPERSONIC_SHOCK:
			break;
		case GRAD_FLOW:
			cout << "Read flow solution from: " << Solution_FlowFileName << "." << endl;
			break;
		case GRAD_ADJOINT:
			cout << "Read adjoint flow solution from: " << Solution_AdjFileName << "." << endl;
			break;
		case GRAD_FLOW_ADJ: case COMPUTABLE: case REMAINING:
			cout << "Read flow solution from: " << Solution_FlowFileName << "." << endl;
			cout << "Read adjoint flow solution from: " << Solution_AdjFileName << "." << endl;
			break;
		}
	}

	if (val_software == SU2_DEF) {
		cout << endl <<"---------------- Grid deformation parameters ( Zone "  << iZone << " )  ----------------" << endl;
		cout << "Grid deformation using a linear elasticity method." << endl;

    if (Hold_GridFixed == YES) cout << "Hold some regions of the mesh fixed (hardcode implementation)." << endl;
  }

  if (val_software == SU2_DOT) {
  cout << endl <<"-------------- Surface deformation parameters ( Zone "  << iZone << " ) ----------------" << endl;
  }

  if (((val_software == SU2_DEF) || (val_software == SU2_DOT)) && (Design_Variable[0] != NO_DEFORMATION)) {

    for (unsigned short iDV = 0; iDV < nDV; iDV++) {

      
      if ((Design_Variable[iDV] != NO_DEFORMATION) &&
          (Design_Variable[iDV] != FFD_SETTING) &&
          (Design_Variable[iDV] != SCALE_GRID) &&
          (Design_Variable[iDV] != TRANSLATE_GRID) &&
          (Design_Variable[iDV] != ROTATE_GRID) &&
          (Design_Variable[iDV] != SURFACE_FILE)) {
        
        if (iDV == 0)
          cout << "Design variables definition (markers <-> value <-> param):" << endl;
        
        switch (Design_Variable[iDV]) {
          case FFD_CONTROL_POINT_2D:  cout << "FFD 2D (control point) <-> "; break;
          case FFD_CAMBER_2D:         cout << "FFD 2D (camber) <-> "; break;
          case FFD_THICKNESS_2D:      cout << "FFD 2D (thickness) <-> "; break;
          case FFD_TWIST_2D:          cout << "FFD 2D (twist) <-> "; break;
          case HICKS_HENNE:           cout << "Hicks Henne <-> " ; break;
          case SURFACE_BUMP:          cout << "Surface bump <-> " ; break;
          case ANGLE_OF_ATTACK:       cout << "Angle of attack <-> " ; break;
          case CST:           	      cout << "Kulfan parameter number (CST) <-> " ; break;
          case TRANSLATION:           cout << "Translation design variable."; break;
          case SCALE:                 cout << "Scale design variable."; break;
          case NACA_4DIGITS:          cout << "NACA four digits <-> "; break;
          case PARABOLIC:             cout << "Parabolic <-> "; break;
          case AIRFOIL:               cout << "Airfoil <-> "; break;
          case ROTATION:              cout << "Rotation <-> "; break;
          case FFD_CONTROL_POINT:     cout << "FFD (control point) <-> "; break;
          case FFD_NACELLE:           cout << "FFD (nacelle) <-> "; break;
          case FFD_GULL:              cout << "FFD (gull) <-> "; break;
          case FFD_TWIST:             cout << "FFD (twist) <-> "; break;
          case FFD_ROTATION:          cout << "FFD (rotation) <-> "; break;
          case FFD_CONTROL_SURFACE:   cout << "FFD (control surface) <-> "; break;
          case FFD_CAMBER:            cout << "FFD (camber) <-> "; break;
          case FFD_THICKNESS:         cout << "FFD (thickness) -> "; break;
          case FFD_ANGLE_OF_ATTACK:   cout << "FFD (angle of attack) <-> "; break;
        }
        
        for (iMarker_DV = 0; iMarker_DV < nMarker_DV; iMarker_DV++) {
          cout << Marker_DV[iMarker_DV];
          if (iMarker_DV < nMarker_DV-1) cout << ", ";
          else cout << " <-> ";
        }

        for (iDV_Value = 0; iDV_Value < nDV_Value[iDV]; iDV_Value++) {
          cout << DV_Value[iDV][iDV_Value];
          if (iDV_Value != nDV_Value[iDV]-1) cout << ", ";
        }
        cout << " <-> ";

        if ((Design_Variable[iDV] == NO_DEFORMATION) ||
            (Design_Variable[iDV] == FFD_SETTING) ||
            (Design_Variable[iDV] == SCALE) ) nParamDV = 0;
        if (Design_Variable[iDV] == ANGLE_OF_ATTACK) nParamDV = 1;
        if ((Design_Variable[iDV] == FFD_CAMBER_2D) ||
            (Design_Variable[iDV] == FFD_THICKNESS_2D) ||
            (Design_Variable[iDV] == HICKS_HENNE) ||
            (Design_Variable[iDV] == PARABOLIC) ||
            (Design_Variable[iDV] == AIRFOIL) ||
            (Design_Variable[iDV] == FFD_GULL) ||
            (Design_Variable[iDV] == FFD_ANGLE_OF_ATTACK) ) nParamDV = 2;
        if ((Design_Variable[iDV] ==  TRANSLATION) ||
            (Design_Variable[iDV] ==  NACA_4DIGITS) ||
            (Design_Variable[iDV] ==  CST) ||
            (Design_Variable[iDV] ==  SURFACE_BUMP) ||
            (Design_Variable[iDV] ==  FFD_CAMBER) ||
            (Design_Variable[iDV] ==  FFD_TWIST_2D) ||
            (Design_Variable[iDV] ==  FFD_THICKNESS) ) nParamDV = 3;
        if (Design_Variable[iDV] == FFD_CONTROL_POINT_2D) nParamDV = 5;
        if (Design_Variable[iDV] == ROTATION) nParamDV = 6;
        if ((Design_Variable[iDV] ==  FFD_CONTROL_POINT) ||
            (Design_Variable[iDV] ==  FFD_ROTATION) ||
            (Design_Variable[iDV] ==  FFD_CONTROL_SURFACE) ) nParamDV = 7;
        if (Design_Variable[iDV] == FFD_TWIST) nParamDV = 8;

        for (unsigned short iParamDV = 0; iParamDV < nParamDV; iParamDV++) {

          if (iParamDV == 0) cout << "( ";

          if ((iParamDV == 0) &&
              ((Design_Variable[iDV] == NO_DEFORMATION) ||
               (Design_Variable[iDV] == FFD_SETTING) ||
               (Design_Variable[iDV] == FFD_ANGLE_OF_ATTACK) ||
               (Design_Variable[iDV] == FFD_CONTROL_POINT_2D) ||
               (Design_Variable[iDV] == FFD_CAMBER_2D) ||
               (Design_Variable[iDV] == FFD_THICKNESS_2D) ||
               (Design_Variable[iDV] == FFD_TWIST_2D) ||
               (Design_Variable[iDV] == FFD_CONTROL_POINT) ||
               (Design_Variable[iDV] == FFD_NACELLE) ||
               (Design_Variable[iDV] == FFD_GULL) ||
               (Design_Variable[iDV] == FFD_TWIST) ||
               (Design_Variable[iDV] == FFD_ROTATION) ||
               (Design_Variable[iDV] == FFD_CONTROL_SURFACE) ||
               (Design_Variable[iDV] == FFD_CAMBER) ||
               (Design_Variable[iDV] == FFD_THICKNESS))) cout << FFDTag[iDV];
          else cout << ParamDV[iDV][iParamDV];

          if (iParamDV < nParamDV-1) cout << ", ";
          else cout <<" )"<< endl;
          
        }

      }
      
      else if (Design_Variable[iDV] == NO_DEFORMATION) {
        cout << "No deformation of the numerical grid. Just output .su2 file." << endl;
      }
      
      else if (Design_Variable[iDV] == SCALE_GRID) {
        nParamDV = 0;
        cout << "Scaling of the volume grid by a constant factor." << endl;
      }
      
      else if (Design_Variable[iDV] == TRANSLATE_GRID) {
        nParamDV = 3;
        cout << "Rigid translation of the volume grid." << endl;
      }
      
      else if (Design_Variable[iDV] == ROTATE_GRID) {
        nParamDV = 6;
        cout << "Rigid rotation of the volume grid." << endl;
      }

      else if (Design_Variable[iDV] == FFD_SETTING) {
        
        cout << "Setting the FFD box structure." << endl;
        cout << "FFD boxes definition (FFD tag <-> degree <-> coord):" << endl;
        
        for (unsigned short iFFDBox = 0; iFFDBox < nFFDBox; iFFDBox++) {
          
          cout << TagFFDBox[iFFDBox] << " <-> ";
          
          for (unsigned short iDegreeFFD = 0; iDegreeFFD < 3; iDegreeFFD++) {
            if (iDegreeFFD == 0) cout << "( ";
            cout << DegreeFFDBox[iFFDBox][iDegreeFFD];
            if (iDegreeFFD < 2) cout << ", ";
            else cout <<" )";
          }
          
          cout << " <-> ";

          for (unsigned short iCoordFFD = 0; iCoordFFD < 24; iCoordFFD++) {
            if (iCoordFFD == 0) cout << "( ";
            cout << CoordFFDBox[iFFDBox][iCoordFFD];
            if (iCoordFFD < 23) cout << ", ";
            else cout <<" )"<< endl;
          }
          
        }
        
      }
      
      else cout << endl;

		}
	}

	if (((val_software == SU2_CFD) && ( ContinuousAdjoint || DiscreteAdjoint)) || (val_software == SU2_DOT)) {

		cout << endl <<"---------------- Design problem definition  ( Zone "  << iZone << " ) ------------------" << endl;
		if (nObj==1) {
      switch (Kind_ObjFunc[0]) {
        case DRAG_COEFFICIENT:           cout << "CD objective function";
          if (Fixed_CL_Mode) {           cout << " using fixed CL mode, dCD/dCL = " << dCD_dCL << "." << endl; }
          else if (Fixed_CM_Mode) {      cout << " using fixed CMy mode, dCD/dCMy = " << dCD_dCMy << "." << endl; }
          else {                         cout << "." << endl; }
          break;
        case LIFT_COEFFICIENT:           cout << "CL objective function." << endl; break;
        case MOMENT_X_COEFFICIENT:       cout << "CMx objective function" << endl;
          if (Fixed_CL_Mode) {           cout << " using fixed CL mode, dCMx/dCL = " << dCMx_dCL << "." << endl; }
          else {                         cout << "." << endl; }
          break;
        case MOMENT_Y_COEFFICIENT:       cout << "CMy objective function" << endl;
          if (Fixed_CL_Mode) {           cout << " using fixed CL mode, dCMy/dCL = " << dCMy_dCL << "." << endl; }
          else {                         cout << "." << endl; }
          break;
        case MOMENT_Z_COEFFICIENT:       cout << "CMz objective function" << endl;
          if (Fixed_CL_Mode) {           cout << " using fixed CL mode, dCMz/dCL = " << dCMz_dCL << "." << endl; }
          else {                         cout << "." << endl; }
          break;
        case INVERSE_DESIGN_PRESSURE:    cout << "Inverse design (Cp) objective function." << endl; break;
        case INVERSE_DESIGN_HEATFLUX:    cout << "Inverse design (Heat Flux) objective function." << endl; break;
        case SIDEFORCE_COEFFICIENT:      cout << "Side force objective function." << endl; break;
        case EFFICIENCY:                 cout << "CL/CD objective function." << endl; break;
        case EQUIVALENT_AREA:            cout << "Equivalent area objective function. CD weight: " << WeightCd <<"."<< endl;  break;
        case NEARFIELD_PRESSURE:         cout << "Nearfield pressure objective function. CD weight: " << WeightCd <<"."<< endl;  break;
        case FORCE_X_COEFFICIENT:        cout << "X-force objective function." << endl; break;
        case FORCE_Y_COEFFICIENT:        cout << "Y-force objective function." << endl; break;
        case FORCE_Z_COEFFICIENT:        cout << "Z-force objective function." << endl; break;
        case THRUST_COEFFICIENT:         cout << "Thrust objective function." << endl; break;
        case TORQUE_COEFFICIENT:         cout << "Torque efficiency objective function." << endl; break;
        case TOTAL_HEATFLUX:             cout << "Total heat flux objective function." << endl; break;
        case MAXIMUM_HEATFLUX:           cout << "Maximum heat flux objective function." << endl; break;
        case FIGURE_OF_MERIT:            cout << "Rotor Figure of Merit objective function." << endl; break;
        case BUFFET_SENSOR:              cout << "Buffet sensor objective function." << endl; break;
        case SURFACE_TOTAL_PRESSURE:         cout << "Average total pressure objective function." << endl; break;
        case SURFACE_STATIC_PRESSURE:        cout << "Average static pressure objective function." << endl; break;
        case SURFACE_MASSFLOW:             cout << "Mass flow rate objective function." << endl; break;
        case SURFACE_MACH:             cout << "Mach number objective function." << endl; break;
        case CUSTOM_OBJFUNC:        		cout << "Custom objective function." << endl; break;
        case REFERENCE_GEOMETRY:        cout << "Target geometry objective function." << endl; break;
        case REFERENCE_NODE:            cout << "Target node displacement objective function." << endl; break;
        case VOLUME_FRACTION:           cout << "Volume fraction objective function." << endl; break;
        case TOPOL_DISCRETENESS:        cout << "Topology discreteness objective function." << endl; break;
        case TOPOL_COMPLIANCE:          cout << "Topology compliance objective function." << endl; break;
      }
		}
		else {
		  cout << "Weighted sum objective function." << endl;
		}

	}

	if (val_software == SU2_CFD) {
		cout << endl <<"--------------- Space Numerical Integration ( Zone "  << iZone << " ) ------------------" << endl;

		if (SmoothNumGrid) cout << "There are some smoothing iterations on the grid coordinates." << endl;

    if ((Kind_Solver == EULER)          || (Kind_Solver == NAVIER_STOKES)          || (Kind_Solver == RANS) ||
        (Kind_Solver == INC_EULER)      || (Kind_Solver == INC_NAVIER_STOKES)      || (Kind_Solver == INC_RANS) ||
        (Kind_Solver == DISC_ADJ_EULER) || (Kind_Solver == DISC_ADJ_NAVIER_STOKES) || (Kind_Solver == DISC_ADJ_RANS) ) {

      if (Kind_ConvNumScheme_Flow == SPACE_CENTERED) {
        if (Kind_Centered_Flow == JST) {
          cout << "Jameson-Schmidt-Turkel scheme (2nd order in space) for the flow inviscid terms."<< endl;
          cout << "JST viscous coefficients (2nd & 4th): " << Kappa_2nd_Flow << ", " << Kappa_4th_Flow <<"." << endl;
          cout << "The method includes a grid stretching correction (p = 0.3)."<< endl;
        }
        if (Kind_Centered_Flow == JST_KE) {
          cout << "Jameson-Schmidt-Turkel scheme (2nd order in space) for the flow inviscid terms."<< endl;
          cout << "JST viscous coefficients (2nd & 4th): " << Kappa_2nd_Flow << ", " << Kappa_4th_Flow << "." << endl;
          cout << "The method includes a grid stretching correction (p = 0.3)."<< endl;
        }
        if (Kind_Centered_Flow == LAX) {
          cout << "Lax-Friedrich scheme (1st order in space) for the flow inviscid terms."<< endl;
          cout << "Lax viscous coefficients (1st): " << Kappa_1st_Flow << "." << endl;
          cout << "First order integration." << endl;
        }
      }

      if (Kind_ConvNumScheme_Flow == SPACE_UPWIND) {
        if (Kind_Upwind_Flow == ROE)   cout << "Roe (with entropy fix = "<< EntropyFix_Coeff <<") solver for the flow inviscid terms."<< endl;
        if (Kind_Upwind_Flow == TURKEL) cout << "Roe-Turkel solver for the flow inviscid terms."<< endl;
        if (Kind_Upwind_Flow == AUSM)  cout << "AUSM solver for the flow inviscid terms."<< endl;
        if (Kind_Upwind_Flow == HLLC)  cout << "HLLC solver for the flow inviscid terms."<< endl;
        if (Kind_Upwind_Flow == SW)  cout << "Steger-Warming solver for the flow inviscid terms."<< endl;
        if (Kind_Upwind_Flow == MSW)  cout << "Modified Steger-Warming solver for the flow inviscid terms."<< endl;
        if (Kind_Upwind_Flow == CUSP)  cout << "CUSP solver for the flow inviscid terms."<< endl;
        if (Kind_Upwind_Flow == L2ROE) cout << "L2ROE Low Mach ROE solver for the flow inviscid terms."<< endl;
        if (Kind_Upwind_Flow == LMROE) cout << "Rieper Low Mach ROE solver for the flow inviscid terms."<< endl;
        if (Kind_Upwind_Flow == SLAU) cout << "Simple Low-Dissipation AUSM solver for the flow inviscid terms."<< endl;
        if (Kind_Upwind_Flow == SLAU2) cout << "Simple Low-Dissipation AUSM 2 solver for the flow inviscid terms."<< endl;
        if (Kind_Upwind_Flow == FDS)   cout << "Flux difference splitting (FDS) upwind scheme for the flow inviscid terms."<< endl;
        if (Kind_Upwind_Flow == AUSMPLUSUP)  cout << "AUSM+-up solver for the flow inviscid terms."<< endl;
	if (Kind_Upwind_Flow == AUSMPLUSUP2)  cout << "AUSM+-up2 solver for the flow inviscid terms."<< endl;
          
  if (Kind_Solver == EULER         || Kind_Solver == DISC_ADJ_EULER ||
      Kind_Solver == NAVIER_STOKES || Kind_Solver == DISC_ADJ_NAVIER_STOKES ||
      Kind_Solver == RANS          || Kind_Solver == DISC_ADJ_RANS) {
          switch (Kind_RoeLowDiss) {
            case NO_ROELOWDISS: cout << "Standard Roe without low-dissipation function."<< endl; break;
            case NTS: cout << "Roe with NTS low-dissipation function."<< endl; break;
            case FD: cout << "Roe with DDES's FD low-dissipation function."<< endl; break;
            case NTS_DUCROS: cout << "Roe with NTS low-dissipation function + Ducros shock sensor."<< endl; break;
            case FD_DUCROS: cout << "Roe with DDES's FD low-dissipation function + Ducros shock sensor."<< endl; break;
          }
        }
        
        if (MUSCL_Flow) {
          cout << "Second order integration in space, with slope limiter." << endl;
            switch (Kind_SlopeLimit_Flow) {
              case NO_LIMITER:
                cout << "No slope-limiting method. "<< endl;
                break;
              case VENKATAKRISHNAN:
                cout << "Venkatakrishnan slope-limiting method, with constant: " << Venkat_LimiterCoeff <<". "<< endl;
                cout << "The reference element size is: " << RefElemLength <<". "<< endl;
                break;
              case VENKATAKRISHNAN_WANG:
                cout << "Venkatakrishnan-Wang slope-limiting method, with constant: " << Venkat_LimiterCoeff <<". "<< endl;
                break;
              case BARTH_JESPERSEN:
                cout << "Barth-Jespersen slope-limiting method." << endl;
                break;
              case VAN_ALBADA_EDGE:
                cout << "Van Albada slope-limiting method implemented by edges." << endl;
                break;
            }
        }
        else {
          cout << "First order integration in space." << endl;
        }
        
      }

    }

    if ((Kind_Solver == RANS) || (Kind_Solver == DISC_ADJ_RANS)) {
      if (Kind_ConvNumScheme_Turb == SPACE_UPWIND) {
        if (Kind_Upwind_Turb == SCALAR_UPWIND) cout << "Scalar upwind solver for the turbulence model."<< endl;
        if (MUSCL_Turb) {
          cout << "Second order integration in space with slope limiter." << endl;
            switch (Kind_SlopeLimit_Turb) {
              case NO_LIMITER:
                cout << "No slope-limiting method. "<< endl;
                break;
              case VENKATAKRISHNAN:
                cout << "Venkatakrishnan slope-limiting method, with constant: " << Venkat_LimiterCoeff <<". "<< endl;
                cout << "The reference element size is: " << RefElemLength <<". "<< endl;
                break;
              case VENKATAKRISHNAN_WANG:
                cout << "Venkatakrishnan-Wang slope-limiting method, with constant: " << Venkat_LimiterCoeff <<". "<< endl;
                break;
              case BARTH_JESPERSEN:
                cout << "Barth-Jespersen slope-limiting method." << endl;
                break;
              case VAN_ALBADA_EDGE:
                cout << "Van Albada slope-limiting method implemented by edges." << endl;
                break;
            }
        }
        else {
          cout << "First order integration in space." << endl;
        }
      }
    }

    if ((Kind_Solver == ADJ_EULER) || (Kind_Solver == ADJ_NAVIER_STOKES) || (Kind_Solver == ADJ_RANS)) {

      if (Kind_ConvNumScheme_AdjFlow == SPACE_CENTERED) {
        if (Kind_Centered_AdjFlow == JST) {
          cout << "Jameson-Schmidt-Turkel scheme for the adjoint inviscid terms."<< endl;
          cout << "JST viscous coefficients (1st, 2nd, & 4th): " << Kappa_1st_AdjFlow
          << ", " << Kappa_2nd_AdjFlow << ", " << Kappa_4th_AdjFlow <<"."<< endl;
          cout << "The method includes a grid stretching correction (p = 0.3)."<< endl;
          cout << "Second order integration." << endl;
        }
        if (Kind_Centered_AdjFlow == LAX) {
          cout << "Lax-Friedrich scheme for the adjoint inviscid terms."<< endl;
          cout << "First order integration." << endl;
        }
      }

      if (Kind_ConvNumScheme_AdjFlow == SPACE_UPWIND) {
        if (Kind_Upwind_AdjFlow == ROE) cout << "Roe (with entropy fix = "<< EntropyFix_Coeff <<") solver for the adjoint inviscid terms."<< endl;
        if (MUSCL_AdjFlow) {
          cout << "Second order integration with slope limiter." << endl;
            switch (Kind_SlopeLimit_AdjFlow) {
              case NO_LIMITER:
                cout << "No slope-limiting method. "<< endl;
                break;
              case VENKATAKRISHNAN:
                cout << "Venkatakrishnan slope-limiting method, with constant: " << Venkat_LimiterCoeff <<". "<< endl;
                cout << "The reference element size is: " << RefElemLength <<". "<< endl;
                break;
              case VENKATAKRISHNAN_WANG:
                cout << "Venkatakrishnan-Wang slope-limiting method, with constant: " << Venkat_LimiterCoeff <<". "<< endl;
                break;
              case BARTH_JESPERSEN:
                cout << "Barth-Jespersen slope-limiting method." << endl;
                break;
              case VAN_ALBADA_EDGE:
                cout << "Van Albada slope-limiting method implemented by edges." << endl;
                break;
              case SHARP_EDGES:
                cout << "Sharp edges slope-limiting method, with constant: " << Venkat_LimiterCoeff <<". "<< endl;
                cout << "The reference element size is: " << RefElemLength <<". "<< endl;
                cout << "The reference sharp edge distance is: " << AdjSharp_LimiterCoeff*RefElemLength*Venkat_LimiterCoeff <<". "<< endl;
                break;
              case WALL_DISTANCE:
                cout << "Wall distance slope-limiting method, with constant: " << Venkat_LimiterCoeff <<". "<< endl;
                cout << "The reference element size is: " << RefElemLength <<". "<< endl;
                cout << "The reference wall distance is: " << AdjSharp_LimiterCoeff*RefElemLength*Venkat_LimiterCoeff <<". "<< endl;
                break;
            }
        }
        else {
          cout << "First order integration." << endl;
        }
      }
      
      cout << "The reference sharp edge distance is: " << AdjSharp_LimiterCoeff*RefElemLength*Venkat_LimiterCoeff <<". "<< endl;

    }

    if ((Kind_Solver == ADJ_RANS) && (!Frozen_Visc_Cont)) {
      if (Kind_ConvNumScheme_AdjTurb == SPACE_UPWIND) {
        if (Kind_Upwind_Turb == SCALAR_UPWIND) cout << "Scalar upwind solver (first order) for the adjoint turbulence model."<< endl;
        if (MUSCL_AdjTurb) {
          cout << "Second order integration with slope limiter." << endl;
            switch (Kind_SlopeLimit_AdjTurb) {
              case NO_LIMITER:
                cout << "No slope-limiting method. "<< endl;
                break;
              case VENKATAKRISHNAN:
                cout << "Venkatakrishnan slope-limiting method, with constant: " << Venkat_LimiterCoeff <<". "<< endl;
                cout << "The reference element size is: " << RefElemLength <<". "<< endl;
                break;
              case VENKATAKRISHNAN_WANG:
                cout << "Venkatakrishnan-Wang slope-limiting method, with constant: " << Venkat_LimiterCoeff <<". "<< endl;
                break;
              case BARTH_JESPERSEN:
                cout << "Barth-Jespersen slope-limiting method." << endl;
                break;
              case VAN_ALBADA_EDGE:
                cout << "Van Albada slope-limiting method implemented by edges." << endl;
                break;
              case SHARP_EDGES:
                cout << "Sharp edges slope-limiting method, with constant: " << Venkat_LimiterCoeff <<". "<< endl;
                cout << "The reference element size is: " << RefElemLength <<". "<< endl;
                cout << "The reference sharp edge distance is: " << AdjSharp_LimiterCoeff*RefElemLength*Venkat_LimiterCoeff <<". "<< endl;
                break;
              case WALL_DISTANCE:
                cout << "Wall distance slope-limiting method, with constant: " << Venkat_LimiterCoeff <<". "<< endl;
                cout << "The reference element size is: " << RefElemLength <<". "<< endl;
                cout << "The reference wall distance is: " << AdjSharp_LimiterCoeff*RefElemLength*Venkat_LimiterCoeff <<". "<< endl;
                break;
            }
        }
        else {
          cout << "First order integration." << endl;
        }
      }
    }

    if ((Kind_Solver == NAVIER_STOKES) || (Kind_Solver == RANS) ||
        (Kind_Solver == INC_NAVIER_STOKES) || (Kind_Solver == INC_RANS) ||
        (Kind_Solver == DISC_ADJ_INC_NAVIER_STOKES) || (Kind_Solver == DISC_ADJ_INC_RANS) || 
        (Kind_Solver == DISC_ADJ_NAVIER_STOKES) || (Kind_Solver == DISC_ADJ_RANS)) {
        cout << "Average of gradients with correction (viscous flow terms)." << endl;
    }

    if ((Kind_Solver == ADJ_NAVIER_STOKES) || (Kind_Solver == ADJ_RANS)) {
      cout << "Average of gradients with correction (viscous adjoint terms)." << endl;
    }

    if ((Kind_Solver == RANS) || (Kind_Solver == DISC_ADJ_RANS) || (Kind_Solver == INC_RANS) || (Kind_Solver == DISC_ADJ_INC_RANS) ) {
      cout << "Average of gradients with correction (viscous turbulence terms)." << endl;
    }

    if ((Kind_Solver == ADJ_RANS) && (!Frozen_Visc_Cont)) {
      cout << "Average of gradients with correction (2nd order) for computation of adjoint viscous turbulence terms." << endl;
      if (Kind_TimeIntScheme_AdjTurb == EULER_IMPLICIT) cout << "Euler implicit method for the turbulent adjoint equation." << endl;
    }

    if(Kind_Solver != FEM_EULER && Kind_Solver != FEM_NAVIER_STOKES &&
       Kind_Solver != FEM_RANS  && Kind_Solver != FEM_LES &&
       Kind_Solver != DISC_ADJ_FEM_EULER && Kind_Solver != DISC_ADJ_FEM_NS && 
       Kind_Solver != DISC_ADJ_FEM_RANS) {
      if (!fea){
        switch (Kind_Gradient_Method) {
          case GREEN_GAUSS: cout << "Gradient computation using Green-Gauss theorem." << endl; break;
          case WEIGHTED_LEAST_SQUARES: cout << "Gradient Computation using weighted Least-Squares method." << endl; break;
        }
      }
      else{
        cout << "Spatial discretization using the Finite Element Method." << endl;
      }
    }

    if(Kind_Solver == FEM_EULER || Kind_Solver == FEM_NAVIER_STOKES ||
       Kind_Solver == FEM_RANS  || Kind_Solver == FEM_LES ||
       Kind_Solver == DISC_ADJ_FEM_EULER || Kind_Solver == DISC_ADJ_FEM_NS ||
       Kind_Solver == DISC_ADJ_FEM_RANS) {
      if(Kind_FEM_Flow == DG) {
        cout << "Discontinuous Galerkin Finite element solver" << endl;

        switch( Riemann_Solver_FEM ) {
          case ROE:           cout << "Roe (with entropy fix) solver for inviscid fluxes over the faces" << endl; break;
          case LAX_FRIEDRICH: cout << "Lax-Friedrich solver for inviscid fluxes over the faces" << endl; break;
          case AUSM:          cout << "AUSM solver inviscid fluxes over the faces" << endl; break;
          case HLLC:          cout << "HLLC solver inviscid fluxes over the faces" << endl; break;
        }

        if(Kind_Solver != FEM_EULER && Kind_Solver != DISC_ADJ_FEM_EULER) {
          cout << "Theta symmetrizing terms interior penalty: " << Theta_Interior_Penalty_DGFEM << endl;
        }
      }

      cout << "Quadrature factor for elements with constant Jacobian:     " << Quadrature_Factor_Straight << endl;
      cout << "Quadrature factor for elements with non-constant Jacobian: " << Quadrature_Factor_Curved << endl;

      cout << "Byte alignment matrix multiplications:      " << byteAlignmentMatMul << endl;
      cout << "Padded matrix size for optimal performance: " << sizeMatMulPadding << endl;
    }

    cout << endl <<"--------------- Time Numerical Integration  ( Zone "  << iZone << " ) ------------------" << endl;

    if (!fea) {
		switch (Unsteady_Simulation) {
		  case NO:
			cout << "Local time stepping (steady state simulation)." << endl; break;
		  case TIME_STEPPING:
			cout << "Unsteady simulation using a time stepping strategy."<< endl;
			if (Unst_CFL != 0.0) {
                          cout << "Time step computed by the code. Unsteady CFL number: " << Unst_CFL <<"."<< endl;
                          if (Delta_UnstTime != 0.0) {
                            cout << "Synchronization time provided by the user (s): "<< Delta_UnstTime << "." << endl;
                          }
                        }
			else cout << "Unsteady time step provided by the user (s): "<< Delta_UnstTime << "." << endl;
			break;
		  case DT_STEPPING_1ST: case DT_STEPPING_2ND:
			if (Unsteady_Simulation == DT_STEPPING_1ST) cout << "Unsteady simulation, dual time stepping strategy (first order in time)."<< endl;
			if (Unsteady_Simulation == DT_STEPPING_2ND) cout << "Unsteady simulation, dual time stepping strategy (second order in time)."<< endl;
			if (Unst_CFL != 0.0) cout << "Time step computed by the code. Unsteady CFL number: " << Unst_CFL <<"."<< endl;
			else cout << "Unsteady time step provided by the user (s): "<< Delta_UnstTime << "." << endl;
			cout << "Total number of internal Dual Time iterations: "<< Unst_nIntIter <<"." << endl;
			break;
		}
  }
	else {
		switch (Dynamic_Analysis) {
		  case NO:
			cout << "Static structural analysis." << endl; break;
		  case YES:
			cout << "Dynamic structural analysis."<< endl;
			cout << "Time step provided by the user for the dynamic analysis(s): "<< Delta_DynTime << "." << endl;
			break;
		}
	}

    if ((Kind_Solver == EULER) || (Kind_Solver == NAVIER_STOKES) || (Kind_Solver == RANS) ||
        (Kind_Solver == INC_EULER) || (Kind_Solver == INC_NAVIER_STOKES) || (Kind_Solver == INC_RANS) ||
        (Kind_Solver == DISC_ADJ_INC_EULER) || (Kind_Solver == DISC_ADJ_INC_NAVIER_STOKES) || (Kind_Solver == DISC_ADJ_INC_RANS) ||
        (Kind_Solver == DISC_ADJ_EULER) || (Kind_Solver == DISC_ADJ_NAVIER_STOKES) || (Kind_Solver == DISC_ADJ_RANS) ||
        (Kind_Solver == DISC_ADJ_FEM_EULER) || (Kind_Solver == DISC_ADJ_FEM_NS) || (Kind_Solver == DISC_ADJ_FEM_RANS)) {
      switch (Kind_TimeIntScheme_Flow) {
        case RUNGE_KUTTA_EXPLICIT:
          cout << "Runge-Kutta explicit method for the flow equations." << endl;
          cout << "Number of steps: " << nRKStep << endl;
          cout << "Alpha coefficients: ";
          for (unsigned short iRKStep = 0; iRKStep < nRKStep; iRKStep++) {
            cout << "\t" << RK_Alpha_Step[iRKStep];
          }
          cout << endl;
          break;
        case EULER_EXPLICIT:
          cout << "Euler explicit method for the flow equations." << endl;
          break;
        case EULER_IMPLICIT:
          cout << "Euler implicit method for the flow equations." << endl;
          switch (Kind_Linear_Solver) {
            case BCGSTAB:
            case FGMRES:
            case RESTARTED_FGMRES:
              if (Kind_Linear_Solver == BCGSTAB)
                cout << "BCGSTAB is used for solving the linear system." << endl;
              else
                cout << "FGMRES is used for solving the linear system." << endl;
              switch (Kind_Linear_Solver_Prec) {
                case ILU: cout << "Using a ILU("<< Linear_Solver_ILU_n <<") preconditioning."<< endl; break;
                case LINELET: cout << "Using a linelet preconditioning."<< endl; break;
                case LU_SGS:  cout << "Using a LU-SGS preconditioning."<< endl; break;
                case JACOBI:  cout << "Using a Jacobi preconditioning."<< endl; break;
              }
              break;
            case SMOOTHER:
              switch (Kind_Linear_Solver_Prec) {
                case ILU:     cout << "A ILU(" << Linear_Solver_ILU_n << ")"; break;
                case LINELET: cout << "A Linelet"; break;
                case LU_SGS:  cout << "A LU-SGS"; break;
                case JACOBI:  cout << "A Jacobi"; break;
              }
              cout << " method is used for smoothing the linear system." << endl;
              break;
          }
          cout << "Convergence criteria of the linear solver: "<< Linear_Solver_Error <<"."<< endl;
          cout << "Max number of linear iterations: "<< Linear_Solver_Iter <<"."<< endl;
          break;
        case CLASSICAL_RK4_EXPLICIT:
          cout << "Classical RK4 explicit method for the flow equations." << endl;
          cout << "Number of steps: " << 4 << endl;
          cout << "Time coefficients: {0.5, 0.5, 1, 1}" << endl;
          cout << "Function coefficients: {1/6, 1/3, 1/3, 1/6}" << endl;
          break;
      }
    }

    if (fea) {
      switch (Kind_TimeIntScheme_FEA) {
        case CD_EXPLICIT:
          cout << "Explicit time integration (NOT IMPLEMENTED YET)." << endl;
          break;
        case GENERALIZED_ALPHA:
          cout << "Generalized-alpha method." << endl;
          break;
        case NEWMARK_IMPLICIT:
          if (Dynamic_Analysis) cout << "Newmark implicit method for the structural time integration." << endl;
          switch (Kind_Linear_Solver) {
            case BCGSTAB:
              cout << "BCGSTAB is used for solving the linear system." << endl;
              cout << "Convergence criteria of the linear solver: "<< Linear_Solver_Error <<"."<< endl;
              cout << "Max number of iterations: "<< Linear_Solver_Iter <<"."<< endl;
              break;
            case FGMRES: case RESTARTED_FGMRES:
              cout << "FGMRES is used for solving the linear system." << endl;
              cout << "Convergence criteria of the linear solver: "<< Linear_Solver_Error <<"."<< endl;
              cout << "Max number of iterations: "<< Linear_Solver_Iter <<"."<< endl;
              break;
            case CONJUGATE_GRADIENT:
              cout << "A Conjugate Gradient method is used for solving the linear system." << endl;
              cout << "Convergence criteria of the linear solver: "<< Linear_Solver_Error <<"."<< endl;
              cout << "Max number of iterations: "<< Linear_Solver_Iter <<"."<< endl;
              break;
          }
          break;
      }
    }

    if ((Kind_Solver == ADJ_EULER) || (Kind_Solver == ADJ_NAVIER_STOKES) || (Kind_Solver == ADJ_RANS)) {
      switch (Kind_TimeIntScheme_AdjFlow) {
        case RUNGE_KUTTA_EXPLICIT:
          cout << "Runge-Kutta explicit method for the adjoint equations." << endl;
          cout << "Number of steps: " << nRKStep << endl;
          cout << "Alpha coefficients: ";
          for (unsigned short iRKStep = 0; iRKStep < nRKStep; iRKStep++) {
            cout << "\t" << RK_Alpha_Step[iRKStep];
          }
          cout << endl;
          break;
        case EULER_EXPLICIT: cout << "Euler explicit method for the adjoint equations." << endl; break;
        case EULER_IMPLICIT: cout << "Euler implicit method for the adjoint equations." << endl; break;
      }
    }

    if(Kind_Solver == FEM_EULER || Kind_Solver == FEM_NAVIER_STOKES ||
       Kind_Solver == FEM_RANS  || Kind_Solver == FEM_LES) {
      switch (Kind_TimeIntScheme_FEM_Flow) {
        case RUNGE_KUTTA_EXPLICIT:
          cout << "Runge-Kutta explicit method for the flow equations." << endl;
          cout << "Number of steps: " << nRKStep << endl;
          cout << "Alpha coefficients: ";
          for (unsigned short iRKStep = 0; iRKStep < nRKStep; iRKStep++) {
            cout << "\t" << RK_Alpha_Step[iRKStep];
          }
          cout << endl;
          break;
        case CLASSICAL_RK4_EXPLICIT:
          cout << "Classical RK4 explicit method for the flow equations." << endl;
          cout << "Number of steps: " << 4 << endl;
          cout << "Time coefficients: {0.5, 0.5, 1, 1}" << endl;
          cout << "Function coefficients: {1/6, 1/3, 1/3, 1/6}" << endl;
          break;

        case ADER_DG:
          if(nLevels_TimeAccurateLTS == 1)
            cout << "ADER-DG for the flow equations with global time stepping." << endl;
          else
            cout << "ADER-DG for the flow equations with " << nLevels_TimeAccurateLTS
                 << " levels for time accurate local time stepping." << endl;

          switch( Kind_ADER_Predictor ) {
            case ADER_ALIASED_PREDICTOR:
              cout << "An aliased approach is used in the predictor step. " << endl;
              break;
            case ADER_NON_ALIASED_PREDICTOR:
              cout << "A non-aliased approach is used in the predictor step. " << endl;
              break;
          }
          cout << "Number of time DOFs ADER-DG predictor step: " << nTimeDOFsADER_DG << endl;
          cout << "Location of time DOFs ADER-DG on the interval [-1,1]: ";
          for (unsigned short iDOF=0; iDOF<nTimeDOFsADER_DG; iDOF++) {
            cout << "\t" << TimeDOFsADER_DG[iDOF];
          }
          cout << endl;
          cout << "Time quadrature factor for ADER-DG: " << Quadrature_Factor_Time_ADER_DG << endl;
          cout << "Number of time integration points ADER-DG: " << nTimeIntegrationADER_DG << endl;
          cout << "Location of time integration points ADER-DG on the interval [-1,1]: ";
          for (unsigned short iDOF=0; iDOF<nTimeIntegrationADER_DG; iDOF++) {
            cout << "\t" << TimeIntegrationADER_DG[iDOF];
          }
          cout << endl;
          cout << "Weights of time integration points ADER-DG on the interval [-1,1]: ";
          for (unsigned short iDOF=0; iDOF<nTimeIntegrationADER_DG; iDOF++) {
            cout << "\t" << WeightsIntegrationADER_DG[iDOF];
          }
          cout << endl;
          break;
      }
    }

    if (nMGLevels !=0) {
      
      if (nStartUpIter != 0) cout << "A total of " << nStartUpIter << " start up iterations on the fine grid."<< endl;
      if (MGCycle == V_CYCLE) cout << "V Multigrid Cycle, with " << nMGLevels << " multigrid levels."<< endl;
      if (MGCycle == W_CYCLE) cout << "W Multigrid Cycle, with " << nMGLevels << " multigrid levels."<< endl;
      if (MGCycle == FULLMG_CYCLE) cout << "Full Multigrid Cycle, with " << nMGLevels << " multigrid levels."<< endl;

      cout << "Damping factor for the residual restriction: " << Damp_Res_Restric <<"."<< endl;
      cout << "Damping factor for the correction prolongation: " << Damp_Correc_Prolong <<"."<< endl;
    }

    if ((Kind_Solver != FEM_ELASTICITY) && (Kind_Solver != DISC_ADJ_FEM)) {

      if (!CFL_Adapt) cout << "No CFL adaptation." << endl;
      else cout << "CFL adaptation. Factor down: "<< CFL_AdaptParam[0] <<", factor up: "<< CFL_AdaptParam[1]
        <<",\n                lower limit: "<< CFL_AdaptParam[2] <<", upper limit: " << CFL_AdaptParam[3] <<"."<< endl;

      if (nMGLevels !=0) {
        PrintingToolbox::CTablePrinter MGTable(&std::cout);
        
        MGTable.AddColumn("MG Level",         10);
        MGTable.AddColumn("Presmooth",     10);
        MGTable.AddColumn("PostSmooth",    10);
        MGTable.AddColumn("CorrectSmooth", 10);
        MGTable.SetAlign(PrintingToolbox::CTablePrinter::RIGHT);
        MGTable.PrintHeader();
        for (unsigned short iLevel = 0; iLevel < nMGLevels+1; iLevel++) {
          MGTable << iLevel << MG_PreSmooth[iLevel] << MG_PostSmooth[iLevel] << MG_CorrecSmooth[iLevel];
        }
        MGTable.PrintFooter();
      }

			if (Unsteady_Simulation != TIME_STEPPING) {
				cout << "Courant-Friedrichs-Lewy number:   ";
				cout.precision(3);
				cout.width(6); cout << CFL[0];
				cout << endl;
			}
			

    }

    if ((Kind_Solver == RANS) || (Kind_Solver == DISC_ADJ_RANS) ||
        (Kind_Solver == INC_RANS) || (Kind_Solver == DISC_ADJ_INC_RANS))
      if (Kind_TimeIntScheme_Turb == EULER_IMPLICIT)
        cout << "Euler implicit time integration for the turbulence model." << endl;
  }

  if (val_software == SU2_CFD) {

    cout << endl <<"------------------ Convergence Criteria  ( Zone "  << iZone << " ) ---------------------" << endl;

    if (SinglezoneDriver){
      cout << "Maximum number of solver subiterations: " << Iter <<"."<< endl;
      cout << "Maximum number of physical time-steps: " << Time_Iter <<"."<< endl;
    }
    else{
      cout << "Maximum number of iterations: " << nExtIter <<"."<< endl;
    }

    if (!fea){

      if (ConvCriteria == CAUCHY) {
        if (!ContinuousAdjoint && !DiscreteAdjoint)
          switch (Cauchy_Func_Flow) {
            case LIFT_COEFFICIENT: cout << "Cauchy criteria for Lift using "
              << Cauchy_Elems << " elements and epsilon " <<Cauchy_Eps<< "."<< endl; break;
            case DRAG_COEFFICIENT: cout << "Cauchy criteria for Drag using "
              << Cauchy_Elems << " elements and epsilon " <<Cauchy_Eps<< "."<< endl; break;
          }

        if (ContinuousAdjoint || DiscreteAdjoint)
          switch (Cauchy_Func_AdjFlow) {
            case SENS_GEOMETRY: cout << "Cauchy criteria for geo. sensitivity using "
              << Cauchy_Elems << " elements and epsilon " <<Cauchy_Eps<< "."<< endl; break;
            case SENS_MACH: cout << "Cauchy criteria for Mach number sensitivity using "
              << Cauchy_Elems << " elements and epsilon " <<Cauchy_Eps<< "."<< endl; break;
          }

        cout << "Start convergence criteria at iteration " << StartConv_Iter<< "."<< endl;
      
      }


      if (ConvCriteria == RESIDUAL) {
        if (!ContinuousAdjoint && !DiscreteAdjoint) {
          cout << "Reduce the density residual " << OrderMagResidual << " orders of magnitude."<< endl;
          cout << "The minimum bound for the density residual is 10^(" << MinLogResidual<< ")."<< endl;
          cout << "Start convergence criteria at iteration " << StartConv_Iter<< "."<< endl;
        }

        if (ContinuousAdjoint || DiscreteAdjoint) {
          cout << "Reduce the adjoint density residual " << OrderMagResidual << " orders of magnitude."<< endl;
          cout << "The minimum value for the adjoint density residual is 10^(" << MinLogResidual<< ")."<< endl;
        }

      }

    }
    else{
        if (Kind_Struct_Solver == SMALL_DEFORMATIONS) {cout << "Convergence criteria determined by the linear solver." << endl;}
        else if (Kind_Solver == DISC_ADJ_FEM){

        }
        else{
          if (Res_FEM_CRIT == RESFEM_ABSOLUTE){
              cout << "Absolute convergence criteria" << endl;
              cout << "Log10 of displacements (UTOL-A): " << Res_FEM_UTOL << "."<< endl;
              cout << "Log10 of residual (RTOL-A): " << Res_FEM_RTOL << "."<< endl;
              cout << "Log10 of energy (ETOL-A): " << Res_FEM_ETOL << "."<< endl;
          }
          else{
              cout << "Relative convergence criteria" << endl;
              cout << "Displacements tolerance (UTOL): Reduce " << -Res_FEM_UTOL << " orders of magnitude."<< endl;
              cout << "Residual tolerance (RTOL): Reduce " << -Res_FEM_RTOL << " orders of magnitude."<< endl;
              cout << "Energy tolerance (ETOL): Reduce " << -Res_FEM_ETOL << " orders of magnitude."<< endl;
          }
        }
    }


  }

  if (val_software == SU2_MSH) {
    cout << endl <<"----------------- Grid adaptation strategy ( Zone "  << iZone << " ) -------------------" << endl;

    switch (Kind_Adaptation) {
      case NONE: break;
      case PERIODIC: cout << "Grid modification to run periodic bc problems." << endl; break;
      case FULL: cout << "Grid adaptation using a complete refinement." << endl; break;
      case WAKE: cout << "Grid adaptation of the wake." << endl; break;
      case FULL_FLOW: cout << "Flow grid adaptation using a complete refinement." << endl; break;
      case FULL_ADJOINT: cout << "Adjoint grid adaptation using a complete refinement." << endl; break;
      case GRAD_FLOW: cout << "Grid adaptation using gradient based strategy (density)." << endl; break;
      case GRAD_ADJOINT: cout << "Grid adaptation using gradient based strategy (adjoint density)." << endl; break;
      case GRAD_FLOW_ADJ: cout << "Grid adaptation using gradient based strategy (density and adjoint density)." << endl; break;
      case COMPUTABLE: cout << "Grid adaptation using computable correction."<< endl; break;
      case REMAINING: cout << "Grid adaptation using remaining error."<< endl; break;
      case SMOOTHING: cout << "Grid smoothing using an implicit method."<< endl; break;
      case SUPERSONIC_SHOCK: cout << "Grid adaptation for a supersonic shock at Mach: " << Mach <<"."<< endl; break;
    }

    switch (Kind_Adaptation) {
      case GRAD_FLOW: case GRAD_ADJOINT: case GRAD_FLOW_ADJ: case COMPUTABLE: case REMAINING:
        cout << "Power of the dual volume in the adaptation sensor: " << DualVol_Power << endl;
        cout << "Percentage of new elements in the adaptation process: " << New_Elem_Adapt << "."<< endl;
        break;
    }

    if (Analytical_Surface != NONE)
      cout << "Use analytical definition for including points in the surfaces." << endl;

  }

  cout << endl <<"-------------------- Output Information ( Zone "  << iZone << " ) ----------------------" << endl;

  if (val_software == SU2_CFD) {

    if (Low_MemoryOutput) cout << "Writing output files with low memory RAM requirements."<< endl;
    cout << "Writing a solution file every " << Wrt_Sol_Freq <<" iterations."<< endl;
    cout << "Writing the convergence history every " << Wrt_Con_Freq <<" iterations."<< endl;
    if ((Unsteady_Simulation == DT_STEPPING_1ST) || (Unsteady_Simulation == DT_STEPPING_2ND)) {
      cout << "Writing the dual time flow solution every " << Wrt_Sol_Freq_DualTime <<" iterations."<< endl;
      cout << "Writing the dual time convergence history every " << Wrt_Con_Freq_DualTime <<" iterations."<< endl;
    }

    switch (Output_FileFormat) {
      case PARAVIEW: cout << "The output file format is Paraview ASCII legacy (.vtk)." << endl; break;
      case PARAVIEW_BINARY: cout << "The output file format is Paraview binary legacy (.vtk)." << endl; break;
      case TECPLOT: cout << "The output file format is Tecplot ASCII (.dat)." << endl; break;
      case TECPLOT_BINARY: cout << "The output file format is Tecplot binary (.plt)." << endl; break;
      case FIELDVIEW: cout << "The output file format is FieldView ASCII (.uns)." << endl; break;
      case FIELDVIEW_BINARY: cout << "The output file format is FieldView binary (.uns)." << endl; break;
      case CGNS_SOL: cout << "The output file format is CGNS (.cgns)." << endl; break;
    }

    cout << "Convergence history file name: " << Conv_FileName << "." << endl;

    cout << "Forces breakdown file name: " << Breakdown_FileName << "." << endl;

    if ((!fea)) {
      if (!ContinuousAdjoint && !DiscreteAdjoint) {
        cout << "Surface flow coefficients file name: " << SurfFlowCoeff_FileName << "." << endl;
        cout << "Flow variables file name: " << Flow_FileName << "." << endl;
        cout << "Restart flow file name: " << Restart_FlowFileName << "." << endl;
      }

      if (ContinuousAdjoint || DiscreteAdjoint) {
        cout << "Adjoint solution file name: " << Solution_AdjFileName << "." << endl;
        cout << "Restart adjoint file name: " << Restart_AdjFileName << "." << endl;
        cout << "Adjoint variables file name: " << Adj_FileName << "." << endl;
        cout << "Surface adjoint coefficients file name: " << SurfAdjCoeff_FileName << "." << endl;
      }
    }
    else if (fea){
      if (!ContinuousAdjoint && !DiscreteAdjoint) {
        Wrt_Srf_Sol = false;
        cout << "Structure variables file name: " << Structure_FileName << "." << endl;
        cout << "Restart structure file name: " << Restart_FEMFileName << "." << endl;
      }
      if (ContinuousAdjoint || DiscreteAdjoint) {
        Wrt_Srf_Sol = false;
        cout << "Structure variables file name: " << AdjStructure_FileName << "." << endl;
        cout << "Restart structure file name: " << Restart_AdjFEMFileName << "." << endl;
      }
    }
    else{
      cout << "Surface coefficients file name: " << SurfFlowCoeff_FileName << "." << endl;
      cout << "Variables file name: " << Flow_FileName << "." << endl;
      cout << "Restart file name: " << Restart_FlowFileName << "." << endl;
    }

  }

  if (val_software == SU2_SOL) {
    if (Low_MemoryOutput) cout << "Writing output files with low memory RAM requirements."<< endl;
    switch (Output_FileFormat) {
      case PARAVIEW: cout << "The output file format is Paraview ASCII legacy (.vtk)." << endl; break;
      case PARAVIEW_BINARY: cout << "The output file format is Paraview binary legacy (.vtk)." << endl; break;
      case TECPLOT: cout << "The output file format is Tecplot ASCII (.dat)." << endl; break;
      case TECPLOT_BINARY: cout << "The output file format is Tecplot binary (.plt)." << endl; break;
      case FIELDVIEW: cout << "The output file format is FieldView ASCII (.uns)." << endl; break;
      case FIELDVIEW_BINARY: cout << "The output file format is FieldView binary (.uns)." << endl; break;
      case CGNS_SOL: cout << "The output file format is CGNS (.cgns)." << endl; break;
    }
    cout << "Flow variables file name: " << Flow_FileName << "." << endl;
  }

  if (val_software == SU2_DEF) {
    cout << "Output mesh file name: " << Mesh_Out_FileName << ". " << endl;
    if (Visualize_Surface_Def) cout << "A file will be created to visualize the surface deformation." << endl;
    if (Visualize_Volume_Def) cout << "A file will be created to visualize the volume deformation." << endl;
    else cout << "No file for visualizing the deformation." << endl;
    switch (GetDeform_Stiffness_Type()) {
      case INVERSE_VOLUME:
        cout << "Cell stiffness scaled by inverse of the cell volume." << endl;
        break;
      case SOLID_WALL_DISTANCE:
        cout << "Cell stiffness scaled by distance to nearest solid surface." << endl;
        break;
      case CONSTANT_STIFFNESS:
        cout << "Imposing constant cell stiffness." << endl;
        break;
    }
  }

  if (val_software == SU2_MSH) {
    cout << "Output mesh file name: " << Mesh_Out_FileName << ". " << endl;
  }

  if (val_software == SU2_DOT) {
    if (DiscreteAdjoint) {
      cout << "Output Volume Sensitivity file name: " << VolSens_FileName << ". " << endl;
      cout << "Output Surface Sensitivity file name: " << SurfSens_FileName << ". " << endl;
    }
    cout << "Output gradient file name: " << ObjFunc_Grad_FileName << ". " << endl;
  }

  if (val_software == SU2_MSH) {
    cout << "Output mesh file name: " << Mesh_Out_FileName << ". " << endl;
    cout << "Restart flow file name: " << Restart_FlowFileName << "." << endl;
    if ((Kind_Adaptation == FULL_ADJOINT) || (Kind_Adaptation == GRAD_ADJOINT) || (Kind_Adaptation == GRAD_FLOW_ADJ) ||
        (Kind_Adaptation == COMPUTABLE) || (Kind_Adaptation == REMAINING)) {
      if (Kind_ObjFunc[0] == DRAG_COEFFICIENT) cout << "Restart adjoint file name: " << Restart_AdjFileName << "." << endl;
      if (Kind_ObjFunc[0] == EQUIVALENT_AREA) cout << "Restart adjoint file name: " << Restart_AdjFileName << "." << endl;
      if (Kind_ObjFunc[0] == NEARFIELD_PRESSURE) cout << "Restart adjoint file name: " << Restart_AdjFileName << "." << endl;
      if (Kind_ObjFunc[0] == LIFT_COEFFICIENT) cout << "Restart adjoint file name: " << Restart_AdjFileName << "." << endl;
    }
  }

  cout << endl <<"------------- Config File Boundary Information ( Zone "  << iZone << " ) ---------------" << endl;

  PrintingToolbox::CTablePrinter BoundaryTable(&std::cout);
  BoundaryTable.AddColumn("Marker Type", 35);
  BoundaryTable.AddColumn("Marker Name", 35);
  
  BoundaryTable.PrintHeader();
  
  if (nMarker_Euler != 0) {   
    BoundaryTable << "Euler wall";
    for (iMarker_Euler = 0; iMarker_Euler < nMarker_Euler; iMarker_Euler++) {
      BoundaryTable << Marker_Euler[iMarker_Euler];
      if (iMarker_Euler < nMarker_Euler-1)  BoundaryTable << " ";
    }
    BoundaryTable.PrintFooter();
  }
  
  if (nMarker_FarField != 0) {
    BoundaryTable << "Far-field";
    for (iMarker_FarField = 0; iMarker_FarField < nMarker_FarField; iMarker_FarField++) {
      BoundaryTable << Marker_FarField[iMarker_FarField];
      if (iMarker_FarField < nMarker_FarField-1)  BoundaryTable << " ";
    }
    BoundaryTable.PrintFooter();
  }
  
  if (nMarker_SymWall != 0) {
    BoundaryTable << "Symmetry plane";
    for (iMarker_SymWall = 0; iMarker_SymWall < nMarker_SymWall; iMarker_SymWall++) {
      BoundaryTable << Marker_SymWall[iMarker_SymWall];
      if (iMarker_SymWall < nMarker_SymWall-1)  BoundaryTable << " ";
    }
    BoundaryTable.PrintFooter();
  }
  
  if (nMarker_PerBound != 0) {
    BoundaryTable << "Periodic boundary";
    for (iMarker_PerBound = 0; iMarker_PerBound < nMarker_PerBound; iMarker_PerBound++) {
      BoundaryTable << Marker_PerBound[iMarker_PerBound];
      if (iMarker_PerBound < nMarker_PerBound-1)  BoundaryTable << " ";
    }
    BoundaryTable.PrintFooter();
  }

  if (nMarker_NearFieldBound != 0) {
    BoundaryTable << "Near-field boundary";
    for (iMarker_NearFieldBound = 0; iMarker_NearFieldBound < nMarker_NearFieldBound; iMarker_NearFieldBound++) {
      BoundaryTable << Marker_NearFieldBound[iMarker_NearFieldBound];
      if (iMarker_NearFieldBound < nMarker_NearFieldBound-1)  BoundaryTable << " ";
    }
    BoundaryTable.PrintFooter();
  }
  
  if (nMarker_Deform_Mesh != 0) {
    BoundaryTable << "Deformable mesh boundary";
    for (iMarker_Deform_Mesh = 0; iMarker_Deform_Mesh < nMarker_Deform_Mesh; iMarker_Deform_Mesh++) {
      BoundaryTable << Marker_Deform_Mesh[iMarker_Deform_Mesh];
      if (iMarker_Deform_Mesh < nMarker_Deform_Mesh-1)  BoundaryTable << " ";
    }
    BoundaryTable.PrintFooter();
  }

  if (nMarker_Fluid_Load != 0) {
    BoundaryTable << "Fluid loads boundary";
    for (iMarker_Fluid_Load = 0; iMarker_Fluid_Load < nMarker_Fluid_Load; iMarker_Fluid_Load++) {
      BoundaryTable << Marker_Fluid_Load[iMarker_Fluid_Load];
      if (iMarker_Fluid_Load < nMarker_Fluid_Load-1)  BoundaryTable << " ";
    }
    BoundaryTable.PrintFooter();
  }
  
  if (nMarker_Fluid_InterfaceBound != 0) {
    BoundaryTable << "Fluid interface boundary";
    for (iMarker_Fluid_InterfaceBound = 0; iMarker_Fluid_InterfaceBound < nMarker_Fluid_InterfaceBound; iMarker_Fluid_InterfaceBound++) {
      BoundaryTable << Marker_Fluid_InterfaceBound[iMarker_Fluid_InterfaceBound];
      if (iMarker_Fluid_InterfaceBound < nMarker_Fluid_InterfaceBound-1)  BoundaryTable << " ";
    }
    BoundaryTable.PrintFooter();
  }
  
  if (nMarker_Dirichlet != 0) {
    BoundaryTable << "Dirichlet boundary";
    for (iMarker_Dirichlet = 0; iMarker_Dirichlet < nMarker_Dirichlet; iMarker_Dirichlet++) {
      BoundaryTable << Marker_Dirichlet[iMarker_Dirichlet];
      if (iMarker_Dirichlet < nMarker_Dirichlet-1)  BoundaryTable << " ";
    }
    BoundaryTable.PrintFooter();
  }
  
  if (nMarker_FlowLoad != 0) {
    BoundaryTable << "Flow load boundary";
    for (iMarker_FlowLoad = 0; iMarker_FlowLoad < nMarker_FlowLoad; iMarker_FlowLoad++) {
      BoundaryTable << Marker_FlowLoad[iMarker_FlowLoad];
      if (iMarker_FlowLoad < nMarker_FlowLoad-1)  BoundaryTable << " ";
    }
    BoundaryTable.PrintFooter();
  }
  
  if (nMarker_Internal != 0) {
    BoundaryTable << "Internal boundary";
    for (iMarker_Internal = 0; iMarker_Internal < nMarker_Internal; iMarker_Internal++) {
      BoundaryTable << Marker_Internal[iMarker_Internal];
      if (iMarker_Internal < nMarker_Internal-1)  BoundaryTable << " ";
    }
    BoundaryTable.PrintFooter();
  }
  
  if (nMarker_Inlet != 0) {
    BoundaryTable << "Inlet boundary";
    for (iMarker_Inlet = 0; iMarker_Inlet < nMarker_Inlet; iMarker_Inlet++) {
      BoundaryTable << Marker_Inlet[iMarker_Inlet];
      if (iMarker_Inlet < nMarker_Inlet-1)  BoundaryTable << " ";
    }
    BoundaryTable.PrintFooter();
  } 
  
  if (nMarker_Riemann != 0) {
    BoundaryTable << "Riemann boundary";
    for (iMarker_Riemann = 0; iMarker_Riemann < nMarker_Riemann; iMarker_Riemann++) {
      BoundaryTable << Marker_Riemann[iMarker_Riemann];
      if (iMarker_Riemann < nMarker_Riemann-1)  BoundaryTable << " ";
    }
    BoundaryTable.PrintFooter();
  } 
  
  if (nMarker_Giles != 0) {
    BoundaryTable << "Giles boundary";
    for (iMarker_Giles = 0; iMarker_Giles < nMarker_Giles; iMarker_Giles++) {
      BoundaryTable << Marker_Giles[iMarker_Giles];
      if (iMarker_Giles < nMarker_Giles-1)  BoundaryTable << " ";
    }
    BoundaryTable.PrintFooter();
  } 
  
  if (nMarker_MixingPlaneInterface != 0) {
    BoundaryTable << "MixingPlane boundary";
    for (iMarker_MixingPlaneInterface = 0; iMarker_MixingPlaneInterface < nMarker_MixingPlaneInterface; iMarker_MixingPlaneInterface++) {
      BoundaryTable << Marker_MixingPlaneInterface[iMarker_MixingPlaneInterface];
      if (iMarker_MixingPlaneInterface < nMarker_MixingPlaneInterface-1)  BoundaryTable << " ";
    }
    BoundaryTable.PrintFooter();
  } 
  
  if (nMarker_EngineInflow != 0) {
    BoundaryTable << "Engine inflow boundary";
    for (iMarker_EngineInflow = 0; iMarker_EngineInflow < nMarker_EngineInflow; iMarker_EngineInflow++) {
      BoundaryTable << Marker_EngineInflow[iMarker_EngineInflow];
      if (iMarker_EngineInflow < nMarker_EngineInflow-1)  BoundaryTable << " ";
    }
    BoundaryTable.PrintFooter();
  } 
  
  if (nMarker_EngineExhaust != 0) {
    BoundaryTable << "Engine exhaust boundary";
    for (iMarker_EngineExhaust = 0; iMarker_EngineExhaust < nMarker_EngineExhaust; iMarker_EngineExhaust++) {
      BoundaryTable << Marker_EngineExhaust[iMarker_EngineExhaust];
      if (iMarker_EngineExhaust < nMarker_EngineExhaust-1)  BoundaryTable << " ";
    }
    BoundaryTable.PrintFooter();
  } 
  
  if (nMarker_Supersonic_Inlet != 0) {
    BoundaryTable << "Supersonic inlet boundary";
    for (iMarker_Supersonic_Inlet = 0; iMarker_Supersonic_Inlet < nMarker_Supersonic_Inlet; iMarker_Supersonic_Inlet++) {
      BoundaryTable << Marker_Supersonic_Inlet[iMarker_Supersonic_Inlet];
      if (iMarker_Supersonic_Inlet < nMarker_Supersonic_Inlet-1)  BoundaryTable << " ";
    }
    BoundaryTable.PrintFooter();
  } 
  
  if (nMarker_Supersonic_Outlet != 0) {
    BoundaryTable << "Supersonic outlet boundary";
    for (iMarker_Supersonic_Outlet = 0; iMarker_Supersonic_Outlet < nMarker_Supersonic_Outlet; iMarker_Supersonic_Outlet++) {
      BoundaryTable << Marker_Supersonic_Outlet[iMarker_Supersonic_Outlet];
      if (iMarker_Supersonic_Outlet < nMarker_Supersonic_Outlet-1)  BoundaryTable << " ";
    }
    BoundaryTable.PrintFooter();
  } 
  
  if (nMarker_Outlet != 0) {
    BoundaryTable << "Outlet boundary";
    for (iMarker_Outlet = 0; iMarker_Outlet < nMarker_Outlet; iMarker_Outlet++) {
      BoundaryTable << Marker_Outlet[iMarker_Outlet];
      if (iMarker_Outlet < nMarker_Outlet-1)  BoundaryTable << " ";
    }
    BoundaryTable.PrintFooter();
  } 
  
  if (nMarker_Isothermal != 0) {
    BoundaryTable << "Isothermal wall";
    for (iMarker_Isothermal = 0; iMarker_Isothermal < nMarker_Isothermal; iMarker_Isothermal++) {
      BoundaryTable << Marker_Isothermal[iMarker_Isothermal];
      if (iMarker_Isothermal < nMarker_Isothermal-1)  BoundaryTable << " ";
    }
    BoundaryTable.PrintFooter();
  } 
 
  if (nMarker_HeatFlux != 0) {  
    BoundaryTable << "Heat flux wall";
    for (iMarker_HeatFlux = 0; iMarker_HeatFlux < nMarker_HeatFlux; iMarker_HeatFlux++) {
      BoundaryTable << Marker_HeatFlux[iMarker_HeatFlux];
      if (iMarker_HeatFlux < nMarker_HeatFlux-1)  BoundaryTable << " ";
    }
    BoundaryTable.PrintFooter();
  }
  
  if (nMarker_Clamped != 0) {  
    BoundaryTable << "Clamped boundary";
    for (iMarker_Clamped = 0; iMarker_Clamped < nMarker_Clamped; iMarker_Clamped++) {
      BoundaryTable << Marker_Clamped[iMarker_Clamped];
      if (iMarker_Clamped < nMarker_Clamped-1)  BoundaryTable << " ";
    }
    BoundaryTable.PrintFooter();
  }

  if (nMarker_Displacement != 0) {  
    BoundaryTable << "Displacement boundary";
    for (iMarker_Displacement = 0; iMarker_Displacement < nMarker_Displacement; iMarker_Displacement++) {
      BoundaryTable << Marker_Displacement[iMarker_Displacement];
      if (iMarker_Displacement < nMarker_Displacement-1)  BoundaryTable << " ";
    }
    BoundaryTable.PrintFooter();
  }

  if (nMarker_Load != 0) {  
    BoundaryTable << "Normal load boundary";
    for (iMarker_Load = 0; iMarker_Load < nMarker_Load; iMarker_Load++) {
      BoundaryTable << Marker_Load[iMarker_Load];
      if (iMarker_Load < nMarker_Load-1)  BoundaryTable << " ";
    }
    BoundaryTable.PrintFooter();
  }
  
  if (nMarker_Damper != 0) {  
    BoundaryTable << "Damper boundary";
    for (iMarker_Damper = 0; iMarker_Damper < nMarker_Damper; iMarker_Damper++) {
      BoundaryTable << Marker_Damper[iMarker_Damper];
      if (iMarker_Damper < nMarker_Damper-1)  BoundaryTable << " ";
    }
    BoundaryTable.PrintFooter();
  }
  
  if (nMarker_Load_Dir != 0) {  
    BoundaryTable << "Load boundary";
    for (iMarker_Load_Dir = 0; iMarker_Load_Dir < nMarker_Load_Dir; iMarker_Load_Dir++) {
      BoundaryTable << Marker_Load_Dir[iMarker_Load_Dir];
      if (iMarker_Load_Dir < nMarker_Load_Dir-1)  BoundaryTable << " ";
    }
    BoundaryTable.PrintFooter();
  }
  
  if (nMarker_Disp_Dir != 0) {  
    BoundaryTable << "Disp boundary";
    for (iMarker_Disp_Dir = 0; iMarker_Disp_Dir < nMarker_Disp_Dir; iMarker_Disp_Dir++) {
      BoundaryTable << Marker_Disp_Dir[iMarker_Disp_Dir];
      if (iMarker_Disp_Dir < nMarker_Disp_Dir-1)  BoundaryTable << " ";
    }
    BoundaryTable.PrintFooter();
  }
  
  if (nMarker_Load_Sine != 0) {  
    BoundaryTable << "Sine-Wave boundary";
    for (iMarker_Load_Sine = 0; iMarker_Load_Sine < nMarker_Load_Sine; iMarker_Load_Sine++) {
      BoundaryTable << Marker_Load_Sine[iMarker_Load_Sine];
      if (iMarker_Load_Sine < nMarker_Load_Sine-1)  BoundaryTable << " ";
    }
    BoundaryTable.PrintFooter();
  }
  
  if (nMarker_Neumann != 0) {  
    BoundaryTable << "Neumann boundary";
    for (iMarker_Neumann = 0; iMarker_Neumann < nMarker_Neumann; iMarker_Neumann++) {
      BoundaryTable << Marker_Neumann[iMarker_Neumann];
      if (iMarker_Neumann < nMarker_Neumann-1)  BoundaryTable << " ";
    }
    BoundaryTable.PrintFooter();
  }
  
  if (nMarker_Custom != 0) {  
    BoundaryTable << "Custom boundary";
    for (iMarker_Custom = 0; iMarker_Custom < nMarker_Custom; iMarker_Custom++) {
      BoundaryTable << Marker_Custom[iMarker_Custom];
      if (iMarker_Custom < nMarker_Custom-1)  BoundaryTable << " ";
    }
    BoundaryTable.PrintFooter();
  }
  
  if (nMarker_ActDiskInlet != 0) {  
    BoundaryTable << "Actuator disk (inlet) boundary";
    for (iMarker_ActDiskInlet = 0; iMarker_ActDiskInlet < nMarker_ActDiskInlet; iMarker_ActDiskInlet++) {
      BoundaryTable << Marker_ActDiskInlet[iMarker_ActDiskInlet];
      if (iMarker_ActDiskInlet < nMarker_ActDiskInlet-1)  BoundaryTable << " ";
    }
    BoundaryTable.PrintFooter();
  }
  
  if (nMarker_ActDiskOutlet != 0) {  
    BoundaryTable << "Actuator disk (outlet) boundary";
    for (iMarker_ActDiskOutlet = 0; iMarker_ActDiskOutlet < nMarker_ActDiskOutlet; iMarker_ActDiskOutlet++) {
      BoundaryTable << Marker_ActDiskOutlet[iMarker_ActDiskOutlet];
      if (iMarker_ActDiskOutlet < nMarker_ActDiskOutlet-1)  BoundaryTable << " ";
    }
    BoundaryTable.PrintFooter();
  }

}

bool CConfig::TokenizeString(string & str, string & option_name,
                             vector<string> & option_value) {
  const string delimiters(" ()[]{}:,\t\n\v\f\r");
  // check for comments or empty string
  string::size_type pos, last_pos;
  pos = str.find_first_of("%");
  if ( (str.length() == 0) || (pos == 0) ) {
    // str is empty or a comment line, so no option here
    return false;
  }
  if (pos != string::npos) {
    // remove comment at end if necessary
    str.erase(pos);
  }

  // look for line composed on only delimiters (usually whitespace)
  pos = str.find_first_not_of(delimiters);
  if (pos == string::npos) {
    return false;
  }

  // find the equals sign and split string
  string name_part, value_part;
  pos = str.find("=");
  if (pos == string::npos) {
    cerr << "Error in TokenizeString(): "
    << "line in the configuration file with no \"=\" sign."
    << endl;
    cout << "Look for: " << str << endl;
    cout << "str.length() = " << str.length() << endl;
    throw(-1);
  }
  name_part = str.substr(0, pos);
  value_part = str.substr(pos+1, string::npos);
  //cout << "name_part  = |" << name_part  << "|" << endl;
  //cout << "value_part = |" << value_part << "|" << endl;

  // the first_part should consist of one string with no interior delimiters
  last_pos = name_part.find_first_not_of(delimiters, 0);
  pos = name_part.find_first_of(delimiters, last_pos);
  if ( (name_part.length() == 0) || (last_pos == string::npos) ) {
    cerr << "Error in CConfig::TokenizeString(): "
    << "line in the configuration file with no name before the \"=\" sign."
    << endl;
    throw(-1);
  }
  if (pos == string::npos) pos = name_part.length();
  option_name = name_part.substr(last_pos, pos - last_pos);
  last_pos = name_part.find_first_not_of(delimiters, pos);
  if (last_pos != string::npos) {
    cerr << "Error in TokenizeString(): "
    << "two or more options before an \"=\" sign in the configuration file."
    << endl;
    throw(-1);
  }
  StringToUpperCase(option_name);

  //cout << "option_name = |" << option_name << "|" << endl;
  //cout << "pos = " << pos << ": last_pos = " << last_pos << endl;

  // now fill the option value vector
  option_value.clear();
  last_pos = value_part.find_first_not_of(delimiters, 0);
  pos = value_part.find_first_of(delimiters, last_pos);
  while (string::npos != pos || string::npos != last_pos) {
    // add token to the vector<string>
    option_value.push_back(value_part.substr(last_pos, pos - last_pos));
    // skip delimiters
    last_pos = value_part.find_first_not_of(delimiters, pos);
    // find next "non-delimiter"
    pos = value_part.find_first_of(delimiters, last_pos);
  }
  if (option_value.size() == 0) {
    cerr << "Error in TokenizeString(): "
    << "option " << option_name << " in configuration file with no value assigned."
    << endl;
    throw(-1);
  }

#if 0
  cout << "option value(s) = ";
  for (unsigned int i = 0; i < option_value.size(); i++)
    cout << option_value[i] << " ";
  cout << endl;
#endif

  // look for ';' DV delimiters attached to values
  vector<string>::iterator it;
  it = option_value.begin();
  while (it != option_value.end()) {
    if (it->compare(";") == 0) {
      it++;
      continue;
    }

    pos = it->find(';');
    if (pos != string::npos) {
      string before_semi = it->substr(0, pos);
      string after_semi= it->substr(pos+1, string::npos);
      if (before_semi.empty()) {
        *it = ";";
        it++;
        option_value.insert(it, after_semi);
      } else {
        *it = before_semi;
        it++;
        vector<string> to_insert;
        to_insert.push_back(";");
        if (!after_semi.empty())
          to_insert.push_back(after_semi);
        option_value.insert(it, to_insert.begin(), to_insert.end());
      }
      it = option_value.begin(); // go back to beginning; not efficient
      continue;
    } else {
      it++;
    }
  }
#if 0
  cout << "option value(s) = ";
  for (unsigned int i = 0; i < option_value.size(); i++)
    cout << option_value[i] << " ";
  cout << endl;
#endif
  // remove any consecutive ";"
  it = option_value.begin();
  bool semi_at_prev = false;
  while (it != option_value.end()) {
    if (semi_at_prev) {
      if (it->compare(";") == 0) {
        option_value.erase(it);
        it = option_value.begin();
        semi_at_prev = false;
        continue;
      }
    }
    if (it->compare(";") == 0) {
      semi_at_prev = true;
    } else {
      semi_at_prev = false;
    }
    it++;
  }

#if 0
  cout << "option value(s) = ";
  for (unsigned int i = 0; i < option_value.size(); i++)
    cout << option_value[i] << " ";
  cout << endl;
#endif
  return true;
}

unsigned short CConfig::GetMarker_CfgFile_TagBound(string val_marker) {

  unsigned short iMarker_CfgFile;

  for (iMarker_CfgFile = 0; iMarker_CfgFile < nMarker_CfgFile; iMarker_CfgFile++)
    if (Marker_CfgFile_TagBound[iMarker_CfgFile] == val_marker)
      return iMarker_CfgFile;

  SU2_MPI::Error(string("The configuration file doesn't have any definition for marker ") + val_marker, CURRENT_FUNCTION);
  return 0;
}

string CConfig::GetMarker_CfgFile_TagBound(unsigned short val_marker) {
  return Marker_CfgFile_TagBound[val_marker];
}

unsigned short CConfig::GetMarker_CfgFile_KindBC(string val_marker) {
  unsigned short iMarker_CfgFile;
  for (iMarker_CfgFile = 0; iMarker_CfgFile < nMarker_CfgFile; iMarker_CfgFile++)
    if (Marker_CfgFile_TagBound[iMarker_CfgFile] == val_marker) break;
  return Marker_CfgFile_KindBC[iMarker_CfgFile];
}

unsigned short CConfig::GetMarker_CfgFile_Monitoring(string val_marker) {
  unsigned short iMarker_CfgFile;
  for (iMarker_CfgFile = 0; iMarker_CfgFile < nMarker_CfgFile; iMarker_CfgFile++)
    if (Marker_CfgFile_TagBound[iMarker_CfgFile] == val_marker) break;
  return Marker_CfgFile_Monitoring[iMarker_CfgFile];
}

unsigned short CConfig::GetMarker_CfgFile_GeoEval(string val_marker) {
  unsigned short iMarker_CfgFile;
  for (iMarker_CfgFile = 0; iMarker_CfgFile < nMarker_CfgFile; iMarker_CfgFile++)
    if (Marker_CfgFile_TagBound[iMarker_CfgFile] == val_marker) break;
  return Marker_CfgFile_GeoEval[iMarker_CfgFile];
}

unsigned short CConfig::GetMarker_CfgFile_Designing(string val_marker) {
  unsigned short iMarker_CfgFile;
  for (iMarker_CfgFile = 0; iMarker_CfgFile < nMarker_CfgFile; iMarker_CfgFile++)
    if (Marker_CfgFile_TagBound[iMarker_CfgFile] == val_marker) break;
  return Marker_CfgFile_Designing[iMarker_CfgFile];
}

unsigned short CConfig::GetMarker_CfgFile_Plotting(string val_marker) {
  unsigned short iMarker_CfgFile;
  for (iMarker_CfgFile = 0; iMarker_CfgFile < nMarker_CfgFile; iMarker_CfgFile++)
    if (Marker_CfgFile_TagBound[iMarker_CfgFile] == val_marker) break;
  return Marker_CfgFile_Plotting[iMarker_CfgFile];
}

unsigned short CConfig::GetMarker_CfgFile_Analyze(string val_marker) {
  unsigned short iMarker_CfgFile;
  for (iMarker_CfgFile = 0; iMarker_CfgFile < nMarker_CfgFile; iMarker_CfgFile++)
    if (Marker_CfgFile_TagBound[iMarker_CfgFile] == val_marker) break;
  return Marker_CfgFile_Analyze[iMarker_CfgFile];
}


unsigned short CConfig::GetMarker_CfgFile_ZoneInterface(string val_marker) {
  unsigned short iMarker_CfgFile;
  for (iMarker_CfgFile = 0; iMarker_CfgFile < nMarker_CfgFile; iMarker_CfgFile++)
    if (Marker_CfgFile_TagBound[iMarker_CfgFile] == val_marker) break;
  return Marker_CfgFile_ZoneInterface[iMarker_CfgFile];
}

unsigned short CConfig::GetMarker_CfgFile_Turbomachinery(string val_marker) {
  unsigned short iMarker_CfgFile;
  for (iMarker_CfgFile = 0; iMarker_CfgFile < nMarker_CfgFile; iMarker_CfgFile++)
    if (Marker_CfgFile_TagBound[iMarker_CfgFile] == val_marker) break;
  return Marker_CfgFile_Turbomachinery[iMarker_CfgFile];
}

unsigned short CConfig::GetMarker_CfgFile_TurbomachineryFlag(string val_marker) {
  unsigned short iMarker_CfgFile;
  for (iMarker_CfgFile = 0; iMarker_CfgFile < nMarker_CfgFile; iMarker_CfgFile++)
    if (Marker_CfgFile_TagBound[iMarker_CfgFile] == val_marker) break;
  return Marker_CfgFile_TurbomachineryFlag[iMarker_CfgFile];
}

unsigned short CConfig::GetMarker_CfgFile_MixingPlaneInterface(string val_marker) {
  unsigned short iMarker_CfgFile;
  for (iMarker_CfgFile = 0; iMarker_CfgFile < nMarker_CfgFile; iMarker_CfgFile++)
    if (Marker_CfgFile_TagBound[iMarker_CfgFile] == val_marker) break;
  return Marker_CfgFile_MixingPlaneInterface[iMarker_CfgFile];
}

unsigned short CConfig::GetMarker_CfgFile_DV(string val_marker) {
  unsigned short iMarker_CfgFile;
  for (iMarker_CfgFile = 0; iMarker_CfgFile < nMarker_CfgFile; iMarker_CfgFile++)
    if (Marker_CfgFile_TagBound[iMarker_CfgFile] == val_marker) break;
  return Marker_CfgFile_DV[iMarker_CfgFile];
}

unsigned short CConfig::GetMarker_CfgFile_Moving(string val_marker) {
  unsigned short iMarker_CfgFile;
  for (iMarker_CfgFile = 0; iMarker_CfgFile < nMarker_CfgFile; iMarker_CfgFile++)
    if (Marker_CfgFile_TagBound[iMarker_CfgFile] == val_marker) break;
  return Marker_CfgFile_Moving[iMarker_CfgFile];
}

unsigned short CConfig::GetMarker_CfgFile_Deform_Mesh(string val_marker) {
  unsigned short iMarker_CfgFile;
  for (iMarker_CfgFile = 0; iMarker_CfgFile < nMarker_CfgFile; iMarker_CfgFile++)
    if (Marker_CfgFile_TagBound[iMarker_CfgFile] == val_marker) break;
  return Marker_CfgFile_Deform_Mesh[iMarker_CfgFile];
}

unsigned short CConfig::GetMarker_CfgFile_Fluid_Load(string val_marker) {
  unsigned short iMarker_CfgFile;
  for (iMarker_CfgFile = 0; iMarker_CfgFile < nMarker_CfgFile; iMarker_CfgFile++)
    if (Marker_CfgFile_TagBound[iMarker_CfgFile] == val_marker) break;
  return Marker_CfgFile_Fluid_Load[iMarker_CfgFile];
}

unsigned short CConfig::GetMarker_CfgFile_PyCustom(string val_marker){
  unsigned short iMarker_CfgFile;
  for (iMarker_CfgFile=0; iMarker_CfgFile < nMarker_CfgFile; iMarker_CfgFile++)
    if (Marker_CfgFile_TagBound[iMarker_CfgFile] == val_marker) break;
  return Marker_CfgFile_PyCustom[iMarker_CfgFile];
}

unsigned short CConfig::GetMarker_CfgFile_PerBound(string val_marker) {
  unsigned short iMarker_CfgFile;
  for (iMarker_CfgFile = 0; iMarker_CfgFile < nMarker_CfgFile; iMarker_CfgFile++)
    if (Marker_CfgFile_TagBound[iMarker_CfgFile] == val_marker) break;
  return Marker_CfgFile_PerBound[iMarker_CfgFile];
}

int CConfig::GetMarker_ZoneInterface(string val_marker) {	
	  unsigned short iMarker_CfgFile;
	  for (iMarker_CfgFile = 0; iMarker_CfgFile < nMarker_CfgFile; iMarker_CfgFile++)
    
		  if (Marker_CfgFile_TagBound[iMarker_CfgFile] == val_marker)
				return  Marker_CfgFile_ZoneInterface[iMarker_CfgFile];
    return 0;
}


bool CConfig::GetSolid_Wall(unsigned short iMarker){
  
  if (Marker_All_KindBC[iMarker] == HEAT_FLUX  ||
      Marker_All_KindBC[iMarker] == ISOTHERMAL ||
      Marker_All_KindBC[iMarker] == CHT_WALL_INTERFACE ||
      Marker_All_KindBC[iMarker] == EULER_WALL){
    return true;
  }
  
  return false;
}

bool CConfig::GetViscous_Wall(unsigned short iMarker){
  
  if (Marker_All_KindBC[iMarker] == HEAT_FLUX  ||
      Marker_All_KindBC[iMarker] == ISOTHERMAL ||
      Marker_All_KindBC[iMarker] == CHT_WALL_INTERFACE){
    return true;
  }
  
  return false;
}

void CConfig::SetSurface_Movement(unsigned short iMarker, unsigned short kind_movement){
  
  unsigned short* new_surface_movement = new unsigned short[nMarker_Moving + 1];
  string* new_marker_moving = new string[nMarker_Moving+1];
  
  for (unsigned short iMarker_Moving = 0; iMarker_Moving < nMarker_Moving; iMarker_Moving++){
    new_surface_movement[iMarker_Moving] = Kind_SurfaceMovement[iMarker_Moving];
    new_marker_moving[iMarker_Moving] = Marker_Moving[iMarker_Moving];
  }
  
  if (nKind_SurfaceMovement > 0){
    delete [] Marker_Moving;
    delete [] Kind_SurfaceMovement;
  }
  
  Kind_SurfaceMovement = new_surface_movement;
  Marker_Moving        = new_marker_moving;
  
  Kind_SurfaceMovement[nMarker_Moving] = kind_movement;
  Marker_Moving[nMarker_Moving] = Marker_All_TagBound[iMarker];
  
  nMarker_Moving++;
  nKind_SurfaceMovement++;
  
}
CConfig::~CConfig(void) {
	
  unsigned long iDV, iMarker, iPeriodic, iFFD;

  /*--- Delete all of the option objects in the global option map ---*/
    
  for(map<string, COptionBase*>::iterator itr = option_map.begin(); itr != option_map.end(); itr++) {
    delete itr->second;
  }

  if (TimeDOFsADER_DG           != NULL) delete [] TimeDOFsADER_DG;
  if (TimeIntegrationADER_DG    != NULL) delete [] TimeIntegrationADER_DG;
  if (WeightsIntegrationADER_DG != NULL) delete [] WeightsIntegrationADER_DG;
  if (RK_Alpha_Step             != NULL) delete [] RK_Alpha_Step;
  if (MG_PreSmooth              != NULL) delete [] MG_PreSmooth;
  if (MG_PostSmooth             != NULL) delete [] MG_PostSmooth;

  /*--- Free memory for Aeroelastic problems. ---*/

  if (GetGrid_Movement() && Aeroelastic_Simulation) {
    if (Aeroelastic_pitch  != NULL) delete[] Aeroelastic_pitch;
    if (Aeroelastic_plunge != NULL) delete[] Aeroelastic_plunge;
  }
  
 /*--- Free memory for airfoil sections ---*/

 if (LocationStations   != NULL) delete [] LocationStations;

  /*--- motion origin: ---*/
  
  if (MarkerMotion_Origin   != NULL) delete [] MarkerMotion_Origin;
  
  if (MoveMotion_Origin != NULL) delete [] MoveMotion_Origin;

  /*--- translation: ---*/
  
  if (MarkerTranslation_Rate != NULL) delete [] MarkerTranslation_Rate;

  /*--- rotation: ---*/
  
  if (MarkerRotation_Rate != NULL) delete [] MarkerRotation_Rate;

  /*--- pitching: ---*/
  
  if (MarkerPitching_Omega != NULL) delete [] MarkerPitching_Omega;

  /*--- pitching amplitude: ---*/
  
  if (MarkerPitching_Ampl != NULL) delete [] MarkerPitching_Ampl;

  /*--- pitching phase: ---*/
  
  if (MarkerPitching_Phase != NULL) delete [] MarkerPitching_Phase;

  /*--- plunging: ---*/
  
  if (MarkerPlunging_Omega != NULL) delete [] MarkerPlunging_Omega;

  /*--- plunging amplitude: ---*/
  
  if (MarkerPlunging_Ampl != NULL) delete [] MarkerPlunging_Ampl;

  /*--- reference origin for moments ---*/
  
  if (RefOriginMoment   != NULL) delete [] RefOriginMoment;
  if (RefOriginMoment_X != NULL) delete [] RefOriginMoment_X;
  if (RefOriginMoment_Y != NULL) delete [] RefOriginMoment_Y;
  if (RefOriginMoment_Z != NULL) delete [] RefOriginMoment_Z;

  /*--- Free memory for Harmonic Blance Frequency  pointer ---*/
    
  if (Omega_HB != NULL) delete [] Omega_HB;
    
  /*--- Marker pointers ---*/
  
  if (Marker_CfgFile_GeoEval != NULL) delete[] Marker_CfgFile_GeoEval;
  if (Marker_All_GeoEval     != NULL) delete[] Marker_All_GeoEval;
  
  if (Marker_CfgFile_TagBound != NULL) delete[] Marker_CfgFile_TagBound;
  if (Marker_All_TagBound     != NULL) delete[] Marker_All_TagBound;
  
  if (Marker_CfgFile_KindBC != NULL) delete[] Marker_CfgFile_KindBC;
  if (Marker_All_KindBC     != NULL) delete[] Marker_All_KindBC;
  
  if (Marker_CfgFile_Monitoring != NULL) delete[] Marker_CfgFile_Monitoring;
  if (Marker_All_Monitoring     != NULL) delete[] Marker_All_Monitoring;
  
  if (Marker_CfgFile_Designing != NULL) delete[] Marker_CfgFile_Designing;
  if (Marker_All_Designing     != NULL) delete[] Marker_All_Designing;
  
  if (Marker_CfgFile_Plotting != NULL) delete[] Marker_CfgFile_Plotting;
  if (Marker_All_Plotting     != NULL) delete[] Marker_All_Plotting;
  
  if (Marker_CfgFile_Analyze != NULL) delete[] Marker_CfgFile_Analyze;
  if (Marker_All_Analyze  != NULL) delete[] Marker_All_Analyze;

  if (Marker_CfgFile_ZoneInterface != NULL) delete[] Marker_CfgFile_ZoneInterface;
  if (Marker_All_ZoneInterface     != NULL) delete[] Marker_All_ZoneInterface;
  
  if (Marker_CfgFile_DV != NULL) delete[] Marker_CfgFile_DV;
  if (Marker_All_DV     != NULL) delete[] Marker_All_DV;
  
  if (Marker_CfgFile_Moving != NULL) delete[] Marker_CfgFile_Moving;
  if (Marker_All_Moving     != NULL) delete[] Marker_All_Moving;

  if (Marker_CfgFile_Deform_Mesh != NULL) delete[] Marker_CfgFile_Deform_Mesh;
  if (Marker_All_Deform_Mesh     != NULL) delete[] Marker_All_Deform_Mesh;

  if (Marker_CfgFile_Fluid_Load != NULL) delete[] Marker_CfgFile_Fluid_Load;
  if (Marker_All_Fluid_Load     != NULL) delete[] Marker_All_Fluid_Load;

  if (Marker_CfgFile_PyCustom    != NULL) delete[] Marker_CfgFile_PyCustom;
  if (Marker_All_PyCustom != NULL) delete[] Marker_All_PyCustom;
  
  if (Marker_CfgFile_PerBound != NULL) delete[] Marker_CfgFile_PerBound;
  if (Marker_All_PerBound     != NULL) delete[] Marker_All_PerBound;

  if (Marker_CfgFile_Turbomachinery != NULL) delete [] Marker_CfgFile_Turbomachinery;
  if (Marker_All_Turbomachinery     != NULL) delete [] Marker_All_Turbomachinery;

  if (Marker_CfgFile_TurbomachineryFlag != NULL) delete [] Marker_CfgFile_TurbomachineryFlag;
  if (Marker_All_TurbomachineryFlag     != NULL) delete [] Marker_All_TurbomachineryFlag;

  if (Marker_CfgFile_MixingPlaneInterface != NULL) delete [] Marker_CfgFile_MixingPlaneInterface;
  if (Marker_All_MixingPlaneInterface     != NULL) delete [] Marker_All_MixingPlaneInterface;

  if (Marker_DV!= NULL)               delete[] Marker_DV;
  if (Marker_Moving != NULL)           delete[] Marker_Moving;
  if (Marker_Monitoring != NULL)      delete[] Marker_Monitoring;
  if (Marker_Designing != NULL)       delete[] Marker_Designing;
  if (Marker_GeoEval != NULL)         delete[] Marker_GeoEval;
  if (Marker_Plotting != NULL)        delete[] Marker_Plotting;
  if (Marker_Analyze != NULL)        delete[] Marker_Analyze;
  if (Marker_WallFunctions != NULL)  delete[] Marker_WallFunctions;
  if (Marker_ZoneInterface != NULL)        delete[] Marker_ZoneInterface;
  if (Marker_PyCustom != NULL)             delete [] Marker_PyCustom;
  if (Marker_All_SendRecv != NULL)    delete[] Marker_All_SendRecv;

  if (Kind_Inc_Inlet != NULL)      delete[] Kind_Inc_Inlet;
  if (Kind_Inc_Outlet != NULL)      delete[] Kind_Inc_Outlet;

  if (Kind_WallFunctions != NULL) delete[] Kind_WallFunctions;

  if (Config_Filenames != NULL) delete[] Config_Filenames;

  if (IntInfo_WallFunctions != NULL) {
    for (iMarker = 0; iMarker < nMarker_WallFunctions; ++iMarker) {
      if (IntInfo_WallFunctions[iMarker] != NULL)
        delete[] IntInfo_WallFunctions[iMarker];
    }
    delete[] IntInfo_WallFunctions;
  }

  if (DoubleInfo_WallFunctions != NULL) {
    for (iMarker = 0; iMarker < nMarker_WallFunctions; ++iMarker) {
      if (DoubleInfo_WallFunctions[iMarker] != NULL) 
        delete[] DoubleInfo_WallFunctions[iMarker];
    }
    delete[] DoubleInfo_WallFunctions;
  }

  if (Kind_ObjFunc != NULL)      delete[] Kind_ObjFunc;
  if (Weight_ObjFunc != NULL)      delete[] Weight_ObjFunc;

  if (DV_Value != NULL) {
    for (iDV = 0; iDV < nDV; iDV++) delete[] DV_Value[iDV];
    delete [] DV_Value;
  }
  
  if (ParamDV != NULL) {
    for (iDV = 0; iDV < nDV; iDV++) delete[] ParamDV[iDV];
    delete [] ParamDV;
  }
  
  if (CoordFFDBox != NULL) {
    for (iFFD = 0; iFFD < nFFDBox; iFFD++) delete[] CoordFFDBox[iFFD];
    delete [] CoordFFDBox;
  }
  
  if (DegreeFFDBox != NULL) {
    for (iFFD = 0; iFFD < nFFDBox; iFFD++) delete[] DegreeFFDBox[iFFD];
    delete [] DegreeFFDBox;
  }
  
  if (Design_Variable != NULL)    delete[] Design_Variable;
  if (Dirichlet_Value != NULL)    delete[] Dirichlet_Value;
  
  if (Exhaust_Temperature_Target != NULL)    delete[]  Exhaust_Temperature_Target;
  if (Exhaust_Pressure_Target != NULL)    delete[]  Exhaust_Pressure_Target;
  if (Exhaust_Pressure != NULL)    delete[] Exhaust_Pressure;
  if (Exhaust_Temperature != NULL)    delete[] Exhaust_Temperature;
  if (Exhaust_MassFlow != NULL)    delete[] Exhaust_MassFlow;
  if (Exhaust_TotalPressure != NULL)    delete[] Exhaust_TotalPressure;
  if (Exhaust_TotalTemperature != NULL)    delete[] Exhaust_TotalTemperature;
  if (Exhaust_GrossThrust != NULL)    delete[] Exhaust_GrossThrust;
  if (Exhaust_Force != NULL)    delete[] Exhaust_Force;
  if (Exhaust_Power != NULL)    delete[] Exhaust_Power;

  if (Inflow_Mach != NULL)    delete[]  Inflow_Mach;
  if (Inflow_Pressure != NULL)    delete[] Inflow_Pressure;
  if (Inflow_MassFlow != NULL)    delete[] Inflow_MassFlow;
  if (Inflow_ReverseMassFlow != NULL)    delete[] Inflow_ReverseMassFlow;
  if (Inflow_TotalPressure != NULL)    delete[] Inflow_TotalPressure;
  if (Inflow_Temperature != NULL)    delete[] Inflow_Temperature;
  if (Inflow_TotalTemperature != NULL)    delete[] Inflow_TotalTemperature;
  if (Inflow_RamDrag != NULL)    delete[] Inflow_RamDrag;
  if (Inflow_Force != NULL)    delete[]  Inflow_Force;
  if (Inflow_Power != NULL)    delete[] Inflow_Power;

  if (Engine_Power != NULL)    delete[]  Engine_Power;
  if (Engine_Mach != NULL)    delete[]  Engine_Mach;
  if (Engine_Force != NULL)    delete[]  Engine_Force;
  if (Engine_NetThrust != NULL)    delete[]  Engine_NetThrust;
  if (Engine_GrossThrust != NULL)    delete[]  Engine_GrossThrust;
  if (Engine_Area != NULL)    delete[]  Engine_Area;
  if (EngineInflow_Target != NULL)    delete[] EngineInflow_Target;

  if (ActDiskInlet_MassFlow != NULL)    delete[]  ActDiskInlet_MassFlow;
  if (ActDiskInlet_Temperature != NULL)    delete[]  ActDiskInlet_Temperature;
  if (ActDiskInlet_TotalTemperature != NULL)    delete[]  ActDiskInlet_TotalTemperature;
  if (ActDiskInlet_Pressure != NULL)    delete[]  ActDiskInlet_Pressure;
  if (ActDiskInlet_TotalPressure != NULL)    delete[]  ActDiskInlet_TotalPressure;
  if (ActDiskInlet_RamDrag != NULL)    delete[]  ActDiskInlet_RamDrag;
  if (ActDiskInlet_Force != NULL)    delete[]  ActDiskInlet_Force;
  if (ActDiskInlet_Power != NULL)    delete[]  ActDiskInlet_Power;

  if (ActDiskOutlet_MassFlow != NULL)    delete[]  ActDiskOutlet_MassFlow;
  if (ActDiskOutlet_Temperature != NULL)    delete[]  ActDiskOutlet_Temperature;
  if (ActDiskOutlet_TotalTemperature != NULL)    delete[]  ActDiskOutlet_TotalTemperature;
  if (ActDiskOutlet_Pressure != NULL)    delete[]  ActDiskOutlet_Pressure;
  if (ActDiskOutlet_TotalPressure != NULL)    delete[]  ActDiskOutlet_TotalPressure;
  if (ActDiskOutlet_GrossThrust != NULL)    delete[]  ActDiskOutlet_GrossThrust;
  if (ActDiskOutlet_Force != NULL)    delete[]  ActDiskOutlet_Force;
  if (ActDiskOutlet_Power != NULL)    delete[]  ActDiskOutlet_Power;

  if (Outlet_MassFlow != NULL)    delete[]  Outlet_MassFlow;
  if (Outlet_Density != NULL)    delete[]  Outlet_Density;
  if (Outlet_Area != NULL)    delete[]  Outlet_Area;

  if (ActDisk_DeltaPress != NULL)    delete[]  ActDisk_DeltaPress;
  if (ActDisk_DeltaTemp != NULL)    delete[]  ActDisk_DeltaTemp;
  if (ActDisk_TotalPressRatio != NULL)    delete[]  ActDisk_TotalPressRatio;
  if (ActDisk_TotalTempRatio != NULL)    delete[]  ActDisk_TotalTempRatio;
  if (ActDisk_StaticPressRatio != NULL)    delete[]  ActDisk_StaticPressRatio;
  if (ActDisk_StaticTempRatio != NULL)    delete[]  ActDisk_StaticTempRatio;
  if (ActDisk_Power != NULL)    delete[]  ActDisk_Power;
  if (ActDisk_MassFlow != NULL)    delete[]  ActDisk_MassFlow;
  if (ActDisk_Mach != NULL)    delete[]  ActDisk_Mach;
  if (ActDisk_Force != NULL)    delete[]  ActDisk_Force;
  if (ActDisk_NetThrust != NULL)    delete[]  ActDisk_NetThrust;
  if (ActDisk_BCThrust != NULL)    delete[]  ActDisk_BCThrust;
  if (ActDisk_BCThrust_Old != NULL)    delete[]  ActDisk_BCThrust_Old;
  if (ActDisk_GrossThrust != NULL)    delete[]  ActDisk_GrossThrust;
  if (ActDisk_Area != NULL)    delete[]  ActDisk_Area;
  if (ActDisk_ReverseMassFlow != NULL)    delete[]  ActDisk_ReverseMassFlow;
  
  if (Surface_MassFlow != NULL)    delete[]  Surface_MassFlow;
  if (Surface_Mach != NULL)    delete[]  Surface_Mach;
  if (Surface_Temperature != NULL)    delete[]  Surface_Temperature;
  if (Surface_Pressure != NULL)    delete[]  Surface_Pressure;
  if (Surface_Density != NULL)    delete[]  Surface_Density;
  if (Surface_Enthalpy != NULL)    delete[]  Surface_Enthalpy;
  if (Surface_NormalVelocity != NULL)    delete[]  Surface_NormalVelocity;
  if (Surface_Uniformity != NULL)    delete[]  Surface_Uniformity;
  if (Surface_SecondaryStrength != NULL)    delete[]  Surface_SecondaryStrength;
  if (Surface_SecondOverUniform != NULL)    delete[]  Surface_SecondOverUniform;
  if (Surface_MomentumDistortion != NULL)    delete[]  Surface_MomentumDistortion;
  if (Surface_TotalTemperature != NULL)    delete[]  Surface_TotalTemperature;
  if (Surface_TotalPressure!= NULL)    delete[]  Surface_TotalPressure;
  if (Surface_PressureDrop!= NULL)    delete[]  Surface_PressureDrop;
  if (Surface_DC60 != NULL)    delete[]  Surface_DC60;
  if (Surface_IDC != NULL)    delete[]  Surface_IDC;
  if (Surface_IDC_Mach != NULL)    delete[]  Surface_IDC_Mach;
  if (Surface_IDR != NULL)    delete[]  Surface_IDR;

  if (Inlet_Ttotal != NULL) delete[]  Inlet_Ttotal;
  if (Inlet_Ptotal != NULL) delete[]  Inlet_Ptotal;
  if (Inlet_FlowDir != NULL) {
    for (iMarker = 0; iMarker < nMarker_Inlet; iMarker++)
      delete [] Inlet_FlowDir[iMarker];
    delete [] Inlet_FlowDir;
  }
  
  if (Inlet_Velocity != NULL) {
    for (iMarker = 0; iMarker < nMarker_Supersonic_Inlet; iMarker++)
      delete [] Inlet_Velocity[iMarker];
    delete [] Inlet_Velocity;
  }
  
  if (Riemann_FlowDir != NULL) {
    for (iMarker = 0; iMarker < nMarker_Riemann; iMarker++)
      delete [] Riemann_FlowDir[iMarker];
    delete [] Riemann_FlowDir;
  }
  
  if (Giles_FlowDir != NULL) {
    for (iMarker = 0; iMarker < nMarker_Giles; iMarker++)
      delete [] Giles_FlowDir[iMarker];
    delete [] Giles_FlowDir;
  }
  
  if (Load_Sine_Dir != NULL) {
    for (iMarker = 0; iMarker < nMarker_Load_Sine; iMarker++)
      delete [] Load_Sine_Dir[iMarker];
    delete [] Load_Sine_Dir;
  }
  
  if (Load_Dir != NULL) {
    for (iMarker = 0; iMarker < nMarker_Load_Dir; iMarker++)
      delete [] Load_Dir[iMarker];
    delete [] Load_Dir;
  }
  
  if (Inlet_Temperature != NULL)    delete[] Inlet_Temperature;
  if (Inlet_Pressure != NULL)    delete[] Inlet_Pressure;
  if (Outlet_Pressure != NULL)    delete[] Outlet_Pressure;
  if (Isothermal_Temperature != NULL)    delete[] Isothermal_Temperature;
  if (Heat_Flux != NULL)    delete[] Heat_Flux;
  if (Displ_Value != NULL)    delete[] Displ_Value;
  if (Load_Value != NULL)    delete[] Load_Value;
  if (Damper_Constant != NULL)    delete[] Damper_Constant;
  if (Load_Dir_Multiplier != NULL)    delete[] Load_Dir_Multiplier;
  if (Load_Dir_Value != NULL)    delete[] Load_Dir_Value;
  if (Disp_Dir != NULL)    delete[] Disp_Dir;
  if (Disp_Dir_Multiplier != NULL)    delete[] Disp_Dir_Multiplier;
  if (Disp_Dir_Value != NULL)    delete[] Disp_Dir_Value;
  if (Load_Sine_Amplitude != NULL)    delete[] Load_Sine_Amplitude;
  if (Load_Sine_Frequency != NULL)    delete[] Load_Sine_Frequency;
  if (FlowLoad_Value != NULL)    delete[] FlowLoad_Value;

  /*--- related to periodic boundary conditions ---*/
  
  for (iMarker = 0; iMarker < nMarker_PerBound; iMarker++) {
    if (Periodic_RotCenter   != NULL) delete [] Periodic_RotCenter[iMarker];
    if (Periodic_RotAngles   != NULL) delete [] Periodic_RotAngles[iMarker];
    if (Periodic_Translation != NULL) delete [] Periodic_Translation[iMarker];
  }
  if (Periodic_RotCenter   != NULL) delete[] Periodic_RotCenter;
  if (Periodic_RotAngles   != NULL) delete[] Periodic_RotAngles;
  if (Periodic_Translation != NULL) delete[] Periodic_Translation;

  for (iPeriodic = 0; iPeriodic < nPeriodic_Index; iPeriodic++) {
    if (Periodic_Center    != NULL) delete [] Periodic_Center[iPeriodic];
    if (Periodic_Rotation  != NULL) delete [] Periodic_Rotation[iPeriodic];
    if (Periodic_Translate != NULL) delete [] Periodic_Translate[iPeriodic];
  }
  if (Periodic_Center      != NULL) delete[] Periodic_Center;
  if (Periodic_Rotation    != NULL) delete[] Periodic_Rotation;
  if (Periodic_Translate   != NULL) delete[] Periodic_Translate;

  if (MG_CorrecSmooth != NULL) delete[] MG_CorrecSmooth;
  if (PlaneTag != NULL)        delete[] PlaneTag;
  if (CFL != NULL)             delete[] CFL;

  /*--- String markers ---*/
  
  if (Marker_Euler != NULL )              delete[] Marker_Euler;
  if (Marker_FarField != NULL )           delete[] Marker_FarField;
  if (Marker_Custom != NULL )             delete[] Marker_Custom;
  if (Marker_SymWall != NULL )            delete[] Marker_SymWall;
  if (Marker_PerBound != NULL )           delete[] Marker_PerBound;
  if (Marker_PerDonor != NULL )           delete[] Marker_PerDonor;
  if (Marker_NearFieldBound != NULL )     delete[] Marker_NearFieldBound;
  if (Marker_Deform_Mesh != NULL )        delete[] Marker_Deform_Mesh;
  if (Marker_Fluid_Load != NULL )         delete[] Marker_Fluid_Load;
  if (Marker_Fluid_InterfaceBound != NULL )     delete[] Marker_Fluid_InterfaceBound;
  if (Marker_Dirichlet != NULL )          delete[] Marker_Dirichlet;
  if (Marker_Inlet != NULL )              delete[] Marker_Inlet;
  if (Marker_Supersonic_Inlet != NULL )   delete[] Marker_Supersonic_Inlet;
  if (Marker_Supersonic_Outlet != NULL )   delete[] Marker_Supersonic_Outlet;
  if (Marker_Outlet != NULL )             delete[] Marker_Outlet;
  if (Marker_Isothermal != NULL )         delete[] Marker_Isothermal;
  if (Marker_EngineInflow != NULL )      delete[] Marker_EngineInflow;
  if (Marker_EngineExhaust != NULL )     delete[] Marker_EngineExhaust;
  if (Marker_Displacement != NULL )       delete[] Marker_Displacement;
  if (Marker_Load != NULL )               delete[] Marker_Load;
  if (Marker_Damper != NULL )               delete[] Marker_Damper;
  if (Marker_Load_Dir != NULL )               delete[] Marker_Load_Dir;
  if (Marker_Disp_Dir != NULL )               delete[] Marker_Disp_Dir;
  if (Marker_Load_Sine != NULL )               delete[] Marker_Load_Sine;
  if (Marker_FlowLoad != NULL )           delete[] Marker_FlowLoad;
  if (Marker_Neumann != NULL )            delete[] Marker_Neumann;
  if (Marker_Internal != NULL )            delete[] Marker_Internal;
  if (Marker_HeatFlux != NULL )               delete[] Marker_HeatFlux;

  if (Int_Coeffs != NULL) delete [] Int_Coeffs;
  
  if (ElasticityMod        != NULL) delete [] ElasticityMod;
  if (PoissonRatio         != NULL) delete [] PoissonRatio;
  if (MaterialDensity      != NULL) delete [] MaterialDensity;
  if (Electric_Constant    != NULL) delete [] Electric_Constant;
  if (Electric_Field_Mod   != NULL) delete [] Electric_Field_Mod;
  if (RefNode_Displacement != NULL) delete [] RefNode_Displacement;
  if (Electric_Field_Dir   != NULL) delete [] Electric_Field_Dir;

  /*--- Delete some arrays needed just for initializing options. ---*/
  
  if (default_vel_inf       != NULL) delete [] default_vel_inf;
  if (default_ffd_axis      != NULL) delete [] default_ffd_axis;
  if (default_eng_cyl       != NULL) delete [] default_eng_cyl;
  if (default_eng_val       != NULL) delete [] default_eng_val;
  if (default_cfl_adapt     != NULL) delete [] default_cfl_adapt;
  if (default_jst_coeff != NULL) delete [] default_jst_coeff;
  if (default_ffd_coeff != NULL) delete [] default_ffd_coeff;
  if (default_mixedout_coeff!= NULL) delete [] default_mixedout_coeff;
  if (default_extrarelfac!= NULL) delete [] default_extrarelfac;
  if (default_rampRotFrame_coeff!= NULL) delete [] default_rampRotFrame_coeff;
  if (default_rampOutPres_coeff!= NULL) delete[] default_rampOutPres_coeff;
  if (default_jst_adj_coeff  != NULL) delete [] default_jst_adj_coeff;
  if (default_ad_coeff_heat  != NULL) delete [] default_ad_coeff_heat;
  if (default_obj_coeff     != NULL) delete [] default_obj_coeff;
  if (default_geo_loc       != NULL) delete [] default_geo_loc;
  if (default_distortion    != NULL) delete [] default_distortion;
  if (default_ea_lim        != NULL) delete [] default_ea_lim;
  if (default_grid_fix      != NULL) delete [] default_grid_fix;
  if (default_inc_crit      != NULL) delete [] default_inc_crit;
  if (default_htp_axis      != NULL) delete [] default_htp_axis;
  if (default_body_force    != NULL) delete [] default_body_force;
  if (default_sineload_coeff!= NULL) delete [] default_sineload_coeff;
  if (default_nacelle_location    != NULL) delete [] default_nacelle_location;
  
  if (default_cp_polycoeffs != NULL) delete [] default_cp_polycoeffs;
  if (default_mu_polycoeffs != NULL) delete [] default_mu_polycoeffs;
  if (default_kt_polycoeffs != NULL) delete [] default_kt_polycoeffs;
  if (CpPolyCoefficientsND  != NULL) delete [] CpPolyCoefficientsND;
  if (MuPolyCoefficientsND  != NULL) delete [] MuPolyCoefficientsND;
  if (KtPolyCoefficientsND  != NULL) delete [] KtPolyCoefficientsND;

  if (FFDTag != NULL) delete [] FFDTag;
  if (nDV_Value != NULL) delete [] nDV_Value;
  if (TagFFDBox != NULL) delete [] TagFFDBox;
  
  if (Kind_Data_Riemann != NULL) delete [] Kind_Data_Riemann;
  if (Riemann_Var1 != NULL) delete [] Riemann_Var1;
  if (Riemann_Var2 != NULL) delete [] Riemann_Var2;
  if (Kind_Data_Giles != NULL) delete [] Kind_Data_Giles;
  if (Giles_Var1 != NULL) delete [] Giles_Var1;
  if (Giles_Var2 != NULL) delete [] Giles_Var2;
  if (RelaxFactorAverage != NULL) delete [] RelaxFactorAverage;
  if (RelaxFactorFourier != NULL) delete [] RelaxFactorFourier;
  if (nSpan_iZones != NULL) delete [] nSpan_iZones;
  if (Kind_TurboMachinery != NULL) delete [] Kind_TurboMachinery;

  if (Marker_MixingPlaneInterface !=NULL) delete [] Marker_MixingPlaneInterface;
  if (Marker_TurboBoundIn != NULL) delete [] Marker_TurboBoundIn;
  if (Marker_TurboBoundOut != NULL) delete [] Marker_TurboBoundOut;
  if (Marker_Riemann != NULL) delete [] Marker_Riemann;
  if (Marker_Giles != NULL) delete [] Marker_Giles;
  if (Marker_Shroud != NULL) delete [] Marker_Shroud;

  if (nBlades != NULL) delete [] nBlades;
  if (FreeStreamTurboNormal != NULL) delete [] FreeStreamTurboNormal;

  if (top_optim_kernels != NULL) delete [] top_optim_kernels;
  if (top_optim_kernel_params != NULL) delete [] top_optim_kernel_params;
  if (top_optim_filter_radius != NULL) delete [] top_optim_filter_radius;

}

string CConfig::GetUnsteady_FileName(string val_filename, int val_iter) {

  string UnstExt, UnstFilename = val_filename;
  char buffer[50];

  /*--- Check that a positive value iteration is requested (for now). ---*/
  
  if (val_iter < 0) {
    SU2_MPI::Error("Requesting a negative iteration number for the restart file!!", CURRENT_FUNCTION);
  }

  /*--- Append iteration number for unsteady cases ---*/

  if ((Wrt_Unsteady) || (Wrt_Dynamic)) {
    unsigned short lastindex = UnstFilename.find_last_of(".");
    UnstFilename = UnstFilename.substr(0, lastindex);
    if ((val_iter >= 0)    && (val_iter < 10))    SPRINTF (buffer, "_0000%d.dat", val_iter);
    if ((val_iter >= 10)   && (val_iter < 100))   SPRINTF (buffer, "_000%d.dat",  val_iter);
    if ((val_iter >= 100)  && (val_iter < 1000))  SPRINTF (buffer, "_00%d.dat",   val_iter);
    if ((val_iter >= 1000) && (val_iter < 10000)) SPRINTF (buffer, "_0%d.dat",    val_iter);
    if (val_iter >= 10000) SPRINTF (buffer, "_%d.dat", val_iter);
    string UnstExt = string(buffer);
    UnstFilename.append(UnstExt);
  }

  return UnstFilename;
}

string CConfig::GetMultizone_FileName(string val_filename, int val_iZone) {

    string multizone_filename = val_filename;
    char buffer[50];
    
    if (GetnZone() > 1 ) {
        unsigned short lastindex = multizone_filename.find_last_of(".");
        multizone_filename = multizone_filename.substr(0, lastindex);
        SPRINTF (buffer, "_%d.dat", SU2_TYPE::Int(val_iZone));
        multizone_filename.append(string(buffer));
    }
    return multizone_filename;
}

string CConfig::GetMultizone_HistoryFileName(string val_filename, int val_iZone) {

    string multizone_filename = val_filename;
    char buffer[50];

    if (GetnZone() > 1 ) {
        unsigned short lastindex = multizone_filename.find_last_of(".");
        multizone_filename = multizone_filename.substr(0, lastindex);
        SPRINTF (buffer, "_%d", SU2_TYPE::Int(val_iZone));
        multizone_filename.append(string(buffer));
    }
    return multizone_filename;
}

string CConfig::GetMultiInstance_FileName(string val_filename, int val_iInst) {

    string multizone_filename = val_filename;
    char buffer[50];

    unsigned short lastindex = multizone_filename.find_last_of(".");
    multizone_filename = multizone_filename.substr(0, lastindex);
    SPRINTF (buffer, "_%d.dat", SU2_TYPE::Int(val_iInst));
    multizone_filename.append(string(buffer));

    return multizone_filename;
}

string CConfig::GetMultiInstance_HistoryFileName(string val_filename, int val_iInst) {

    string multizone_filename = val_filename;
    char buffer[50];

    unsigned short lastindex = multizone_filename.find_last_of(".");
    multizone_filename = multizone_filename.substr(0, lastindex);
    SPRINTF (buffer, "_%d", SU2_TYPE::Int(val_iInst));
    multizone_filename.append(string(buffer));

    return multizone_filename;
}

string CConfig::GetObjFunc_Extension(string val_filename) {

  string AdjExt, Filename = val_filename;

  if (ContinuousAdjoint || DiscreteAdjoint) {

    /*--- Remove filename extension (.dat) ---*/

    unsigned short lastindex = Filename.find_last_of(".");
    Filename = Filename.substr(0, lastindex);

    if (nObj==1) {
      switch (Kind_ObjFunc[0]) {
        case DRAG_COEFFICIENT:            AdjExt = "_cd";       break;
        case LIFT_COEFFICIENT:            AdjExt = "_cl";       break;
        case SIDEFORCE_COEFFICIENT:       AdjExt = "_csf";      break;
        case INVERSE_DESIGN_PRESSURE:     AdjExt = "_invpress"; break;
        case INVERSE_DESIGN_HEATFLUX:     AdjExt = "_invheat";  break;
        case MOMENT_X_COEFFICIENT:        AdjExt = "_cmx";      break;
        case MOMENT_Y_COEFFICIENT:        AdjExt = "_cmy";      break;
        case MOMENT_Z_COEFFICIENT:        AdjExt = "_cmz";      break;
        case EFFICIENCY:                  AdjExt = "_eff";      break;
        case EQUIVALENT_AREA:             AdjExt = "_ea";       break;
        case NEARFIELD_PRESSURE:          AdjExt = "_nfp";      break;
        case FORCE_X_COEFFICIENT:         AdjExt = "_cfx";      break;
        case FORCE_Y_COEFFICIENT:         AdjExt = "_cfy";      break;
        case FORCE_Z_COEFFICIENT:         AdjExt = "_cfz";      break;
        case THRUST_COEFFICIENT:          AdjExt = "_ct";       break;
        case TORQUE_COEFFICIENT:          AdjExt = "_cq";       break;
        case TOTAL_HEATFLUX:              AdjExt = "_totheat";  break;
        case MAXIMUM_HEATFLUX:            AdjExt = "_maxheat";  break;
        case TOTAL_AVG_TEMPERATURE:       AdjExt = "_avtp";     break;
        case FIGURE_OF_MERIT:             AdjExt = "_merit";    break;
        case BUFFET_SENSOR:               AdjExt = "_buffet";    break;
        case SURFACE_TOTAL_PRESSURE:      AdjExt = "_pt";       break;
        case SURFACE_STATIC_PRESSURE:     AdjExt = "_pe";       break;
        case SURFACE_MASSFLOW:            AdjExt = "_mfr";      break;
        case SURFACE_UNIFORMITY:          AdjExt = "_uniform";  break;
        case SURFACE_SECONDARY:           AdjExt = "_second";   break;
        case SURFACE_MOM_DISTORTION:      AdjExt = "_distort";  break;
        case SURFACE_SECOND_OVER_UNIFORM: AdjExt = "_sou";      break;
        case SURFACE_PRESSURE_DROP:       AdjExt = "_dp";       break;
        case SURFACE_MACH:                AdjExt = "_mach";     break;
        case CUSTOM_OBJFUNC:        		  AdjExt = "_custom";   break;
        case KINETIC_ENERGY_LOSS:         AdjExt = "_ke";       break;
        case TOTAL_PRESSURE_LOSS:         AdjExt = "_pl";       break;
        case FLOW_ANGLE_OUT:              AdjExt = "_fao";      break;
        case FLOW_ANGLE_IN:               AdjExt = "_fai";      break;
        case TOTAL_EFFICIENCY:            AdjExt = "_teff";     break;
        case TOTAL_STATIC_EFFICIENCY:     AdjExt = "_tseff";    break;
        case EULERIAN_WORK:               AdjExt = "_ew";       break;
        case MASS_FLOW_IN:                AdjExt = "_mfi";      break;
        case MASS_FLOW_OUT:               AdjExt = "_mfo";      break;
        case ENTROPY_GENERATION:          AdjExt = "_entg";     break;
        case REFERENCE_GEOMETRY:          AdjExt = "_refgeom";  break;
        case REFERENCE_NODE:              AdjExt = "_refnode";  break;
        case VOLUME_FRACTION:             AdjExt = "_volfrac";  break;
        case TOPOL_DISCRETENESS:          AdjExt = "_topdisc";  break;
        case TOPOL_COMPLIANCE:            AdjExt = "_topcomp";  break;
      }
    }
    else{
      AdjExt = "_combo";
    }
    Filename.append(AdjExt);

    /*--- Lastly, add the .dat extension ---*/
    Filename.append(".dat");

  }

  return Filename;
}

unsigned short CConfig::GetContainerPosition(unsigned short val_eqsystem) {

  switch (val_eqsystem) {
    case RUNTIME_FLOW_SYS:      return FLOW_SOL;
    case RUNTIME_TURB_SYS:      return TURB_SOL;
    case RUNTIME_TRANS_SYS:     return TRANS_SOL;
    case RUNTIME_HEAT_SYS:      return HEAT_SOL;
    case RUNTIME_FEA_SYS:       return FEA_SOL;
    case RUNTIME_ADJPOT_SYS:    return ADJFLOW_SOL;
    case RUNTIME_ADJFLOW_SYS:   return ADJFLOW_SOL;
    case RUNTIME_ADJTURB_SYS:   return ADJTURB_SOL;
    case RUNTIME_ADJFEA_SYS:    return ADJFEA_SOL;
    case RUNTIME_MULTIGRID_SYS: return 0;
  }
  return 0;
}

void CConfig::SetKind_ConvNumScheme(unsigned short val_kind_convnumscheme,
                                    unsigned short val_kind_centered, unsigned short val_kind_upwind,
                                    unsigned short val_kind_slopelimit, bool val_muscl,
                                    unsigned short val_kind_fem) {

  Kind_ConvNumScheme = val_kind_convnumscheme;
  Kind_Centered = val_kind_centered;
  Kind_Upwind = val_kind_upwind;
  Kind_FEM = val_kind_fem;
  Kind_SlopeLimit = val_kind_slopelimit;
  MUSCL = val_muscl;

}

void CConfig::SetGlobalParam(unsigned short val_solver,
                             unsigned short val_system,
                             unsigned long val_extiter) {

  /*--- Set the simulation global time ---*/
  
  Current_UnstTime = static_cast<su2double>(val_extiter)*Delta_UnstTime;
  Current_UnstTimeND = static_cast<su2double>(val_extiter)*Delta_UnstTimeND;

  /*--- Set the solver methods ---*/
  
  switch (val_solver) {
    case EULER: case INC_EULER:
      if (val_system == RUNTIME_FLOW_SYS) {
        SetKind_ConvNumScheme(Kind_ConvNumScheme_Flow, Kind_Centered_Flow,
                              Kind_Upwind_Flow, Kind_SlopeLimit_Flow,
                              MUSCL_Flow, NONE);
        SetKind_TimeIntScheme(Kind_TimeIntScheme_Flow);
      }
      break;
    case NAVIER_STOKES: case INC_NAVIER_STOKES:
      if (val_system == RUNTIME_FLOW_SYS) {
        SetKind_ConvNumScheme(Kind_ConvNumScheme_Flow, Kind_Centered_Flow,
                              Kind_Upwind_Flow, Kind_SlopeLimit_Flow,
                              MUSCL_Flow, NONE);
        SetKind_TimeIntScheme(Kind_TimeIntScheme_Flow);
      }
      if (val_system == RUNTIME_HEAT_SYS) {
        SetKind_ConvNumScheme(Kind_ConvNumScheme_Heat, NONE, NONE, NONE, NONE, NONE);
        SetKind_TimeIntScheme(Kind_TimeIntScheme_Heat);
      }
      break;
    case RANS: case INC_RANS:
      if (val_system == RUNTIME_FLOW_SYS) {
        SetKind_ConvNumScheme(Kind_ConvNumScheme_Flow, Kind_Centered_Flow,
                              Kind_Upwind_Flow, Kind_SlopeLimit_Flow,
                              MUSCL_Flow, NONE);
        SetKind_TimeIntScheme(Kind_TimeIntScheme_Flow);
      }
      if (val_system == RUNTIME_TURB_SYS) {
        SetKind_ConvNumScheme(Kind_ConvNumScheme_Turb, Kind_Centered_Turb,
                              Kind_Upwind_Turb, Kind_SlopeLimit_Turb,
                              MUSCL_Turb, NONE);
        SetKind_TimeIntScheme(Kind_TimeIntScheme_Turb);
      }
      if (val_system == RUNTIME_TRANS_SYS) {
        SetKind_ConvNumScheme(Kind_ConvNumScheme_Turb, Kind_Centered_Turb,
                              Kind_Upwind_Turb, Kind_SlopeLimit_Turb,
                              MUSCL_Turb, NONE);
        SetKind_TimeIntScheme(Kind_TimeIntScheme_Turb);
      }
      if (val_system == RUNTIME_HEAT_SYS) {
        SetKind_ConvNumScheme(Kind_ConvNumScheme_Heat, NONE, NONE, NONE, NONE, NONE);
        SetKind_TimeIntScheme(Kind_TimeIntScheme_Heat);
      }
      break;
    case FEM_EULER:
      if (val_system == RUNTIME_FLOW_SYS) {
        SetKind_ConvNumScheme(Kind_ConvNumScheme_FEM_Flow, Kind_Centered_Flow,
                              Kind_Upwind_Flow, Kind_SlopeLimit_Flow,
                              MUSCL_Flow, Kind_FEM_Flow);
        SetKind_TimeIntScheme(Kind_TimeIntScheme_FEM_Flow);
      }
      break;
    case FEM_NAVIER_STOKES:
      if (val_system == RUNTIME_FLOW_SYS) {
        SetKind_ConvNumScheme(Kind_ConvNumScheme_Flow, Kind_Centered_Flow,
                              Kind_Upwind_Flow, Kind_SlopeLimit_Flow,
                              MUSCL_Flow, Kind_FEM_Flow);
        SetKind_TimeIntScheme(Kind_TimeIntScheme_FEM_Flow);
      }
      break;
    case FEM_LES:
      if (val_system == RUNTIME_FLOW_SYS) {
        SetKind_ConvNumScheme(Kind_ConvNumScheme_Flow, Kind_Centered_Flow,
                              Kind_Upwind_Flow, Kind_SlopeLimit_Flow,
                              MUSCL_Flow, Kind_FEM_Flow);
        SetKind_TimeIntScheme(Kind_TimeIntScheme_FEM_Flow);
      }
      break;
    case ADJ_EULER:
      if (val_system == RUNTIME_FLOW_SYS) {
        SetKind_ConvNumScheme(Kind_ConvNumScheme_Flow, Kind_Centered_Flow,
                              Kind_Upwind_Flow, Kind_SlopeLimit_Flow,
                              MUSCL_Flow, NONE);
        SetKind_TimeIntScheme(Kind_TimeIntScheme_Flow);
      }
      if (val_system == RUNTIME_ADJFLOW_SYS) {
        SetKind_ConvNumScheme(Kind_ConvNumScheme_AdjFlow, Kind_Centered_AdjFlow,
                              Kind_Upwind_AdjFlow, Kind_SlopeLimit_AdjFlow,
                              MUSCL_AdjFlow, NONE);
        SetKind_TimeIntScheme(Kind_TimeIntScheme_AdjFlow);
      }
      break;
    case ADJ_NAVIER_STOKES:
      if (val_system == RUNTIME_FLOW_SYS) {
        SetKind_ConvNumScheme(Kind_ConvNumScheme_Flow, Kind_Centered_Flow,
                              Kind_Upwind_Flow, Kind_SlopeLimit_Flow,
                              MUSCL_Flow, NONE);
        SetKind_TimeIntScheme(Kind_TimeIntScheme_Flow);
      }
      if (val_system == RUNTIME_ADJFLOW_SYS) {
        SetKind_ConvNumScheme(Kind_ConvNumScheme_AdjFlow, Kind_Centered_AdjFlow,
                              Kind_Upwind_AdjFlow, Kind_SlopeLimit_AdjFlow,
                              MUSCL_AdjFlow, NONE);
        SetKind_TimeIntScheme(Kind_TimeIntScheme_AdjFlow);
      }
      break;
    case ADJ_RANS:
      if (val_system == RUNTIME_FLOW_SYS) {
        SetKind_ConvNumScheme(Kind_ConvNumScheme_Flow, Kind_Centered_Flow,
                              Kind_Upwind_Flow, Kind_SlopeLimit_Flow,
                              MUSCL_Flow, NONE);
        SetKind_TimeIntScheme(Kind_TimeIntScheme_Flow);
      }
      if (val_system == RUNTIME_ADJFLOW_SYS) {
        SetKind_ConvNumScheme(Kind_ConvNumScheme_AdjFlow, Kind_Centered_AdjFlow,
                              Kind_Upwind_AdjFlow, Kind_SlopeLimit_AdjFlow,
                              MUSCL_AdjFlow, NONE);
        SetKind_TimeIntScheme(Kind_TimeIntScheme_AdjFlow);
      }
      if (val_system == RUNTIME_TURB_SYS) {
        SetKind_ConvNumScheme(Kind_ConvNumScheme_Turb, Kind_Centered_Turb,
                              Kind_Upwind_Turb, Kind_SlopeLimit_Turb,
                              MUSCL_Turb, NONE);
        SetKind_TimeIntScheme(Kind_TimeIntScheme_Turb);
      }
      if (val_system == RUNTIME_ADJTURB_SYS) {
        SetKind_ConvNumScheme(Kind_ConvNumScheme_AdjTurb, Kind_Centered_AdjTurb,
                              Kind_Upwind_AdjTurb, Kind_SlopeLimit_AdjTurb,
                              MUSCL_AdjTurb, NONE);
        SetKind_TimeIntScheme(Kind_TimeIntScheme_AdjTurb);
      }
      break;
    case HEAT_EQUATION_FVM:
      if (val_system == RUNTIME_HEAT_SYS) {
        SetKind_ConvNumScheme(NONE, NONE, NONE, NONE, NONE, NONE);
        SetKind_TimeIntScheme(Kind_TimeIntScheme_Heat);
      }
      break;

    case FEM_ELASTICITY:

      Current_DynTime = static_cast<su2double>(val_extiter)*Delta_DynTime;

      if (val_system == RUNTIME_FEA_SYS) {
        SetKind_ConvNumScheme(NONE, NONE, NONE, NONE, NONE, NONE);
        SetKind_TimeIntScheme(Kind_TimeIntScheme_FEA);
      }
      break;
  }
}

su2double* CConfig::GetPeriodicRotCenter(string val_marker) {
  unsigned short iMarker_PerBound;
  for (iMarker_PerBound = 0; iMarker_PerBound < nMarker_PerBound; iMarker_PerBound++)
    if (Marker_PerBound[iMarker_PerBound] == val_marker) break;
  return Periodic_RotCenter[iMarker_PerBound];
}

su2double* CConfig::GetPeriodicRotAngles(string val_marker) {
  unsigned short iMarker_PerBound;
  for (iMarker_PerBound = 0; iMarker_PerBound < nMarker_PerBound; iMarker_PerBound++)
    if (Marker_PerBound[iMarker_PerBound] == val_marker) break;
  return Periodic_RotAngles[iMarker_PerBound];
}

su2double* CConfig::GetPeriodicTranslation(string val_marker) {
  unsigned short iMarker_PerBound;
  for (iMarker_PerBound = 0; iMarker_PerBound < nMarker_PerBound; iMarker_PerBound++)
    if (Marker_PerBound[iMarker_PerBound] == val_marker) break;
  return Periodic_Translation[iMarker_PerBound];
}

unsigned short CConfig::GetMarker_Periodic_Donor(string val_marker) {
  unsigned short iMarker_PerBound, jMarker_PerBound, kMarker_All;

  /*--- Find the marker for this periodic boundary. ---*/
  for (iMarker_PerBound = 0; iMarker_PerBound < nMarker_PerBound; iMarker_PerBound++)
    if (Marker_PerBound[iMarker_PerBound] == val_marker) break;

  /*--- Find corresponding donor. ---*/
  for (jMarker_PerBound = 0; jMarker_PerBound < nMarker_PerBound; jMarker_PerBound++)
    if (Marker_PerBound[jMarker_PerBound] == Marker_PerDonor[iMarker_PerBound]) break;

  /*--- Find and return global marker index for donor boundary. ---*/
  for (kMarker_All = 0; kMarker_All < nMarker_CfgFile; kMarker_All++)
    if (Marker_PerBound[jMarker_PerBound] == Marker_All_TagBound[kMarker_All]) break;

  return kMarker_All;
}

su2double CConfig::GetActDisk_NetThrust(string val_marker) {
  unsigned short iMarker_ActDisk;
  for (iMarker_ActDisk = 0; iMarker_ActDisk < nMarker_ActDiskInlet; iMarker_ActDisk++)
    if ((Marker_ActDiskInlet[iMarker_ActDisk] == val_marker) ||
        (Marker_ActDiskOutlet[iMarker_ActDisk] == val_marker)) break;
  return ActDisk_NetThrust[iMarker_ActDisk];
}

su2double CConfig::GetActDisk_Power(string val_marker) {
  unsigned short iMarker_ActDisk;
  for (iMarker_ActDisk = 0; iMarker_ActDisk < nMarker_ActDiskInlet; iMarker_ActDisk++)
    if ((Marker_ActDiskInlet[iMarker_ActDisk] == val_marker) ||
        (Marker_ActDiskOutlet[iMarker_ActDisk] == val_marker)) break;
  return ActDisk_Power[iMarker_ActDisk];
}

su2double CConfig::GetActDisk_MassFlow(string val_marker) {
  unsigned short iMarker_ActDisk;
  for (iMarker_ActDisk = 0; iMarker_ActDisk < nMarker_ActDiskInlet; iMarker_ActDisk++)
    if ((Marker_ActDiskInlet[iMarker_ActDisk] == val_marker) ||
        (Marker_ActDiskOutlet[iMarker_ActDisk] == val_marker)) break;
  return ActDisk_MassFlow[iMarker_ActDisk];
}

su2double CConfig::GetActDisk_Mach(string val_marker) {
  unsigned short iMarker_ActDisk;
  for (iMarker_ActDisk = 0; iMarker_ActDisk < nMarker_ActDiskInlet; iMarker_ActDisk++)
    if ((Marker_ActDiskInlet[iMarker_ActDisk] == val_marker) ||
        (Marker_ActDiskOutlet[iMarker_ActDisk] == val_marker)) break;
  return ActDisk_Mach[iMarker_ActDisk];
}

su2double CConfig::GetActDisk_Force(string val_marker) {
  unsigned short iMarker_ActDisk;
  for (iMarker_ActDisk = 0; iMarker_ActDisk < nMarker_ActDiskInlet; iMarker_ActDisk++)
    if ((Marker_ActDiskInlet[iMarker_ActDisk] == val_marker) ||
        (Marker_ActDiskOutlet[iMarker_ActDisk] == val_marker)) break;
  return ActDisk_Force[iMarker_ActDisk];
}

su2double CConfig::GetActDisk_BCThrust(string val_marker) {
  unsigned short iMarker_ActDisk;
  for (iMarker_ActDisk = 0; iMarker_ActDisk < nMarker_ActDiskInlet; iMarker_ActDisk++)
    if ((Marker_ActDiskInlet[iMarker_ActDisk] == val_marker) ||
        (Marker_ActDiskOutlet[iMarker_ActDisk] == val_marker)) break;
  return ActDisk_BCThrust[iMarker_ActDisk];
}

su2double CConfig::GetActDisk_BCThrust_Old(string val_marker) {
  unsigned short iMarker_ActDisk;
  for (iMarker_ActDisk = 0; iMarker_ActDisk < nMarker_ActDiskInlet; iMarker_ActDisk++)
    if ((Marker_ActDiskInlet[iMarker_ActDisk] == val_marker) ||
        (Marker_ActDiskOutlet[iMarker_ActDisk] == val_marker)) break;
  return ActDisk_BCThrust_Old[iMarker_ActDisk];
}

void CConfig::SetActDisk_BCThrust(string val_marker, su2double val_actdisk_bcthrust) {
  unsigned short iMarker_ActDisk;
  for (iMarker_ActDisk = 0; iMarker_ActDisk < nMarker_ActDiskInlet; iMarker_ActDisk++)
    if ((Marker_ActDiskInlet[iMarker_ActDisk] == val_marker) ||
        (Marker_ActDiskOutlet[iMarker_ActDisk] == val_marker)) break;
  ActDisk_BCThrust[iMarker_ActDisk] = val_actdisk_bcthrust;
}

void CConfig::SetActDisk_BCThrust_Old(string val_marker, su2double val_actdisk_bcthrust_old) {
  unsigned short iMarker_ActDisk;
  for (iMarker_ActDisk = 0; iMarker_ActDisk < nMarker_ActDiskInlet; iMarker_ActDisk++)
    if ((Marker_ActDiskInlet[iMarker_ActDisk] == val_marker) ||
        (Marker_ActDiskOutlet[iMarker_ActDisk] == val_marker)) break;
  ActDisk_BCThrust_Old[iMarker_ActDisk] = val_actdisk_bcthrust_old;
}

su2double CConfig::GetActDisk_Area(string val_marker) {
  unsigned short iMarker_ActDisk;
  for (iMarker_ActDisk = 0; iMarker_ActDisk < nMarker_ActDiskInlet; iMarker_ActDisk++)
    if ((Marker_ActDiskInlet[iMarker_ActDisk] == val_marker) ||
        (Marker_ActDiskOutlet[iMarker_ActDisk] == val_marker)) break;
  return ActDisk_Area[iMarker_ActDisk];
}

su2double CConfig::GetActDisk_ReverseMassFlow(string val_marker) {
  unsigned short iMarker_ActDisk;
  for (iMarker_ActDisk = 0; iMarker_ActDisk < nMarker_ActDiskInlet; iMarker_ActDisk++)
    if ((Marker_ActDiskInlet[iMarker_ActDisk] == val_marker) ||
        (Marker_ActDiskOutlet[iMarker_ActDisk] == val_marker)) break;
  return ActDisk_ReverseMassFlow[iMarker_ActDisk];
}

su2double CConfig::GetActDisk_PressJump(string val_marker, unsigned short val_value) {
  unsigned short iMarker_ActDisk;
  for (iMarker_ActDisk = 0; iMarker_ActDisk < nMarker_ActDiskInlet; iMarker_ActDisk++)
    if ((Marker_ActDiskInlet[iMarker_ActDisk] == val_marker) ||
        (Marker_ActDiskOutlet[iMarker_ActDisk] == val_marker)) break;
  return ActDisk_PressJump[iMarker_ActDisk][val_value];
}

su2double CConfig::GetActDisk_TempJump(string val_marker, unsigned short val_value) {
  unsigned short iMarker_ActDisk;
  for (iMarker_ActDisk = 0; iMarker_ActDisk < nMarker_ActDiskInlet; iMarker_ActDisk++)
    if ((Marker_ActDiskInlet[iMarker_ActDisk] == val_marker) ||
        (Marker_ActDiskOutlet[iMarker_ActDisk] == val_marker)) break;
  return ActDisk_TempJump[iMarker_ActDisk][val_value];;
}

su2double CConfig::GetActDisk_Omega(string val_marker, unsigned short val_value) {
  unsigned short iMarker_ActDisk;
  for (iMarker_ActDisk = 0; iMarker_ActDisk < nMarker_ActDiskInlet; iMarker_ActDisk++)
    if ((Marker_ActDiskInlet[iMarker_ActDisk] == val_marker) ||
        (Marker_ActDiskOutlet[iMarker_ActDisk] == val_marker)) break;
  return ActDisk_Omega[iMarker_ActDisk][val_value];;
}

su2double CConfig::GetOutlet_MassFlow(string val_marker) {
  unsigned short iMarker_Outlet;
  for (iMarker_Outlet = 0; iMarker_Outlet < nMarker_Outlet; iMarker_Outlet++)
    if ((Marker_Outlet[iMarker_Outlet] == val_marker)) break;
  return Outlet_MassFlow[iMarker_Outlet];
}

su2double CConfig::GetOutlet_Density(string val_marker) {
  unsigned short iMarker_Outlet;
  for (iMarker_Outlet = 0; iMarker_Outlet < nMarker_Outlet; iMarker_Outlet++)
    if ((Marker_Outlet[iMarker_Outlet] == val_marker)) break;
  return Outlet_Density[iMarker_Outlet];
}

su2double CConfig::GetOutlet_Area(string val_marker) {
  unsigned short iMarker_Outlet;
  for (iMarker_Outlet = 0; iMarker_Outlet < nMarker_Outlet; iMarker_Outlet++)
    if ((Marker_Outlet[iMarker_Outlet] == val_marker)) break;
  return Outlet_Area[iMarker_Outlet];
}

unsigned short CConfig::GetMarker_CfgFile_ActDiskOutlet(string val_marker) {
  unsigned short iMarker_ActDisk, kMarker_All;
  
  /*--- Find the marker for this actuator disk inlet. ---*/
  
  for (iMarker_ActDisk = 0; iMarker_ActDisk < nMarker_ActDiskInlet; iMarker_ActDisk++)
    if (Marker_ActDiskInlet[iMarker_ActDisk] == val_marker) break;
  
  /*--- Find and return global marker index for the actuator disk outlet. ---*/
  
  for (kMarker_All = 0; kMarker_All < nMarker_CfgFile; kMarker_All++)
    if (Marker_ActDiskOutlet[iMarker_ActDisk] == Marker_CfgFile_TagBound[kMarker_All]) break;
  
  return kMarker_All;
}

unsigned short CConfig::GetMarker_CfgFile_EngineExhaust(string val_marker) {
  unsigned short iMarker_Engine, kMarker_All;
  
  /*--- Find the marker for this engine inflow. ---*/
  
  for (iMarker_Engine = 0; iMarker_Engine < nMarker_EngineInflow; iMarker_Engine++)
    if (Marker_EngineInflow[iMarker_Engine] == val_marker) break;
  
  /*--- Find and return global marker index for the engine exhaust. ---*/
  
  for (kMarker_All = 0; kMarker_All < nMarker_CfgFile; kMarker_All++)
    if (Marker_EngineExhaust[iMarker_Engine] == Marker_CfgFile_TagBound[kMarker_All]) break;
  
  return kMarker_All;
}

bool CConfig::GetVolumetric_Movement(){
  bool volumetric_movement = false;
  
  if (GetSurface_Movement(AEROELASTIC) || 
      GetSurface_Movement(DEFORMING) ||
      GetSurface_Movement(AEROELASTIC_RIGID_MOTION)||
      GetSurface_Movement(FLUID_STRUCTURE) ||
      GetSurface_Movement(FLUID_STRUCTURE_STATIC) ||
      GetSurface_Movement(EXTERNAL) || 
      GetSurface_Movement(EXTERNAL_ROTATION)){
    volumetric_movement = true;
  }
  
  if (Kind_SU2 == SU2_DEF || 
      Kind_SU2 == SU2_DOT || 
      DirectDiff)
  { volumetric_movement = true;}
  return volumetric_movement;
}

bool CConfig::GetSurface_Movement(unsigned short kind_movement){
  for (unsigned short iMarkerMoving = 0; iMarkerMoving < nKind_SurfaceMovement; iMarkerMoving++){
    if (Kind_SurfaceMovement[iMarkerMoving] == kind_movement){
      return true;
    }
  }
  return false;
}

unsigned short CConfig::GetMarker_Moving(string val_marker) {
  unsigned short iMarker_Moving;

  /*--- Find the marker for this moving boundary. ---*/
  for (iMarker_Moving = 0; iMarker_Moving < nMarker_Moving; iMarker_Moving++)
    if (Marker_Moving[iMarker_Moving] == val_marker) break;

  return iMarker_Moving;
}

<<<<<<< HEAD
bool CConfig::GetMarker_Moving_Bool(string val_marker) {
  unsigned short iMarker_Moving;

  /*--- Find the marker for this moving boundary, if it exists. ---*/
  for (iMarker_Moving = 0; iMarker_Moving < nMarker_Moving; iMarker_Moving++)
    if (Marker_Moving[iMarker_Moving] == val_marker) return true;

  return false;
=======
unsigned short CConfig::GetMarker_Deform_Mesh(string val_marker) {
  unsigned short iMarker_Deform_Mesh;

  /*--- Find the marker for this interface boundary. ---*/
  for (iMarker_Deform_Mesh = 0; iMarker_Deform_Mesh < nMarker_Deform_Mesh; iMarker_Deform_Mesh++)
    if (Marker_Deform_Mesh[iMarker_Deform_Mesh] == val_marker) break;

  return iMarker_Deform_Mesh;
}

unsigned short CConfig::GetMarker_Fluid_Load(string val_marker) {
  unsigned short iMarker_Fluid_Load;

  /*--- Find the marker for this interface boundary. ---*/
  for (iMarker_Fluid_Load = 0; iMarker_Fluid_Load < nMarker_Fluid_Load; iMarker_Fluid_Load++)
    if (Marker_Fluid_Load[iMarker_Fluid_Load] == val_marker) break;

  return iMarker_Fluid_Load;
>>>>>>> d781ddc8
}

su2double CConfig::GetDirichlet_Value(string val_marker) {
  unsigned short iMarker_Dirichlet;
  for (iMarker_Dirichlet = 0; iMarker_Dirichlet < nMarker_Dirichlet; iMarker_Dirichlet++)
    if (Marker_Dirichlet[iMarker_Dirichlet] == val_marker) break;
  return Dirichlet_Value[iMarker_Dirichlet];
}

bool CConfig::GetDirichlet_Boundary(string val_marker) {
  unsigned short iMarker_Dirichlet;
  bool Dirichlet = false;
  for (iMarker_Dirichlet = 0; iMarker_Dirichlet < nMarker_Dirichlet; iMarker_Dirichlet++)
    if (Marker_Dirichlet[iMarker_Dirichlet] == val_marker) {
      Dirichlet = true;
      break;
    }
  return Dirichlet;
}

su2double CConfig::GetExhaust_Temperature_Target(string val_marker) {
  unsigned short iMarker_EngineExhaust;
  for (iMarker_EngineExhaust = 0; iMarker_EngineExhaust < nMarker_EngineExhaust; iMarker_EngineExhaust++)
    if (Marker_EngineExhaust[iMarker_EngineExhaust] == val_marker) break;
  return Exhaust_Temperature_Target[iMarker_EngineExhaust];
}

su2double CConfig::GetExhaust_Pressure_Target(string val_marker) {
  unsigned short iMarker_EngineExhaust;
  for (iMarker_EngineExhaust = 0; iMarker_EngineExhaust < nMarker_EngineExhaust; iMarker_EngineExhaust++)
    if (Marker_EngineExhaust[iMarker_EngineExhaust] == val_marker) break;
  return Exhaust_Pressure_Target[iMarker_EngineExhaust];
}

unsigned short CConfig::GetKind_Inc_Inlet(string val_marker) {
  unsigned short iMarker_Inlet;
  for (iMarker_Inlet = 0; iMarker_Inlet < nMarker_Inlet; iMarker_Inlet++)
    if (Marker_Inlet[iMarker_Inlet] == val_marker) break;
  return Kind_Inc_Inlet[iMarker_Inlet];
}

unsigned short CConfig::GetKind_Inc_Outlet(string val_marker) {
  unsigned short iMarker_Outlet;
  for (iMarker_Outlet = 0; iMarker_Outlet < nMarker_Outlet; iMarker_Outlet++)
    if (Marker_Outlet[iMarker_Outlet] == val_marker) break;
  return Kind_Inc_Outlet[iMarker_Outlet];
}

su2double CConfig::GetInlet_Ttotal(string val_marker) {
  unsigned short iMarker_Inlet;
  for (iMarker_Inlet = 0; iMarker_Inlet < nMarker_Inlet; iMarker_Inlet++)
    if (Marker_Inlet[iMarker_Inlet] == val_marker) break;
  return Inlet_Ttotal[iMarker_Inlet];
}

su2double CConfig::GetInlet_Ptotal(string val_marker) {
  unsigned short iMarker_Inlet;
  for (iMarker_Inlet = 0; iMarker_Inlet < nMarker_Inlet; iMarker_Inlet++)
    if (Marker_Inlet[iMarker_Inlet] == val_marker) break;
  return Inlet_Ptotal[iMarker_Inlet];
}

void CConfig::SetInlet_Ptotal(su2double val_pressure, string val_marker) {
  unsigned short iMarker_Inlet;
  for (iMarker_Inlet = 0; iMarker_Inlet < nMarker_Inlet; iMarker_Inlet++)
    if (Marker_Inlet[iMarker_Inlet] == val_marker)
      Inlet_Ptotal[iMarker_Inlet] = val_pressure;
}

su2double* CConfig::GetInlet_FlowDir(string val_marker) {
  unsigned short iMarker_Inlet;
  for (iMarker_Inlet = 0; iMarker_Inlet < nMarker_Inlet; iMarker_Inlet++)
    if (Marker_Inlet[iMarker_Inlet] == val_marker) break;
  return Inlet_FlowDir[iMarker_Inlet];
}

su2double CConfig::GetInlet_Temperature(string val_marker) {
  unsigned short iMarker_Supersonic_Inlet;
  for (iMarker_Supersonic_Inlet = 0; iMarker_Supersonic_Inlet < nMarker_Supersonic_Inlet; iMarker_Supersonic_Inlet++)
    if (Marker_Supersonic_Inlet[iMarker_Supersonic_Inlet] == val_marker) break;
  return Inlet_Temperature[iMarker_Supersonic_Inlet];
}

su2double CConfig::GetInlet_Pressure(string val_marker) {
  unsigned short iMarker_Supersonic_Inlet;
  for (iMarker_Supersonic_Inlet = 0; iMarker_Supersonic_Inlet < nMarker_Supersonic_Inlet; iMarker_Supersonic_Inlet++)
    if (Marker_Supersonic_Inlet[iMarker_Supersonic_Inlet] == val_marker) break;
  return Inlet_Pressure[iMarker_Supersonic_Inlet];
}

su2double* CConfig::GetInlet_Velocity(string val_marker) {
  unsigned short iMarker_Supersonic_Inlet;
  for (iMarker_Supersonic_Inlet = 0; iMarker_Supersonic_Inlet < nMarker_Supersonic_Inlet; iMarker_Supersonic_Inlet++)
    if (Marker_Supersonic_Inlet[iMarker_Supersonic_Inlet] == val_marker) break;
  return Inlet_Velocity[iMarker_Supersonic_Inlet];
}

su2double CConfig::GetOutlet_Pressure(string val_marker) {
  unsigned short iMarker_Outlet;
  for (iMarker_Outlet = 0; iMarker_Outlet < nMarker_Outlet; iMarker_Outlet++)
    if (Marker_Outlet[iMarker_Outlet] == val_marker) break;
  return Outlet_Pressure[iMarker_Outlet];
}

void CConfig::SetOutlet_Pressure(su2double val_pressure, string val_marker) {
  unsigned short iMarker_Outlet;
  for (iMarker_Outlet = 0; iMarker_Outlet < nMarker_Outlet; iMarker_Outlet++)
    if (Marker_Outlet[iMarker_Outlet] == val_marker)
      Outlet_Pressure[iMarker_Outlet] = val_pressure;
}

su2double CConfig::GetRiemann_Var1(string val_marker) {
  unsigned short iMarker_Riemann;
  for (iMarker_Riemann = 0; iMarker_Riemann < nMarker_Riemann; iMarker_Riemann++)
    if (Marker_Riemann[iMarker_Riemann] == val_marker) break;
  return Riemann_Var1[iMarker_Riemann];
}

su2double CConfig::GetRiemann_Var2(string val_marker) {
  unsigned short iMarker_Riemann;
  for (iMarker_Riemann = 0; iMarker_Riemann < nMarker_Riemann; iMarker_Riemann++)
    if (Marker_Riemann[iMarker_Riemann] == val_marker) break;
  return Riemann_Var2[iMarker_Riemann];
}

su2double* CConfig::GetRiemann_FlowDir(string val_marker) {
  unsigned short iMarker_Riemann;
  for (iMarker_Riemann = 0; iMarker_Riemann < nMarker_Riemann; iMarker_Riemann++)
    if (Marker_Riemann[iMarker_Riemann] == val_marker) break;
  return Riemann_FlowDir[iMarker_Riemann];
}

unsigned short CConfig::GetKind_Data_Riemann(string val_marker) {
  unsigned short iMarker_Riemann;
  for (iMarker_Riemann = 0; iMarker_Riemann < nMarker_Riemann; iMarker_Riemann++)
    if (Marker_Riemann[iMarker_Riemann] == val_marker) break;
  return Kind_Data_Riemann[iMarker_Riemann];
}


su2double CConfig::GetGiles_Var1(string val_marker) {
  unsigned short iMarker_Giles;
  for (iMarker_Giles = 0; iMarker_Giles < nMarker_Giles; iMarker_Giles++)
    if (Marker_Giles[iMarker_Giles] == val_marker) break;
  return Giles_Var1[iMarker_Giles];
}

void CConfig::SetGiles_Var1(su2double newVar1, string val_marker) {
  unsigned short iMarker_Giles;
  for (iMarker_Giles = 0; iMarker_Giles < nMarker_Giles; iMarker_Giles++)
    if (Marker_Giles[iMarker_Giles] == val_marker) break;
  Giles_Var1[iMarker_Giles] = newVar1;
}

su2double CConfig::GetGiles_Var2(string val_marker) {
  unsigned short iMarker_Giles;
  for (iMarker_Giles = 0; iMarker_Giles < nMarker_Giles; iMarker_Giles++)
    if (Marker_Giles[iMarker_Giles] == val_marker) break;
  return Giles_Var2[iMarker_Giles];
}

su2double CConfig::GetGiles_RelaxFactorAverage(string val_marker) {
  unsigned short iMarker_Giles;
  for (iMarker_Giles = 0; iMarker_Giles < nMarker_Giles; iMarker_Giles++)
    if (Marker_Giles[iMarker_Giles] == val_marker) break;
  return RelaxFactorAverage[iMarker_Giles];
}

su2double CConfig::GetGiles_RelaxFactorFourier(string val_marker) {
  unsigned short iMarker_Giles;
  for (iMarker_Giles = 0; iMarker_Giles < nMarker_Giles; iMarker_Giles++)
    if (Marker_Giles[iMarker_Giles] == val_marker) break;
  return RelaxFactorFourier[iMarker_Giles];
}

su2double* CConfig::GetGiles_FlowDir(string val_marker) {
  unsigned short iMarker_Giles;
  for (iMarker_Giles = 0; iMarker_Giles < nMarker_Giles; iMarker_Giles++)
    if (Marker_Giles[iMarker_Giles] == val_marker) break;
  return Giles_FlowDir[iMarker_Giles];
}

unsigned short CConfig::GetKind_Data_Giles(string val_marker) {
  unsigned short iMarker_Giles;
  for (iMarker_Giles = 0; iMarker_Giles < nMarker_Giles; iMarker_Giles++)
    if (Marker_Giles[iMarker_Giles] == val_marker) break;
  return Kind_Data_Giles[iMarker_Giles];
}


su2double CConfig::GetPressureOut_BC() {
  unsigned short iMarker_BC;
  su2double pres_out = 0.0;
  for (iMarker_BC = 0; iMarker_BC < nMarker_Giles; iMarker_BC++){
    if (Kind_Data_Giles[iMarker_BC] == STATIC_PRESSURE || Kind_Data_Giles[iMarker_BC] == STATIC_PRESSURE_1D || Kind_Data_Giles[iMarker_BC] == RADIAL_EQUILIBRIUM ){
      pres_out = Giles_Var1[iMarker_BC];
    }
  }
  for (iMarker_BC = 0; iMarker_BC < nMarker_Riemann; iMarker_BC++){
    if (Kind_Data_Riemann[iMarker_BC] == STATIC_PRESSURE || Kind_Data_Riemann[iMarker_BC] == RADIAL_EQUILIBRIUM){
      pres_out = Riemann_Var1[iMarker_BC];
    }
  }
  return pres_out/Pressure_Ref;
}


void CConfig::SetPressureOut_BC(su2double val_press) {
  unsigned short iMarker_BC;
  for (iMarker_BC = 0; iMarker_BC < nMarker_Giles; iMarker_BC++){
    if (Kind_Data_Giles[iMarker_BC] == STATIC_PRESSURE || Kind_Data_Giles[iMarker_BC] == STATIC_PRESSURE_1D || Kind_Data_Giles[iMarker_BC] == RADIAL_EQUILIBRIUM ){
      Giles_Var1[iMarker_BC] = val_press*Pressure_Ref;
    }
  }
  for (iMarker_BC = 0; iMarker_BC < nMarker_Riemann; iMarker_BC++){
    if (Kind_Data_Riemann[iMarker_BC] == STATIC_PRESSURE || Kind_Data_Riemann[iMarker_BC] == RADIAL_EQUILIBRIUM){
      Riemann_Var1[iMarker_BC] = val_press*Pressure_Ref;
    }
  }
}

su2double CConfig::GetTotalPressureIn_BC() {
  unsigned short iMarker_BC;
  su2double tot_pres_in = 0.0;
  for (iMarker_BC = 0; iMarker_BC < nMarker_Giles; iMarker_BC++){
    if (Kind_Data_Giles[iMarker_BC] == TOTAL_CONDITIONS_PT || Kind_Data_Giles[iMarker_BC] == TOTAL_CONDITIONS_PT_1D){
      tot_pres_in = Giles_Var1[iMarker_BC];
    }
  }
  for (iMarker_BC = 0; iMarker_BC < nMarker_Riemann; iMarker_BC++){
    if (Kind_Data_Riemann[iMarker_BC] == TOTAL_CONDITIONS_PT ){
      tot_pres_in = Riemann_Var1[iMarker_BC];
    }
  }
  if(nMarker_Inlet == 1 && Kind_Inlet == TOTAL_CONDITIONS){
    tot_pres_in = Inlet_Ptotal[0];
  }
  return tot_pres_in/Pressure_Ref;
}

su2double CConfig::GetTotalTemperatureIn_BC() {
  unsigned short iMarker_BC;
  su2double tot_temp_in = 0.0;
  for (iMarker_BC = 0; iMarker_BC < nMarker_Giles; iMarker_BC++){
    if (Kind_Data_Giles[iMarker_BC] == TOTAL_CONDITIONS_PT || Kind_Data_Giles[iMarker_BC] == TOTAL_CONDITIONS_PT_1D){
      tot_temp_in = Giles_Var2[iMarker_BC];
    }
  }
  for (iMarker_BC = 0; iMarker_BC < nMarker_Riemann; iMarker_BC++){
    if (Kind_Data_Riemann[iMarker_BC] == TOTAL_CONDITIONS_PT ){
      tot_temp_in = Riemann_Var2[iMarker_BC];
    }
  }

  if(nMarker_Inlet == 1 && Kind_Inlet == TOTAL_CONDITIONS){
    tot_temp_in = Inlet_Ttotal[0];
  }
  return tot_temp_in/Temperature_Ref;
}

void CConfig::SetTotalTemperatureIn_BC(su2double val_temp) {
  unsigned short iMarker_BC;
  for (iMarker_BC = 0; iMarker_BC < nMarker_Giles; iMarker_BC++){
    if (Kind_Data_Giles[iMarker_BC] == TOTAL_CONDITIONS_PT || Kind_Data_Giles[iMarker_BC] == TOTAL_CONDITIONS_PT_1D){
      Giles_Var2[iMarker_BC] = val_temp*Temperature_Ref;
    }
  }
  for (iMarker_BC = 0; iMarker_BC < nMarker_Riemann; iMarker_BC++){
    if (Kind_Data_Riemann[iMarker_BC] == TOTAL_CONDITIONS_PT ){
      Riemann_Var2[iMarker_BC] = val_temp*Temperature_Ref;
    }
  }

  if(nMarker_Inlet == 1 && Kind_Inlet == TOTAL_CONDITIONS){
    Inlet_Ttotal[0] = val_temp*Temperature_Ref;
  }
}

su2double CConfig::GetFlowAngleIn_BC() {
  unsigned short iMarker_BC;
  su2double alpha_in = 0.0;
  for (iMarker_BC = 0; iMarker_BC < nMarker_Giles; iMarker_BC++){
    if (Kind_Data_Giles[iMarker_BC] == TOTAL_CONDITIONS_PT || Kind_Data_Giles[iMarker_BC] == TOTAL_CONDITIONS_PT_1D){
      alpha_in = atan(Giles_FlowDir[iMarker_BC][1]/Giles_FlowDir[iMarker_BC][0]);
    }
  }
  for (iMarker_BC = 0; iMarker_BC < nMarker_Riemann; iMarker_BC++){
  	if (Kind_Data_Riemann[iMarker_BC] == TOTAL_CONDITIONS_PT ){
  		alpha_in = atan(Riemann_FlowDir[iMarker_BC][1]/Riemann_FlowDir[iMarker_BC][0]);
  	}
  }

  if(nMarker_Inlet == 1 && Kind_Inlet == TOTAL_CONDITIONS){
  	alpha_in = atan(Inlet_FlowDir[0][1]/Inlet_FlowDir[0][0]);
  }

  return alpha_in;
}

su2double CConfig::GetIncInlet_BC() {

  su2double val_out = 0.0;

  if (nMarker_Inlet > 0) {
    if (Kind_Inc_Inlet[0] == VELOCITY_INLET)
      val_out = Inlet_Ptotal[0]/Velocity_Ref;
    else if (Kind_Inc_Inlet[0] == PRESSURE_INLET)
      val_out = Inlet_Ptotal[0]/Pressure_Ref;
  }

  return val_out;
}

void CConfig::SetIncInlet_BC(su2double val_in) {

  if (nMarker_Inlet > 0) {
    if (Kind_Inc_Inlet[0] == VELOCITY_INLET)
      Inlet_Ptotal[0] = val_in*Velocity_Ref;
    else if (Kind_Inc_Inlet[0] == PRESSURE_INLET)
      Inlet_Ptotal[0] = val_in*Pressure_Ref;
  }
  
}

su2double CConfig::GetIncTemperature_BC() {

  su2double val_out = 0.0;

  if (nMarker_Inlet > 0) {
      val_out = Inlet_Ttotal[0]/Temperature_Ref;
  }

  return val_out;
}

void CConfig::SetIncTemperature_BC(su2double val_temperature) {

  if (nMarker_Inlet > 0) {
      Inlet_Ttotal[0] = val_temperature*Temperature_Ref;
  }
  
}

su2double CConfig::GetIncPressureOut_BC() {

  su2double pressure_out = 0.0;

  if (nMarker_FarField > 0){
    pressure_out = Pressure_FreeStreamND;
  } else if (nMarker_Outlet > 0) {
    pressure_out = Outlet_Pressure[0]/Pressure_Ref;
  }

  return pressure_out;
}

void CConfig::SetIncPressureOut_BC(su2double val_pressure) {

  if (nMarker_FarField > 0){
    Pressure_FreeStreamND = val_pressure;
  } else if (nMarker_Outlet > 0) {
    Outlet_Pressure[0] = val_pressure*Pressure_Ref;
  }

}

su2double CConfig::GetIsothermal_Temperature(string val_marker) {

  unsigned short iMarker_Isothermal = 0;

  if (nMarker_Isothermal > 0) {
    for (iMarker_Isothermal = 0; iMarker_Isothermal < nMarker_Isothermal; iMarker_Isothermal++)
      if (Marker_Isothermal[iMarker_Isothermal] == val_marker) break;
  }

  return Isothermal_Temperature[iMarker_Isothermal];
}

su2double CConfig::GetWall_HeatFlux(string val_marker) {
  unsigned short iMarker_HeatFlux = 0;

  if (nMarker_HeatFlux > 0) {
  for (iMarker_HeatFlux = 0; iMarker_HeatFlux < nMarker_HeatFlux; iMarker_HeatFlux++)
    if (Marker_HeatFlux[iMarker_HeatFlux] == val_marker) break;
  }

  return Heat_Flux[iMarker_HeatFlux];
}

unsigned short CConfig::GetWallFunction_Treatment(string val_marker) {
  unsigned short WallFunction = NO_WALL_FUNCTION;

  for(unsigned short iMarker=0; iMarker<nMarker_WallFunctions; iMarker++) {
    if(Marker_WallFunctions[iMarker] == val_marker) {
      WallFunction = Kind_WallFunctions[iMarker];
      break;
    }
  }

  return WallFunction;
}

unsigned short* CConfig::GetWallFunction_IntInfo(string val_marker) {
  unsigned short *intInfo = NULL;

  for(unsigned short iMarker=0; iMarker<nMarker_WallFunctions; iMarker++) {
    if(Marker_WallFunctions[iMarker] == val_marker) {
      intInfo = IntInfo_WallFunctions[iMarker];
      break;
    }
  }

  return intInfo;
}

su2double* CConfig::GetWallFunction_DoubleInfo(string val_marker) {
  su2double *doubleInfo = NULL;

  for(unsigned short iMarker=0; iMarker<nMarker_WallFunctions; iMarker++) {
    if(Marker_WallFunctions[iMarker] == val_marker) {
      doubleInfo = DoubleInfo_WallFunctions[iMarker];
      break;
    } 
  } 

  return doubleInfo;
}

su2double CConfig::GetEngineInflow_Target(string val_marker) {
  unsigned short iMarker_EngineInflow;
  for (iMarker_EngineInflow = 0; iMarker_EngineInflow < nMarker_EngineInflow; iMarker_EngineInflow++)
    if (Marker_EngineInflow[iMarker_EngineInflow] == val_marker) break;
  return EngineInflow_Target[iMarker_EngineInflow];
}

su2double CConfig::GetInflow_Pressure(string val_marker) {
  unsigned short iMarker_EngineInflow;
  for (iMarker_EngineInflow = 0; iMarker_EngineInflow < nMarker_EngineInflow; iMarker_EngineInflow++)
    if (Marker_EngineInflow[iMarker_EngineInflow] == val_marker) break;
  return Inflow_Pressure[iMarker_EngineInflow];
}

su2double CConfig::GetInflow_MassFlow(string val_marker) {
  unsigned short iMarker_EngineInflow;
  for (iMarker_EngineInflow = 0; iMarker_EngineInflow < nMarker_EngineInflow; iMarker_EngineInflow++)
    if (Marker_EngineInflow[iMarker_EngineInflow] == val_marker) break;
  return Inflow_MassFlow[iMarker_EngineInflow];
}

su2double CConfig::GetInflow_ReverseMassFlow(string val_marker) {
  unsigned short iMarker_EngineInflow;
  for (iMarker_EngineInflow = 0; iMarker_EngineInflow < nMarker_EngineInflow; iMarker_EngineInflow++)
    if (Marker_EngineInflow[iMarker_EngineInflow] == val_marker) break;
  return Inflow_ReverseMassFlow[iMarker_EngineInflow];
}

su2double CConfig::GetInflow_TotalPressure(string val_marker) {
  unsigned short iMarker_EngineInflow;
  for (iMarker_EngineInflow = 0; iMarker_EngineInflow < nMarker_EngineInflow; iMarker_EngineInflow++)
    if (Marker_EngineInflow[iMarker_EngineInflow] == val_marker) break;
  return Inflow_TotalPressure[iMarker_EngineInflow];
}

su2double CConfig::GetInflow_Temperature(string val_marker) {
  unsigned short iMarker_EngineInflow;
  for (iMarker_EngineInflow = 0; iMarker_EngineInflow < nMarker_EngineInflow; iMarker_EngineInflow++)
    if (Marker_EngineInflow[iMarker_EngineInflow] == val_marker) break;
  return Inflow_Temperature[iMarker_EngineInflow];
}

su2double CConfig::GetInflow_TotalTemperature(string val_marker) {
  unsigned short iMarker_EngineInflow;
  for (iMarker_EngineInflow = 0; iMarker_EngineInflow < nMarker_EngineInflow; iMarker_EngineInflow++)
    if (Marker_EngineInflow[iMarker_EngineInflow] == val_marker) break;
  return Inflow_TotalTemperature[iMarker_EngineInflow];
}

su2double CConfig::GetInflow_RamDrag(string val_marker) {
  unsigned short iMarker_EngineInflow;
  for (iMarker_EngineInflow = 0; iMarker_EngineInflow < nMarker_EngineInflow; iMarker_EngineInflow++)
    if (Marker_EngineInflow[iMarker_EngineInflow] == val_marker) break;
  return Inflow_RamDrag[iMarker_EngineInflow];
}

su2double CConfig::GetInflow_Force(string val_marker) {
  unsigned short iMarker_EngineInflow;
  for (iMarker_EngineInflow = 0; iMarker_EngineInflow < nMarker_EngineInflow; iMarker_EngineInflow++)
    if (Marker_EngineInflow[iMarker_EngineInflow] == val_marker) break;
  return Inflow_Force[iMarker_EngineInflow];
}

su2double CConfig::GetInflow_Power(string val_marker) {
  unsigned short iMarker_EngineInflow;
  for (iMarker_EngineInflow = 0; iMarker_EngineInflow < nMarker_EngineInflow; iMarker_EngineInflow++)
    if (Marker_EngineInflow[iMarker_EngineInflow] == val_marker) break;
  return Inflow_Power[iMarker_EngineInflow];
}

su2double CConfig::GetInflow_Mach(string val_marker) {
  unsigned short iMarker_EngineInflow;
  for (iMarker_EngineInflow = 0; iMarker_EngineInflow < nMarker_EngineInflow; iMarker_EngineInflow++)
    if (Marker_EngineInflow[iMarker_EngineInflow] == val_marker) break;
  return Inflow_Mach[iMarker_EngineInflow];
}

su2double CConfig::GetExhaust_Pressure(string val_marker) {
  unsigned short iMarker_EngineExhaust;
  for (iMarker_EngineExhaust = 0; iMarker_EngineExhaust < nMarker_EngineExhaust; iMarker_EngineExhaust++)
    if (Marker_EngineExhaust[iMarker_EngineExhaust] == val_marker) break;
  return Exhaust_Pressure[iMarker_EngineExhaust];
}

su2double CConfig::GetExhaust_Temperature(string val_marker) {
  unsigned short iMarker_EngineExhaust;
  for (iMarker_EngineExhaust = 0; iMarker_EngineExhaust < nMarker_EngineExhaust; iMarker_EngineExhaust++)
    if (Marker_EngineExhaust[iMarker_EngineExhaust] == val_marker) break;
  return Exhaust_Temperature[iMarker_EngineExhaust];
}

su2double CConfig::GetExhaust_MassFlow(string val_marker) {
  unsigned short iMarker_EngineExhaust;
  for (iMarker_EngineExhaust = 0; iMarker_EngineExhaust < nMarker_EngineExhaust; iMarker_EngineExhaust++)
    if (Marker_EngineExhaust[iMarker_EngineExhaust] == val_marker) break;
  return Exhaust_MassFlow[iMarker_EngineExhaust];
}

su2double CConfig::GetExhaust_TotalPressure(string val_marker) {
  unsigned short iMarker_EngineExhaust;
  for (iMarker_EngineExhaust = 0; iMarker_EngineExhaust < nMarker_EngineExhaust; iMarker_EngineExhaust++)
    if (Marker_EngineExhaust[iMarker_EngineExhaust] == val_marker) break;
  return Exhaust_TotalPressure[iMarker_EngineExhaust];
}

su2double CConfig::GetExhaust_TotalTemperature(string val_marker) {
  unsigned short iMarker_EngineExhaust;
  for (iMarker_EngineExhaust = 0; iMarker_EngineExhaust < nMarker_EngineExhaust; iMarker_EngineExhaust++)
    if (Marker_EngineExhaust[iMarker_EngineExhaust] == val_marker) break;
  return Exhaust_TotalTemperature[iMarker_EngineExhaust];
}

su2double CConfig::GetExhaust_GrossThrust(string val_marker) {
  unsigned short iMarker_EngineExhaust;
  for (iMarker_EngineExhaust = 0; iMarker_EngineExhaust < nMarker_EngineExhaust; iMarker_EngineExhaust++)
    if (Marker_EngineExhaust[iMarker_EngineExhaust] == val_marker) break;
  return Exhaust_GrossThrust[iMarker_EngineExhaust];
}

su2double CConfig::GetExhaust_Force(string val_marker) {
  unsigned short iMarker_EngineExhaust;
  for (iMarker_EngineExhaust = 0; iMarker_EngineExhaust < nMarker_EngineExhaust; iMarker_EngineExhaust++)
    if (Marker_EngineExhaust[iMarker_EngineExhaust] == val_marker) break;
  return Exhaust_Force[iMarker_EngineExhaust];
}

su2double CConfig::GetExhaust_Power(string val_marker) {
  unsigned short iMarker_EngineExhaust;
  for (iMarker_EngineExhaust = 0; iMarker_EngineExhaust < nMarker_EngineExhaust; iMarker_EngineExhaust++)
    if (Marker_EngineExhaust[iMarker_EngineExhaust] == val_marker) break;
  return Exhaust_Power[iMarker_EngineExhaust];
}

su2double CConfig::GetActDiskInlet_Pressure(string val_marker) {
  unsigned short iMarker_ActDiskInlet;
  for (iMarker_ActDiskInlet = 0; iMarker_ActDiskInlet < nMarker_ActDiskInlet; iMarker_ActDiskInlet++)
    if (Marker_ActDiskInlet[iMarker_ActDiskInlet] == val_marker) break;
  return ActDiskInlet_Pressure[iMarker_ActDiskInlet];
}

su2double CConfig::GetActDiskInlet_TotalPressure(string val_marker) {
  unsigned short iMarker_ActDiskInlet;
  for (iMarker_ActDiskInlet = 0; iMarker_ActDiskInlet < nMarker_ActDiskInlet; iMarker_ActDiskInlet++)
    if (Marker_ActDiskInlet[iMarker_ActDiskInlet] == val_marker) break;
  return ActDiskInlet_TotalPressure[iMarker_ActDiskInlet];
}

su2double CConfig::GetActDiskInlet_RamDrag(string val_marker) {
  unsigned short iMarker_ActDiskInlet;
  for (iMarker_ActDiskInlet = 0; iMarker_ActDiskInlet < nMarker_ActDiskInlet; iMarker_ActDiskInlet++)
    if (Marker_ActDiskInlet[iMarker_ActDiskInlet] == val_marker) break;
  return ActDiskInlet_RamDrag[iMarker_ActDiskInlet];
}

su2double CConfig::GetActDiskInlet_Force(string val_marker) {
  unsigned short iMarker_ActDiskInlet;
  for (iMarker_ActDiskInlet = 0; iMarker_ActDiskInlet < nMarker_ActDiskInlet; iMarker_ActDiskInlet++)
    if (Marker_ActDiskInlet[iMarker_ActDiskInlet] == val_marker) break;
  return ActDiskInlet_Force[iMarker_ActDiskInlet];
}

su2double CConfig::GetActDiskInlet_Power(string val_marker) {
  unsigned short iMarker_ActDiskInlet;
  for (iMarker_ActDiskInlet = 0; iMarker_ActDiskInlet < nMarker_ActDiskInlet; iMarker_ActDiskInlet++)
    if (Marker_ActDiskInlet[iMarker_ActDiskInlet] == val_marker) break;
  return ActDiskInlet_Power[iMarker_ActDiskInlet];
}

su2double CConfig::GetActDiskOutlet_Pressure(string val_marker) {
  unsigned short iMarker_ActDiskOutlet;
  for (iMarker_ActDiskOutlet = 0; iMarker_ActDiskOutlet < nMarker_ActDiskOutlet; iMarker_ActDiskOutlet++)
    if (Marker_ActDiskOutlet[iMarker_ActDiskOutlet] == val_marker) break;
  return ActDiskOutlet_Pressure[iMarker_ActDiskOutlet];
}

su2double CConfig::GetActDiskOutlet_TotalPressure(string val_marker) {
  unsigned short iMarker_ActDiskOutlet;
  for (iMarker_ActDiskOutlet = 0; iMarker_ActDiskOutlet < nMarker_ActDiskOutlet; iMarker_ActDiskOutlet++)
    if (Marker_ActDiskOutlet[iMarker_ActDiskOutlet] == val_marker) break;
  return ActDiskOutlet_TotalPressure[iMarker_ActDiskOutlet];
}

su2double CConfig::GetActDiskOutlet_GrossThrust(string val_marker) {
  unsigned short iMarker_ActDiskOutlet;
  for (iMarker_ActDiskOutlet = 0; iMarker_ActDiskOutlet < nMarker_ActDiskOutlet; iMarker_ActDiskOutlet++)
    if (Marker_ActDiskOutlet[iMarker_ActDiskOutlet] == val_marker) break;
  return ActDiskOutlet_GrossThrust[iMarker_ActDiskOutlet];
}

su2double CConfig::GetActDiskOutlet_Force(string val_marker) {
  unsigned short iMarker_ActDiskOutlet;
  for (iMarker_ActDiskOutlet = 0; iMarker_ActDiskOutlet < nMarker_ActDiskOutlet; iMarker_ActDiskOutlet++)
    if (Marker_ActDiskOutlet[iMarker_ActDiskOutlet] == val_marker) break;
  return ActDiskOutlet_Force[iMarker_ActDiskOutlet];
}

su2double CConfig::GetActDiskOutlet_Power(string val_marker) {
  unsigned short iMarker_ActDiskOutlet;
  for (iMarker_ActDiskOutlet = 0; iMarker_ActDiskOutlet < nMarker_ActDiskOutlet; iMarker_ActDiskOutlet++)
    if (Marker_ActDiskOutlet[iMarker_ActDiskOutlet] == val_marker) break;
  return ActDiskOutlet_Power[iMarker_ActDiskOutlet];
}

su2double CConfig::GetActDiskInlet_Temperature(string val_marker) {
  unsigned short iMarker_ActDiskInlet;
  for (iMarker_ActDiskInlet = 0; iMarker_ActDiskInlet < nMarker_ActDiskInlet; iMarker_ActDiskInlet++)
    if (Marker_ActDiskInlet[iMarker_ActDiskInlet] == val_marker) break;
  return ActDiskInlet_Temperature[iMarker_ActDiskInlet];
}

su2double CConfig::GetActDiskInlet_TotalTemperature(string val_marker) {
  unsigned short iMarker_ActDiskInlet;
  for (iMarker_ActDiskInlet = 0; iMarker_ActDiskInlet < nMarker_ActDiskInlet; iMarker_ActDiskInlet++)
    if (Marker_ActDiskInlet[iMarker_ActDiskInlet] == val_marker) break;
  return ActDiskInlet_TotalTemperature[iMarker_ActDiskInlet];
}

su2double CConfig::GetActDiskOutlet_Temperature(string val_marker) {
  unsigned short iMarker_ActDiskOutlet;
  for (iMarker_ActDiskOutlet = 0; iMarker_ActDiskOutlet < nMarker_ActDiskOutlet; iMarker_ActDiskOutlet++)
    if (Marker_ActDiskOutlet[iMarker_ActDiskOutlet] == val_marker) break;
  return ActDiskOutlet_Temperature[iMarker_ActDiskOutlet];
}

su2double CConfig::GetActDiskOutlet_TotalTemperature(string val_marker) {
  unsigned short iMarker_ActDiskOutlet;
  for (iMarker_ActDiskOutlet = 0; iMarker_ActDiskOutlet < nMarker_ActDiskOutlet; iMarker_ActDiskOutlet++)
    if (Marker_ActDiskOutlet[iMarker_ActDiskOutlet] == val_marker) break;
  return ActDiskOutlet_TotalTemperature[iMarker_ActDiskOutlet];
}

su2double CConfig::GetActDiskInlet_MassFlow(string val_marker) {
  unsigned short iMarker_ActDiskInlet;
  for (iMarker_ActDiskInlet = 0; iMarker_ActDiskInlet < nMarker_ActDiskInlet; iMarker_ActDiskInlet++)
    if (Marker_ActDiskInlet[iMarker_ActDiskInlet] == val_marker) break;
  return ActDiskInlet_MassFlow[iMarker_ActDiskInlet];
}

su2double CConfig::GetActDiskOutlet_MassFlow(string val_marker) {
  unsigned short iMarker_ActDiskOutlet;
  for (iMarker_ActDiskOutlet = 0; iMarker_ActDiskOutlet < nMarker_ActDiskOutlet; iMarker_ActDiskOutlet++)
    if (Marker_ActDiskOutlet[iMarker_ActDiskOutlet] == val_marker) break;
  return ActDiskOutlet_MassFlow[iMarker_ActDiskOutlet];
}

su2double CConfig::GetDispl_Value(string val_marker) {
  unsigned short iMarker_Displacement;
  for (iMarker_Displacement = 0; iMarker_Displacement < nMarker_Displacement; iMarker_Displacement++)
    if (Marker_Displacement[iMarker_Displacement] == val_marker) break;
  return Displ_Value[iMarker_Displacement];
}

su2double CConfig::GetLoad_Value(string val_marker) {
  unsigned short iMarker_Load;
  for (iMarker_Load = 0; iMarker_Load < nMarker_Load; iMarker_Load++)
    if (Marker_Load[iMarker_Load] == val_marker) break;
  return Load_Value[iMarker_Load];
}

su2double CConfig::GetDamper_Constant(string val_marker) {
  unsigned short iMarker_Damper;
  for (iMarker_Damper = 0; iMarker_Damper < nMarker_Damper; iMarker_Damper++)
    if (Marker_Damper[iMarker_Damper] == val_marker) break;
  return Damper_Constant[iMarker_Damper];
}

su2double CConfig::GetLoad_Dir_Value(string val_marker) {
  unsigned short iMarker_Load_Dir;
  for (iMarker_Load_Dir = 0; iMarker_Load_Dir < nMarker_Load_Dir; iMarker_Load_Dir++)
    if (Marker_Load_Dir[iMarker_Load_Dir] == val_marker) break;
  return Load_Dir_Value[iMarker_Load_Dir];
}

su2double CConfig::GetLoad_Dir_Multiplier(string val_marker) {
  unsigned short iMarker_Load_Dir;
  for (iMarker_Load_Dir = 0; iMarker_Load_Dir < nMarker_Load_Dir; iMarker_Load_Dir++)
    if (Marker_Load_Dir[iMarker_Load_Dir] == val_marker) break;
  return Load_Dir_Multiplier[iMarker_Load_Dir];
}

su2double CConfig::GetDisp_Dir_Value(string val_marker) {
  unsigned short iMarker_Disp_Dir;
  for (iMarker_Disp_Dir = 0; iMarker_Disp_Dir < nMarker_Disp_Dir; iMarker_Disp_Dir++)
    if (Marker_Disp_Dir[iMarker_Disp_Dir] == val_marker) break;
  return Disp_Dir_Value[iMarker_Disp_Dir];
}

su2double CConfig::GetDisp_Dir_Multiplier(string val_marker) {
  unsigned short iMarker_Disp_Dir;
  for (iMarker_Disp_Dir = 0; iMarker_Disp_Dir < nMarker_Disp_Dir; iMarker_Disp_Dir++)
    if (Marker_Disp_Dir[iMarker_Disp_Dir] == val_marker) break;
  return Disp_Dir_Multiplier[iMarker_Disp_Dir];
}

su2double* CConfig::GetLoad_Dir(string val_marker) {
  unsigned short iMarker_Load_Dir;
  for (iMarker_Load_Dir = 0; iMarker_Load_Dir < nMarker_Load_Dir; iMarker_Load_Dir++)
    if (Marker_Load_Dir[iMarker_Load_Dir] == val_marker) break;
  return Load_Dir[iMarker_Load_Dir];
}

su2double* CConfig::GetDisp_Dir(string val_marker) {
  unsigned short iMarker_Disp_Dir;
  for (iMarker_Disp_Dir = 0; iMarker_Disp_Dir < nMarker_Disp_Dir; iMarker_Disp_Dir++)
    if (Marker_Disp_Dir[iMarker_Disp_Dir] == val_marker) break;
  return Disp_Dir[iMarker_Disp_Dir];
}

su2double CConfig::GetLoad_Sine_Amplitude(string val_marker) {
  unsigned short iMarker_Load_Sine;
  for (iMarker_Load_Sine = 0; iMarker_Load_Sine < nMarker_Load_Sine; iMarker_Load_Sine++)
    if (Marker_Load_Sine[iMarker_Load_Sine] == val_marker) break;
  return Load_Sine_Amplitude[iMarker_Load_Sine];
}

su2double CConfig::GetLoad_Sine_Frequency(string val_marker) {
  unsigned short iMarker_Load_Sine;
  for (iMarker_Load_Sine = 0; iMarker_Load_Sine < nMarker_Load_Sine; iMarker_Load_Sine++)
    if (Marker_Load_Sine[iMarker_Load_Sine] == val_marker) break;
  return Load_Sine_Frequency[iMarker_Load_Sine];
}

su2double* CConfig::GetLoad_Sine_Dir(string val_marker) {
  unsigned short iMarker_Load_Sine;
  for (iMarker_Load_Sine = 0; iMarker_Load_Sine < nMarker_Load_Sine; iMarker_Load_Sine++)
    if (Marker_Load_Sine[iMarker_Load_Sine] == val_marker) break;
  return Load_Sine_Dir[iMarker_Load_Sine];
}

su2double CConfig::GetFlowLoad_Value(string val_marker) {
  unsigned short iMarker_FlowLoad;
  for (iMarker_FlowLoad = 0; iMarker_FlowLoad < nMarker_FlowLoad; iMarker_FlowLoad++)
    if (Marker_FlowLoad[iMarker_FlowLoad] == val_marker) break;
  return FlowLoad_Value[iMarker_FlowLoad];
}

void CConfig::SetSpline(vector<su2double> &x, vector<su2double> &y, unsigned long n, su2double yp1, su2double ypn, vector<su2double> &y2) {
  unsigned long i, k;
  su2double p, qn, sig, un, *u;

  u = new su2double [n];

  if (yp1 > 0.99e30)			// The lower boundary condition is set either to be "nat
    y2[0]=u[0]=0.0;			  // -ural"
  else {									// or else to have a specified first derivative.
    y2[0] = -0.5;
    u[0]=(3.0/(x[1]-x[0]))*((y[1]-y[0])/(x[1]-x[0])-yp1);
  }

  for (i=2; i<=n-1; i++) {									//  This is the decomposition loop of the tridiagonal al-
    sig=(x[i-1]-x[i-2])/(x[i]-x[i-2]);		//	gorithm. y2 and u are used for tem-
    p=sig*y2[i-2]+2.0;										//	porary storage of the decomposed
    y2[i-1]=(sig-1.0)/p;										//	factors.
    u[i-1]=(y[i]-y[i-1])/(x[i]-x[i-1]) - (y[i-1]-y[i-2])/(x[i-1]-x[i-2]);
    u[i-1]=(6.0*u[i-1]/(x[i]-x[i-2])-sig*u[i-2])/p;
  }

  if (ypn > 0.99e30)						// The upper boundary condition is set either to be
    qn=un=0.0;									// "natural"
  else {												// or else to have a specified first derivative.
    qn=0.5;
    un=(3.0/(x[n-1]-x[n-2]))*(ypn-(y[n-1]-y[n-2])/(x[n-1]-x[n-2]));
  }
  y2[n-1]=(un-qn*u[n-2])/(qn*y2[n-2]+1.0);
  for (k=n-1; k>=1; k--)					// This is the backsubstitution loop of the tridiagonal
    y2[k-1]=y2[k-1]*y2[k]+u[k-1];	  // algorithm.

  delete[] u;

}

su2double CConfig::GetSpline(vector<su2double>&xa, vector<su2double>&ya, vector<su2double>&y2a, unsigned long n, su2double x) {
  unsigned long klo, khi, k;
  su2double h, b, a, y;

  klo=1;										// We will find the right place in the table by means of
  khi=n;										// bisection. This is optimal if sequential calls to this
  while (khi-klo > 1) {			// routine are at random values of x. If sequential calls
    k=(khi+klo) >> 1;				// are in order, and closely spaced, one would do better
    if (xa[k-1] > x) khi=k;		// to store previous values of klo and khi and test if
    else klo=k;							// they remain appropriate on the next call.
  }								// klo and khi now bracket the input value of x
  h=xa[khi-1]-xa[klo-1];
  if (h == 0.0) cout << "Bad xa input to routine splint" << endl;	// The xa?s must be dis-
  a=(xa[khi-1]-x)/h;																					      // tinct.
  b=(x-xa[klo-1])/h;				// Cubic spline polynomial is now evaluated.
  y=a*ya[klo-1]+b*ya[khi-1]+((a*a*a-a)*y2a[klo-1]+(b*b*b-b)*y2a[khi-1])*(h*h)/6.0;

  return y;
}

void CConfig::Tick(double *val_start_time) {

#ifdef PROFILE
#ifndef HAVE_MPI
  *val_start_time = double(clock())/double(CLOCKS_PER_SEC);
#else
  *val_start_time = MPI_Wtime();
#endif

#endif

}

void CConfig::Tock(double val_start_time, string val_function_name, int val_group_id) {

#ifdef PROFILE

  double val_stop_time = 0.0, val_elapsed_time = 0.0;

#ifndef HAVE_MPI
  val_stop_time = double(clock())/double(CLOCKS_PER_SEC);
#else
  val_stop_time = MPI_Wtime();
#endif

  /*--- Compute the elapsed time for this subroutine ---*/
  val_elapsed_time = val_stop_time - val_start_time;

  /*--- Store the subroutine name and the elapsed time ---*/
  Profile_Function_tp.push_back(val_function_name);
  Profile_Time_tp.push_back(val_elapsed_time);
  Profile_ID_tp.push_back(val_group_id);

#endif

}

void CConfig::SetProfilingCSV(void) {

#ifdef PROFILE

  int rank = MASTER_NODE;
  int size = SINGLE_NODE;
#ifdef HAVE_MPI
  SU2_MPI::Comm_rank(MPI_COMM_WORLD, &rank);
  SU2_MPI::Comm_size(MPI_COMM_WORLD, &size);
#endif

  /*--- Each rank has the same stack trace, so the they have the same
   function calls and ordering in the vectors. We're going to reduce
   the timings from each rank and extract the avg, min, and max timings. ---*/

  /*--- First, create a local mapping, so that we can extract the
   min and max values for each function. ---*/

  for (unsigned int i = 0; i < Profile_Function_tp.size(); i++) {

    /*--- Add the function and initialize if not already stored (the ID
     only needs to be stored the first time).---*/
    if (Profile_Map_tp.find(Profile_Function_tp[i]) == Profile_Map_tp.end()) {

      vector<int> profile; profile.push_back(i);
      Profile_Map_tp.insert(pair<string,vector<int> >(Profile_Function_tp[i],profile));

    } else {

      /*--- This function has already been added, so simply increment the
       number of calls and total time for this function. ---*/

      Profile_Map_tp[Profile_Function_tp[i]].push_back(i);

    }
  }

  /*--- We now have everything gathered by function name, so we can loop over
   each function and store the min/max times. ---*/

  int map_size = 0;
  for (map<string,vector<int> >::iterator it=Profile_Map_tp.begin(); it!=Profile_Map_tp.end(); ++it) {
    map_size++;
  }

  /*--- Allocate and initialize memory ---*/

  double *l_min_red = NULL, *l_max_red = NULL, *l_tot_red = NULL, *l_avg_red = NULL;
  int *n_calls_red = NULL;
  double* l_min = new double[map_size];
  double* l_max = new double[map_size];
  double* l_tot = new double[map_size];
  double* l_avg = new double[map_size];
  int* n_calls  = new int[map_size];
  for (int i = 0; i < map_size; i++)
  {
    l_min[i]   = 1e10;
    l_max[i]   = 0.0;
    l_tot[i]   = 0.0;
    l_avg[i]   = 0.0;
    n_calls[i] = 0;
  }

  /*--- Collect the info for each function from the current rank ---*/

  int func_counter = 0;
  for (map<string,vector<int> >::iterator it=Profile_Map_tp.begin(); it!=Profile_Map_tp.end(); ++it) {

    for (unsigned int i = 0; i < (it->second).size(); i++) {
      n_calls[func_counter]++;
      l_tot[func_counter] += Profile_Time_tp[(it->second)[i]];
      if (Profile_Time_tp[(it->second)[i]] < l_min[func_counter])
        l_min[func_counter] = Profile_Time_tp[(it->second)[i]];
      if (Profile_Time_tp[(it->second)[i]] > l_max[func_counter])
        l_max[func_counter] = Profile_Time_tp[(it->second)[i]];

    }
    l_avg[func_counter] = l_tot[func_counter]/((double)n_calls[func_counter]);
    func_counter++;
  }

  /*--- Now reduce the data ---*/

  if (rank == MASTER_NODE) {
    l_min_red = new double[map_size];
    l_max_red = new double[map_size];
    l_tot_red = new double[map_size];
    l_avg_red = new double[map_size];
    n_calls_red  = new int[map_size];
  }

#ifdef HAVE_MPI
  MPI_Reduce(n_calls, n_calls_red, map_size, MPI_INT, MPI_SUM, MASTER_NODE, MPI_COMM_WORLD);
  MPI_Reduce(l_tot, l_tot_red, map_size, MPI_DOUBLE, MPI_SUM, MASTER_NODE, MPI_COMM_WORLD);
  MPI_Reduce(l_avg, l_avg_red, map_size, MPI_DOUBLE, MPI_SUM, MASTER_NODE, MPI_COMM_WORLD);
  MPI_Reduce(l_min, l_min_red, map_size, MPI_DOUBLE, MPI_MIN, MASTER_NODE, MPI_COMM_WORLD);
  MPI_Reduce(l_max, l_max_red, map_size, MPI_DOUBLE, MPI_MAX, MASTER_NODE, MPI_COMM_WORLD);
#else
  memcpy(n_calls_red, n_calls, map_size*sizeof(int));
  memcpy(l_tot_red,   l_tot,   map_size*sizeof(double));
  memcpy(l_avg_red,   l_avg,   map_size*sizeof(double));
  memcpy(l_min_red,   l_min,   map_size*sizeof(double));
  memcpy(l_max_red,   l_max,   map_size*sizeof(double));
#endif

  /*--- The master rank will write the file ---*/

  if (rank == MASTER_NODE) {

    /*--- Take averages over all ranks on the master ---*/

    for (int i = 0; i < map_size; i++) {
      l_tot_red[i]   = l_tot_red[i]/(double)size;
      l_avg_red[i]   = l_avg_red[i]/(double)size;
      n_calls_red[i] = n_calls_red[i]/size;
    }

    /*--- Now write a CSV file with the processed results ---*/

    char cstr[200];
    ofstream Profile_File;
    strcpy (cstr, "profiling.csv");

    /*--- Prepare and open the file ---*/

    Profile_File.precision(15);
    Profile_File.open(cstr, ios::out);

    /*--- Create the CSV header ---*/

    Profile_File << "\"Function_Name\", \"N_Calls\", \"Avg_Total_Time\", \"Avg_Time\", \"Min_Time\", \"Max_Time\", \"Function_ID\"" << endl;

    /*--- Loop through the map and write the results to the file ---*/

    func_counter = 0;
    for (map<string,vector<int> >::iterator it=Profile_Map_tp.begin(); it!=Profile_Map_tp.end(); ++it) {

      Profile_File << scientific << it->first << ", " << n_calls_red[func_counter] << ", " << l_tot_red[func_counter] << ", " << l_avg_red[func_counter] << ", " << l_min_red[func_counter] << ", " << l_max_red[func_counter] << ", " << (int)Profile_ID_tp[(it->second)[0]] << endl;
      func_counter++;
    }

    Profile_File.close();

  }

  delete [] l_min;
  delete [] l_max;
  delete [] l_avg;
  delete [] l_tot;
  delete [] n_calls;
  if (rank == MASTER_NODE) {
    delete [] l_min_red;
    delete [] l_max_red;
    delete [] l_avg_red;
    delete [] l_tot_red;
    delete [] n_calls_red;
  }

#endif

}

void CConfig::GEMM_Tick(double *val_start_time) {

#ifdef PROFILE

#ifdef HAVE_MKL
  *val_start_time = dsecnd();
#elif HAVE_MPI
  *val_start_time = MPI_Wtime();
#else
  *val_start_time = double(clock())/double(CLOCKS_PER_SEC);
#endif

#endif

}

void CConfig::GEMM_Tock(double val_start_time, int M, int N, int K) {

#ifdef PROFILE

  /* Determine the timing value. The actual function called depends on
     the type of executable. */
  double val_stop_time = 0.0;

#ifdef HAVE_MKL
  val_stop_time = dsecnd();
#elif HAVE_MPI
  val_stop_time = MPI_Wtime();
#else
  val_stop_time = double(clock())/double(CLOCKS_PER_SEC);
#endif

  /* Compute the elapsed time. */
  const double val_elapsed_time = val_stop_time - val_start_time;

  /* Create the CLong3T from the M-N-K values and check if it is already
     stored in the map GEMM_Profile_MNK. */
  CLong3T MNK(M, N, K);
  map<CLong3T, int>::iterator MI = GEMM_Profile_MNK.find(MNK);

  if(MI == GEMM_Profile_MNK.end()) {

    /* Entry is not present yet. Create it. */
    const int ind = GEMM_Profile_MNK.size();
    GEMM_Profile_MNK[MNK] = ind;

    GEMM_Profile_NCalls.push_back(1);
    GEMM_Profile_TotTime.push_back(val_elapsed_time);
    GEMM_Profile_MinTime.push_back(val_elapsed_time);
    GEMM_Profile_MaxTime.push_back(val_elapsed_time);
  }
  else {

    /* Entry is already present. Determine its index in the
       map and update the corresponding vectors. */
    const int ind = MI->second;
    ++GEMM_Profile_NCalls[ind];
    GEMM_Profile_TotTime[ind] += val_elapsed_time;
    GEMM_Profile_MinTime[ind]  = min(GEMM_Profile_MinTime[ind], val_elapsed_time);
    GEMM_Profile_MaxTime[ind]  = max(GEMM_Profile_MaxTime[ind], val_elapsed_time);
  }

#endif

}

void CConfig::GEMMProfilingCSV(void) {

#ifdef PROFILE

  /* Initialize the rank to the master node. */
  int rank = MASTER_NODE;

#ifdef HAVE_MPI
  /* Parallel executable. The profiling data must be sent to the master node.
     First determine the rank and size. */
  int size;
  SU2_MPI::Comm_rank(MPI_COMM_WORLD, &rank);
  SU2_MPI::Comm_size(MPI_COMM_WORLD, &size);

  /* Check for the master node. */
  if(rank == MASTER_NODE) {

    /* Master node. Loop over the other ranks to receive their data. */
    for(int proc=1; proc<size; ++proc) {

      /* Block until a message from this processor arrives. Determine
         the number of entries in the receive buffers. */
      SU2_MPI::Status status;
      SU2_MPI::Probe(proc, 0, MPI_COMM_WORLD, &status);

      int nEntries;
      SU2_MPI::Get_count(&status, MPI_LONG, &nEntries);

      /* Allocate the memory for the receive buffers and receive the
         three messages using blocking receives. */
      vector<long>   recvBufNCalls(nEntries);
      vector<double> recvBufTotTime(nEntries);
      vector<double> recvBufMinTime(nEntries);
      vector<double> recvBufMaxTime(nEntries);
      vector<long>   recvBufMNK(3*nEntries);

      SU2_MPI::Recv(recvBufNCalls.data(), recvBufNCalls.size(),
                    MPI_LONG, proc, 0, MPI_COMM_WORLD, &status);
      SU2_MPI::Recv(recvBufTotTime.data(), recvBufTotTime.size(),
                    MPI_DOUBLE, proc, 1, MPI_COMM_WORLD, &status);
      SU2_MPI::Recv(recvBufMinTime.data(), recvBufMinTime.size(),
                    MPI_DOUBLE, proc, 2, MPI_COMM_WORLD, &status);
      SU2_MPI::Recv(recvBufMaxTime.data(), recvBufMaxTime.size(),
                    MPI_DOUBLE, proc, 3, MPI_COMM_WORLD, &status);
      SU2_MPI::Recv(recvBufMNK.data(), recvBufMNK.size(),
                    MPI_LONG, proc, 4, MPI_COMM_WORLD, &status);

      /* Loop over the number of entries. */
      for(int i=0; i<nEntries; ++i) {

        /* Create the CLong3T from the M-N-K values and check if it is already
           stored in the map GEMM_Profile_MNK. */
        CLong3T MNK(recvBufMNK[3*i], recvBufMNK[3*i+1], recvBufMNK[3*i+2]);
        map<CLong3T, int>::iterator MI = GEMM_Profile_MNK.find(MNK);

        if(MI == GEMM_Profile_MNK.end()) {

          /* Entry is not present yet. Create it. */
          const int ind = GEMM_Profile_MNK.size();
          GEMM_Profile_MNK[MNK] = ind;

          GEMM_Profile_NCalls.push_back(recvBufNCalls[i]);
          GEMM_Profile_TotTime.push_back(recvBufTotTime[i]);
          GEMM_Profile_MinTime.push_back(recvBufMinTime[i]);
          GEMM_Profile_MaxTime.push_back(recvBufMaxTime[i]);
        }
        else {

          /* Entry is already present. Determine its index in the
             map and update the corresponding vectors. */
          const int ind = MI->second;
          GEMM_Profile_NCalls[ind]  += recvBufNCalls[i];
          GEMM_Profile_TotTime[ind] += recvBufTotTime[i];
          GEMM_Profile_MinTime[ind]  = min(GEMM_Profile_MinTime[ind], recvBufMinTime[i]);
          GEMM_Profile_MaxTime[ind]  = max(GEMM_Profile_MaxTime[ind], recvBufMaxTime[i]);
        }
      }
    }
  }
  else {

    /* Not the master node. Create the send buffer for the MNK data. */
    vector<long> sendBufMNK(3*GEMM_Profile_NCalls.size());
    for(map<CLong3T, int>::iterator MI =GEMM_Profile_MNK.begin();
                                    MI!=GEMM_Profile_MNK.end(); ++MI) {

      const int ind = 3*MI->second;
      sendBufMNK[ind]   = MI->first.long0;
      sendBufMNK[ind+1] = MI->first.long1;
      sendBufMNK[ind+2] = MI->first.long2;
    }

    /* Send the data to the master node using blocking sends. */
    SU2_MPI::Send(GEMM_Profile_NCalls.data(), GEMM_Profile_NCalls.size(),
                  MPI_LONG, MASTER_NODE, 0, MPI_COMM_WORLD);
    SU2_MPI::Send(GEMM_Profile_TotTime.data(), GEMM_Profile_TotTime.size(),
                  MPI_DOUBLE, MASTER_NODE, 1, MPI_COMM_WORLD);
    SU2_MPI::Send(GEMM_Profile_MinTime.data(), GEMM_Profile_MinTime.size(),
                  MPI_DOUBLE, MASTER_NODE, 2, MPI_COMM_WORLD);
    SU2_MPI::Send(GEMM_Profile_MaxTime.data(), GEMM_Profile_MaxTime.size(),
                  MPI_DOUBLE, MASTER_NODE, 3, MPI_COMM_WORLD);
    SU2_MPI::Send(sendBufMNK.data(), sendBufMNK.size(),
                  MPI_LONG, MASTER_NODE, 4, MPI_COMM_WORLD);
  }

#endif

  /*--- The master rank will write the file ---*/
  if (rank == MASTER_NODE) {

    /* Store the elements of the map GEMM_Profile_MNK in
       vectors for post processing reasons. */
    const unsigned int nItems = GEMM_Profile_MNK.size();
    vector<long> M(nItems), N(nItems), K(nItems);
    for(map<CLong3T, int>::iterator MI =GEMM_Profile_MNK.begin();
                                    MI!=GEMM_Profile_MNK.end(); ++MI) {

      const int ind = MI->second;
      M[ind] = MI->first.long0;
      N[ind] = MI->first.long1;
      K[ind] = MI->first.long2;
    }

    /* In order to create a nicer output the profiling data is sorted in
       terms of CPU time spent. Create a vector of pairs for carrying
       out this sort. */
    vector<pair<double, unsigned int> > sortedTime;

    for(unsigned int i=0; i<GEMM_Profile_TotTime.size(); ++i)
      sortedTime.push_back(make_pair(GEMM_Profile_TotTime[i], i));

    sort(sortedTime.begin(), sortedTime.end());

    /* Open the profiling file. */
    char cstr[200];
    ofstream Profile_File;
    strcpy (cstr, "gemm_profiling.csv");

    Profile_File.precision(15);
    Profile_File.open(cstr, ios::out);

    /* Create the CSV header */
    Profile_File << "\"Total_Time\", \"N_Calls\", \"Avg_Time\", \"Min_Time\", \"Max_Time\", \"M\", \"N\", \"K\", \"Avg GFLOPs\"" << endl;

    /* Loop through the different items, where the item with the largest total time is
       written first. As sortedTime is sorted in increasing order, the sequence of
       sortedTime must be reversed. */
    for(vector<pair<double, unsigned int> >::reverse_iterator rit =sortedTime.rbegin();
                                                              rit!=sortedTime.rend(); ++rit) {
      /* Determine the original index in the profiling vectors. */
      const unsigned int ind = rit->second;
      const double AvgTime = GEMM_Profile_TotTime[ind]/GEMM_Profile_NCalls[ind];
      const double GFlops   = 2.0e-9*M[ind]*N[ind]*K[ind]/AvgTime;

      /* Write the data. */
      Profile_File << scientific << GEMM_Profile_TotTime[ind] << ", " << GEMM_Profile_NCalls[ind] << ", "
                   << AvgTime << ", " << GEMM_Profile_MinTime[ind] << ", " << GEMM_Profile_MaxTime[ind] << ", "
                   << M[ind] << ", " << N[ind] << ", " << K[ind] << ", " << GFlops << endl;
    }

    /* Close the file. */
    Profile_File.close();
  }

#endif

}

void CConfig::SetFreeStreamTurboNormal(su2double* turboNormal){

  FreeStreamTurboNormal[0] = turboNormal[0];
  FreeStreamTurboNormal[1] = turboNormal[1];
  FreeStreamTurboNormal[2] = 0.0;

}

void CConfig::SetMultizone(CConfig *driver_config, CConfig **config_container){

  unsigned short iMarker_CfgFile, iMarker_ZoneInterface;

  /*--- If the command MARKER_ZONE_INTERFACE is not in the config file, nMarker_ZoneInterface will be 0 ---*/
  if (nMarker_ZoneInterface == 0){

    /*--- Copy the marker interface from the driver configuration file ---*/

    nMarker_ZoneInterface = driver_config->GetnMarker_ZoneInterface();
    Marker_ZoneInterface = new string[nMarker_ZoneInterface];

    /*--- Set the Markers at the interface from the main config file ---*/
    for (iMarker_ZoneInterface = 0; iMarker_ZoneInterface < nMarker_ZoneInterface; iMarker_ZoneInterface++){
      Marker_ZoneInterface[iMarker_ZoneInterface] = driver_config->GetMarkerTag_ZoneInterface(iMarker_ZoneInterface);
    }

    /*--- Identification of Multizone markers ---*/
    if (rank == MASTER_NODE) cout << endl << "-------------------- Interface Boundary Information ---------------------" << endl;
    if (rank == MASTER_NODE) cout << "The interface markers are: ";

    unsigned short indexOutput = 0;
    for (iMarker_CfgFile = 0; iMarker_CfgFile < nMarker_CfgFile; iMarker_CfgFile++) {
      unsigned short indexMarker = 0;
      Marker_CfgFile_ZoneInterface[iMarker_CfgFile] = NO;
      for (iMarker_ZoneInterface = 0; iMarker_ZoneInterface < nMarker_ZoneInterface; iMarker_ZoneInterface++){
        if (Marker_CfgFile_TagBound[iMarker_CfgFile] == Marker_ZoneInterface[iMarker_ZoneInterface]){
          indexMarker = (int)(iMarker_ZoneInterface/2+1);
          indexOutput++;
          if (rank == MASTER_NODE) cout << Marker_CfgFile_TagBound[iMarker_CfgFile];
        }
      }
      Marker_CfgFile_ZoneInterface[iMarker_CfgFile] = indexMarker;
      if (rank == MASTER_NODE){
        if (indexMarker > 0 && (indexOutput < (nMarker_ZoneInterface/2))) cout << ", ";
        else if (indexMarker > 0 && (indexOutput == (nMarker_ZoneInterface/2))) cout << ".";
      }
    }
    if (rank == MASTER_NODE) cout << endl;
  }

  /*--- Set the Multizone Boolean to true ---*/
  Multizone_Problem = true;

  /*--- Set the Restart iter for time dependent problems ---*/
  if (driver_config->GetRestart()){
    Unst_RestartIter = driver_config->GetRestart_Iter();
    Dyn_RestartIter  = driver_config->GetRestart_Iter();
  }

  /*--- Fix the Time Step for all subdomains, for the case of time-dependent problems ---*/
  if (driver_config->GetTime_Domain()){
    Delta_UnstTime = driver_config->GetTime_Step();
    Delta_DynTime  = driver_config->GetTime_Step();

    Time_Domain = true;
  }

  /*------------------------------------------------------------*/
  /*------ Determine the special properties of the problem -----*/
  /*------------------------------------------------------------*/

  bool structural_zone = false;
  bool fluid_zone = false;

  unsigned short iZone = 0;

  /*--- If there is at least a fluid and a structural zone ---*/
  for (iZone = 0; iZone < nZone; iZone++){
    switch (config_container[iZone]->GetKind_Solver()) {
    case EULER: case NAVIER_STOKES: case RANS:
    case INC_EULER: case INC_NAVIER_STOKES: case INC_RANS:    
      fluid_zone = true;
      break;
    case FEM_ELASTICITY:
      structural_zone = true;
      Relaxation = true;
      break;
    }
  }

  /*--- If the problem has FSI properties ---*/
  if (fluid_zone && structural_zone) FSI_Problem = true;

  Multizone_Residual = true;

}
<|MERGE_RESOLUTION|>--- conflicted
+++ resolved
@@ -8007,7 +8007,6 @@
   return iMarker_Moving;
 }
 
-<<<<<<< HEAD
 bool CConfig::GetMarker_Moving_Bool(string val_marker) {
   unsigned short iMarker_Moving;
 
@@ -8016,7 +8015,8 @@
     if (Marker_Moving[iMarker_Moving] == val_marker) return true;
 
   return false;
-=======
+}
+
 unsigned short CConfig::GetMarker_Deform_Mesh(string val_marker) {
   unsigned short iMarker_Deform_Mesh;
 
@@ -8035,7 +8035,6 @@
     if (Marker_Fluid_Load[iMarker_Fluid_Load] == val_marker) break;
 
   return iMarker_Fluid_Load;
->>>>>>> d781ddc8
 }
 
 su2double CConfig::GetDirichlet_Value(string val_marker) {
