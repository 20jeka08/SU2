--- conflicted
+++ resolved
@@ -4354,17 +4354,10 @@
   SU2_OMP_PARALLEL_(reduction(+:tria_flip,quad_flip,tet_flip,prism_flip,hexa_flip,pyram_flip)) {
 
   /*--- Lambda to test triangles. Normal should be positive in the z direction (right hand rule). ---*/
-<<<<<<< HEAD
-  auto checkTria = [&](unsigned long iElem, int Node_1, int Node_2, int Node_3) {
-    auto Coord_1 = nodes->GetCoord(elem[iElem]->GetNode(Node_1));
-    auto Coord_2 = nodes->GetCoord(elem[iElem]->GetNode(Node_2));
-    auto Coord_3 = nodes->GetCoord(elem[iElem]->GetNode(Node_3));
-=======
   auto checkTria = [this](unsigned long iElem, int Node_1, int Node_2, int Node_3) {
     const auto Coord_1 = nodes->GetCoord(elem[iElem]->GetNode(Node_1));
     const auto Coord_2 = nodes->GetCoord(elem[iElem]->GetNode(Node_2));
     const auto Coord_3 = nodes->GetCoord(elem[iElem]->GetNode(Node_3));
->>>>>>> 49fd2801
     constexpr int nDim = 2;
     su2double a[nDim]={0.0}, b[nDim]={0.0};
     GeometryToolbox::Distance(nDim, Coord_2, Coord_1, a);
@@ -4374,19 +4367,11 @@
 
   /*--- Lambda to test tetrahedrons, volume must be positive,
    * the normal of any face must point towards the other point. ---*/
-<<<<<<< HEAD
-  auto checkTetra = [&](unsigned long iElem, int Node_1, int Node_2, int Node_3, int Node_4) {
-    auto Coord_1 = nodes->GetCoord(elem[iElem]->GetNode(Node_1));
-    auto Coord_2 = nodes->GetCoord(elem[iElem]->GetNode(Node_2));
-    auto Coord_3 = nodes->GetCoord(elem[iElem]->GetNode(Node_3));
-    auto Coord_4 = nodes->GetCoord(elem[iElem]->GetNode(Node_4));
-=======
   auto checkTetra = [this](unsigned long iElem, int Node_1, int Node_2, int Node_3, int Node_4) {
     const auto Coord_1 = nodes->GetCoord(elem[iElem]->GetNode(Node_1));
     const auto Coord_2 = nodes->GetCoord(elem[iElem]->GetNode(Node_2));
     const auto Coord_3 = nodes->GetCoord(elem[iElem]->GetNode(Node_3));
     const auto Coord_4 = nodes->GetCoord(elem[iElem]->GetNode(Node_4));
->>>>>>> 49fd2801
     constexpr int nDim = 3;
     su2double a[nDim]={0.0}, b[nDim]={0.0}, c[nDim]={0.0}, n[nDim]={0.0};
     GeometryToolbox::Distance(nDim, Coord_2, Coord_1, a);
@@ -4406,26 +4391,16 @@
     if (elem[iElem]->GetVTK_Type() == TRIANGLE) {
 
       if (checkTria(iElem,0,1,2)) {
-<<<<<<< HEAD
-    	  elem[iElem]->Change_Orientation();
-    	  tria_flip++;
-=======
         elem[iElem]->Change_Orientation();
         tria_flip++;
->>>>>>> 49fd2801
       }
     }
 
     if (elem[iElem]->GetVTK_Type() == QUADRILATERAL) {
 
       /*--- Two triangles. ---*/
-<<<<<<< HEAD
-      auto test_1 = checkTria(iElem,0,1,2);
-      auto test_2 = checkTria(iElem,0,2,3);
-=======
       bool test_1 = checkTria(iElem,0,1,2);
       bool test_2 = checkTria(iElem,0,2,3);
->>>>>>> 49fd2801
 
       if (test_1 && test_2) {
         elem[iElem]->Change_Orientation();
@@ -4444,26 +4419,16 @@
     if (elem[iElem]->GetVTK_Type() == TETRAHEDRON) {
 
       if (checkTetra(iElem,0,1,2,3) < 0.0) {
-<<<<<<< HEAD
-    	  elem[iElem]->Change_Orientation();
-    	  tet_flip++;
-=======
         elem[iElem]->Change_Orientation();
         tet_flip++;
->>>>>>> 49fd2801
       }
     }
 
     if (elem[iElem]->GetVTK_Type() == PYRAMID) {
 
       /*--- Slice across top vertex into 2 tets. ---*/
-<<<<<<< HEAD
-      auto test_1 = checkTetra(iElem,0,1,2,4);
-      auto test_2 = checkTetra(iElem,2,3,0,4);
-=======
       bool test_1 = checkTetra(iElem,0,1,2,4);
       bool test_2 = checkTetra(iElem,2,3,0,4);
->>>>>>> 49fd2801
 
       if (test_1 && test_2) {
         elem[iElem]->Change_Orientation();
@@ -4478,13 +4443,8 @@
     if (elem[iElem]->GetVTK_Type() == PRISM) {
 
       /*--- The triangular faces should point at each other. ---*/
-<<<<<<< HEAD
-      auto test_1 = checkTetra(iElem,0,2,1,3);
-      auto test_2 = checkTetra(iElem,3,4,5,2);
-=======
       bool test_1 = checkTetra(iElem,0,2,1,3);
       bool test_2 = checkTetra(iElem,3,4,5,2);
->>>>>>> 49fd2801
 
       if (test_1 && test_2) {
         elem[iElem]->Change_Orientation();
@@ -4499,16 +4459,6 @@
     if (elem[iElem]->GetVTK_Type() == HEXAHEDRON) {
 
       /*--- The base points at the top. ---*/
-<<<<<<< HEAD
-      auto test_1 = checkTetra(iElem,0,1,2,5);
-      auto test_2 = checkTetra(iElem,0,2,3,7);
-      /*--- The top points at the base. ---*/
-      auto test_3 = checkTetra(iElem,4,6,5,1);
-      auto test_4 = checkTetra(iElem,4,7,6,3);
-
-      if (test_1 && test_2 && test_3 && test_4) {
-    	  elem[iElem]->Change_Orientation();
-=======
       bool test_1 = checkTetra(iElem,0,1,2,5);
       bool test_2 = checkTetra(iElem,0,2,3,7);
       /*--- The top points at the base. ---*/
@@ -4517,7 +4467,6 @@
 
       if (test_1 && test_2 && test_3 && test_4) {
         elem[iElem]->Change_Orientation();
->>>>>>> 49fd2801
         hexa_flip++;
       }
       else if (test_1 || test_2 || test_3 || test_4) {
@@ -4527,7 +4476,6 @@
     }
 
   }} // end SU2_OMP_PARALLEL
-<<<<<<< HEAD
 
   auto reduce = [](unsigned long& val) {
     unsigned long tmp = val;
@@ -4539,19 +4487,6 @@
   reduce(quad_error); reduce(pyram_error);
   reduce(prism_error); reduce(hexa_error);
 
-=======
-
-  auto reduce = [](unsigned long& val) {
-    unsigned long tmp = val;
-    SU2_MPI::Allreduce(&tmp, &val, 1, MPI_UNSIGNED_LONG, MPI_SUM, MPI_COMM_WORLD);
-  };
-  reduce(tria_flip); reduce(quad_flip);
-  reduce(tet_flip); reduce(pyram_flip);
-  reduce(prism_flip); reduce(hexa_flip);
-  reduce(quad_error); reduce(pyram_error);
-  reduce(prism_error); reduce(hexa_error);
-
->>>>>>> 49fd2801
   if (rank == MASTER_NODE) {
     string start("There has been a re-orientation of ");
     if (tria_flip) cout << start << tria_flip << " TRIANGLE volume elements." << endl;
@@ -4586,21 +4521,12 @@
   SU2_OMP_PARALLEL_(reduction(+:line_flip,tria_flip,quad_flip,quad_error)) {
 
   /*--- Lambda to test tetrahedrons. ---*/
-<<<<<<< HEAD
-  auto checkTetra = [&](unsigned long Point_1, unsigned long Point_2,
-                        unsigned long Point_3, unsigned long Point_4) {
-    auto Coord_1 = nodes->GetCoord(Point_1);
-    auto Coord_2 = nodes->GetCoord(Point_2);
-    auto Coord_3 = nodes->GetCoord(Point_3);
-    auto Coord_4 = nodes->GetCoord(Point_4);
-=======
   auto checkTetra = [this](unsigned long Point_1, unsigned long Point_2,
                            unsigned long Point_3, unsigned long Point_4) {
     const auto Coord_1 = nodes->GetCoord(Point_1);
     const auto Coord_2 = nodes->GetCoord(Point_2);
     const auto Coord_3 = nodes->GetCoord(Point_3);
     const auto Coord_4 = nodes->GetCoord(Point_4);
->>>>>>> 49fd2801
     constexpr int nDim = 3;
     su2double a[nDim]={0.0}, b[nDim]={0.0}, c[nDim]={0.0}, n[nDim]={0.0};
     GeometryToolbox::Distance(nDim, Coord_2, Coord_1, a);
@@ -4637,15 +4563,9 @@
 
         auto Point_1_Surface = bound[iMarker][iElem_Surface]->GetNode(0);
         auto Point_2_Surface = bound[iMarker][iElem_Surface]->GetNode(1);
-<<<<<<< HEAD
-        auto Coord_1 = nodes->GetCoord(Point_1_Surface);
-        auto Coord_2 = nodes->GetCoord(Point_2_Surface);
-        auto Coord_3 = nodes->GetCoord(Point_Domain);
-=======
         const auto Coord_1 = nodes->GetCoord(Point_1_Surface);
         const auto Coord_2 = nodes->GetCoord(Point_2_Surface);
         const auto Coord_3 = nodes->GetCoord(Point_Domain);
->>>>>>> 49fd2801
 
         /*--- The normal of the triangle formed by the line and domain
          * point should point in the positive z direction. ---*/
