/*!
 * \file linear_solvers_structure.cpp
 * \brief Main classes required for solving linear systems of equations
 * \author J. Hicken, F. Palacios, T. Economon
 * \version 5.0.0 "Raven"
 *
 * SU2 Original Developers: Dr. Francisco D. Palacios.
 *                          Dr. Thomas D. Economon.
 *
 * SU2 Developers: Prof. Juan J. Alonso's group at Stanford University.
 *                 Prof. Piero Colonna's group at Delft University of Technology.
 *                 Prof. Nicolas R. Gauger's group at Kaiserslautern University of Technology.
 *                 Prof. Alberto Guardone's group at Polytechnic University of Milan.
 *                 Prof. Rafael Palacios' group at Imperial College London.
 *                 Prof. Edwin van der Weide's group at the University of Twente.
 *                 Prof. Vincent Terrapon's group at the University of Liege.
 *
 * Copyright (C) 2012-2017 SU2, the open-source CFD code.
 *
 * SU2 is free software; you can redistribute it and/or
 * modify it under the terms of the GNU Lesser General Public
 * License as published by the Free Software Foundation; either
 * version 2.1 of the License, or (at your option) any later version.
 *
 * SU2 is distributed in the hope that it will be useful,
 * but WITHOUT ANY WARRANTY; without even the implied warranty of
 * MERCHANTABILITY or FITNESS FOR A PARTICULAR PURPOSE. See the GNU
 * Lesser General Public License for more details.
 *
 * You should have received a copy of the GNU Lesser General Public
 * License along with SU2. If not, see <http://www.gnu.org/licenses/>.
 */

#include "../include/linear_solvers_structure.hpp"
#include "../include/linear_solvers_structure_b.hpp"

void CSysSolve::ApplyGivens(const su2double & s, const su2double & c, su2double & h1, su2double & h2) {
  
  su2double temp = c*h1 + s*h2;
  h2 = c*h2 - s*h1;
  h1 = temp;
}

void CSysSolve::GenerateGivens(su2double & dx, su2double & dy, su2double & s, su2double & c) {
  
  if ( (dx == 0.0) && (dy == 0.0) ) {
    c = 1.0;
    s = 0.0;
  }
  else if ( fabs(dy) > fabs(dx) ) {
    su2double tmp = dx/dy;
    dx = sqrt(1.0 + tmp*tmp);
    s = Sign(1.0/dx, dy);
    c = tmp*s;
  }
  else if ( fabs(dy) <= fabs(dx) ) {
    su2double tmp = dy/dx;
    dy = sqrt(1.0 + tmp*tmp);
    c = Sign(1.0/dy, dx);
    s = tmp*c;
  }
  else {
    // dx and/or dy must be invalid
    dx = 0.0;
    dy = 0.0;
    c = 1.0;
    s = 0.0;
  }
  dx = fabs(dx*dy);
  dy = 0.0;
}

void CSysSolve::SolveReduced(const int & n, const vector<vector<su2double> > & Hsbg,
                             const vector<su2double> & rhs, vector<su2double> & x) {
  // initialize...
  for (int i = 0; i < n; i++)
    x[i] = rhs[i];
  // ... and backsolve
  for (int i = n-1; i >= 0; i--) {
    x[i] /= Hsbg[i][i];
    for (int j = i-1; j >= 0; j--) {
      x[j] -= Hsbg[j][i]*x[i];
    }
  }
}

void CSysSolve::ModGramSchmidt(int i, vector<vector<su2double> > & Hsbg, vector<CSysVector> & w) {

  bool Convergence = true;
<<<<<<< HEAD
  
=======

>>>>>>> a922b825
  /*--- Parameter for reorthonormalization ---*/
  
  static const su2double reorth = 0.98;
  
  /*--- Get the norm of the vector being orthogonalized, and find the
  threshold for re-orthogonalization ---*/
  
  su2double nrm = dotProd(w[i+1], w[i+1]);
  su2double thr = nrm*reorth;
  
  /*--- The norm of w[i+1] < 0.0 or w[i+1] = NaN ---*/

  if ((nrm <= 0.0) || (nrm != nrm)) Convergence = false;
  
  /*--- Synchronization point to check the convergence of the solver ---*/

#ifdef HAVE_MPI

  int rank = SU2_MPI::GetRank();
  int size = SU2_MPI::GetSize();
  
  unsigned short *sbuf_conv = NULL, *rbuf_conv = NULL;
  sbuf_conv = new unsigned short[1]; sbuf_conv[0] = 0;
  rbuf_conv = new unsigned short[1]; rbuf_conv[0] = 0;
  
  /*--- Convergence criteria ---*/
  
  sbuf_conv[0] = Convergence;
  SU2_MPI::Reduce(sbuf_conv, rbuf_conv, 1, MPI_UNSIGNED_SHORT, MPI_SUM, MASTER_NODE, MPI_COMM_WORLD);
  
  /*-- Compute global convergence criteria in the master node --*/
  
  sbuf_conv[0] = 0;
  if (rank == MASTER_NODE) {
    if (rbuf_conv[0] == size) sbuf_conv[0] = 1;
    else sbuf_conv[0] = 0;
  }
  
  SU2_MPI::Bcast(sbuf_conv, 1, MPI_UNSIGNED_SHORT, MASTER_NODE, MPI_COMM_WORLD);
  
  if (sbuf_conv[0] == 1) Convergence = true;
  else Convergence = false;
  
  delete [] sbuf_conv;
  delete [] rbuf_conv;
  
#endif
  
  if (!Convergence) {
    SU2_MPI::Error("SU2 has diverged.", CURRENT_FUNCTION);
  }
  
  /*--- Begin main Gram-Schmidt loop ---*/
  
  for (int k = 0; k < i+1; k++) {
    su2double prod = dotProd(w[i+1], w[k]);
    Hsbg[k][i] = prod;
    w[i+1].Plus_AX(-prod, w[k]);
    
    /*--- Check if reorthogonalization is necessary ---*/
    
    if (prod*prod > thr) {
      prod = dotProd(w[i+1], w[k]);
      Hsbg[k][i] += prod;
      w[i+1].Plus_AX(-prod, w[k]);
    }
    
    /*--- Update the norm and check its size ---*/
    
    nrm -= Hsbg[k][i]*Hsbg[k][i];
    if (nrm < 0.0) nrm = 0.0;
    thr = nrm*reorth;
  }
  
  /*--- Test the resulting vector ---*/
  
  nrm = w[i+1].norm();
  Hsbg[i+1][i] = nrm;

  /*--- Scale the resulting vector ---*/
  
  w[i+1] /= nrm;

}

void CSysSolve::WriteHeader(const string & solver, const su2double & restol, const su2double & resinit) {
  
  cout << "\n# " << solver << " residual history" << endl;
  cout << "# Residual tolerance target = " << restol << endl;
  cout << "# Initial residual norm     = " << resinit << endl;
  
}

void CSysSolve::WriteHistory(const int & iter, const su2double & res, const su2double & resinit) {
  
  cout << "     " << iter << "     " << res/resinit << endl;
  
}

unsigned long CSysSolve::CG_LinSolver(const CSysVector & b, CSysVector & x, CMatrixVectorProduct & mat_vec,
                                           CPreconditioner & precond, su2double tol, unsigned long m, su2double *residual, bool monitoring) {

  int rank = SU2_MPI::GetRank();

  /*--- Check the subspace size ---*/
  
  if (m < 1) {
    char buf[100];
    SPRINTF(buf, "Illegal value for subspace size, m = %lu", m );
    SU2_MPI::Error(string(buf), CURRENT_FUNCTION);
  }
  
  CSysVector r(b);
  CSysVector A_p(b);
  
  /*--- Calculate the initial residual, compute norm, and check if system is already solved ---*/
  
  mat_vec(x, A_p);
  
  r -= A_p; // recall, r holds b initially
  su2double norm_r = r.norm();
  su2double norm0 = b.norm();
  if ( (norm_r < tol*norm0) || (norm_r < eps) ) {
    if (rank == MASTER_NODE) cout << "CSysSolve::ConjugateGradient(): system solved by initial guess." << endl;
    return 0;
  }
  
  su2double alpha, beta, r_dot_z;
  CSysVector z(r);
  precond(r, z);
  CSysVector p(z);
  
  /*--- Set the norm to the initial initial residual value ---*/
  
  norm0 = norm_r;
  
  /*--- Output header information including initial residual ---*/
  
  int i = 0;
  if ((monitoring) && (rank == MASTER_NODE)) {
    WriteHeader("CG", tol, norm_r);
    WriteHistory(i, norm_r, norm0);
  }
  
  /*---  Loop over all search directions ---*/
  
  for (i = 0; i < (int)m; i++) {
    
    /*--- Apply matrix to p to build Krylov subspace ---*/
    
    mat_vec(p, A_p);
    
    /*--- Calculate step-length alpha ---*/
    
    r_dot_z = dotProd(r, z);
    alpha = dotProd(A_p, p);
    alpha = r_dot_z / alpha;
    
    /*--- Update solution and residual: ---*/
    
    x.Plus_AX(alpha, p);
    r.Plus_AX(-alpha, A_p);
    
    /*--- Check if solution has converged, else output the relative residual if necessary ---*/
    
    norm_r = r.norm();
    if (norm_r < tol*norm0) break;
    if (((monitoring) && (rank == MASTER_NODE)) && ((i+1) % 10 == 0)) WriteHistory(i+1, norm_r, norm0);
    
    precond(r, z);
    
    /*--- Calculate Gram-Schmidt coefficient beta,
		 beta = dotProd(r_{i+1}, z_{i+1}) / dotProd(r_{i}, z_{i}) ---*/
    
    beta = 1.0 / r_dot_z;
    r_dot_z = dotProd(r, z);
    beta *= r_dot_z;
    
    /*--- Gram-Schmidt orthogonalization; p = beta *p + z ---*/
    
    p.Equals_AX_Plus_BY(beta, p, 1.0, z);
    
  }
  

  
  if ((monitoring) && (rank == MASTER_NODE)) {
    cout << "# Conjugate Gradient final (true) residual:" << endl;
    cout << "# Iteration = " << i << ": |res|/|res0| = "  << norm_r/norm0 << ".\n" << endl;
  }
  
  /*--- Recalculate final residual (this should be optional) ---*/
  
  if (monitoring) {
    
    mat_vec(x, A_p);
    r = b;
    r -= A_p;
    su2double true_res = r.norm();
    
    if (fabs(true_res - norm_r) > tol*10.0) {
      if (rank == MASTER_NODE) {
        cout << "# WARNING in CSysSolve::CG_LinSolver(): " << endl;
        cout << "# true residual norm and calculated residual norm do not agree." << endl;
        cout << "# true_res = " << true_res <<", calc_res = " << norm_r <<", tol = " << tol*10 <<"."<< endl;
        cout << "# true_res - calc_res = " << true_res - norm_r << endl;
      }
    }
    
  }

  
  (*residual) = norm_r;
	return (unsigned long) i;
  
}

unsigned long CSysSolve::FGMRES_LinSolver(const CSysVector & b, CSysVector & x, CMatrixVectorProduct & mat_vec,
                               CPreconditioner & precond, su2double tol, unsigned long m, su2double *residual, bool monitoring) {
	
  int rank = SU2_MPI::GetRank();
  
  /*---  Check the subspace size ---*/
  
  if (m < 1) {
    char buf[100];
    SPRINTF(buf, "Illegal value for subspace size, m = %lu", m );
    SU2_MPI::Error(string(buf), CURRENT_FUNCTION);
  }

  /*---  Check the subspace size ---*/
  
  if (m > 5000) {
    char buf[100];
    SPRINTF(buf, "Illegal value for subspace size (too high), m = %lu", m );
    SU2_MPI::Error(string(buf), CURRENT_FUNCTION);
  }
  
  /*---  Define various arrays
	 Note: elements in w and z are initialized to x to avoid creating
	 a temporary CSysVector object for the copy constructor ---*/
  
  vector<CSysVector> w(m+1, x);
  vector<CSysVector> z(m+1, x);
  vector<su2double> g(m+1, 0.0);
  vector<su2double> sn(m+1, 0.0);
  vector<su2double> cs(m+1, 0.0);
  vector<su2double> y(m, 0.0);
  vector<vector<su2double> > H(m+1, vector<su2double>(m, 0.0));
  
  /*---  Calculate the norm of the rhs vector ---*/
  
  su2double norm0 = b.norm();
  
  /*---  Calculate the initial residual (actually the negative residual)
	 and compute its norm ---*/
  
  mat_vec(x, w[0]);
  w[0] -= b;
  
  su2double beta = w[0].norm();
  
  if ( (beta < tol*norm0) || (beta < eps) ) {
    
    /*---  System is already solved ---*/
    
    if (rank == MASTER_NODE) cout << "CSysSolve::FGMRES(): system solved by initial guess." << endl;
    return 0;
  }
  
  /*---  Normalize residual to get w_{0} (the negative sign is because w[0]
	 holds the negative residual, as mentioned above) ---*/
  
  w[0] /= -beta;
  
  /*---  Initialize the RHS of the reduced system ---*/
  
  g[0] = beta;
  
  /*--- Set the norm to the initial residual value ---*/
  
  norm0 = beta;

  /*---  Output header information including initial residual ---*/
  
  int i = 0;
  if ((monitoring) && (rank == MASTER_NODE)) {
    WriteHeader("FGMRES", tol, beta);
    WriteHistory(i, beta, norm0);
  }
  
  /*---  Loop over all search directions ---*/
  
  for (i = 0; i < (int)m; i++) {
    
    /*---  Check if solution has converged ---*/
    
    if (beta < tol*norm0) break;
    
    /*---  Precondition the CSysVector w[i] and store result in z[i] ---*/
    
    precond(w[i], z[i]);
    
    /*---  Add to Krylov subspace ---*/
    
    mat_vec(z[i], w[i+1]);
    
    /*---  Modified Gram-Schmidt orthogonalization ---*/
    
    ModGramSchmidt(i, H, w);
    
    /*---  Apply old Givens rotations to new column of the Hessenberg matrix
		 then generate the new Givens rotation matrix and apply it to
		 the last two elements of H[:][i] and g ---*/
    
    for (int k = 0; k < i; k++)
      ApplyGivens(sn[k], cs[k], H[k][i], H[k+1][i]);
    GenerateGivens(H[i][i], H[i+1][i], sn[i], cs[i]);
    ApplyGivens(sn[i], cs[i], g[i], g[i+1]);
    
    /*---  Set L2 norm of residual and check if solution has converged ---*/
    
    beta = fabs(g[i+1]);
    
    /*---  Output the relative residual if necessary ---*/
    
    if ((((monitoring) && (rank == MASTER_NODE)) && ((i+1) % 10 == 0)) && (rank == MASTER_NODE)) WriteHistory(i+1, beta, norm0);
    
  }

  /*---  Solve the least-squares system and update solution ---*/
  
  SolveReduced(i, H, g, y);
  for (int k = 0; k < i; k++) {
    x.Plus_AX(y[k], z[k]);
  }
  
  if ((monitoring) && (rank == MASTER_NODE)) {
    cout << "# FGMRES final (true) residual:" << endl;
    cout << "# Iteration = " << i << ": |res|/|res0| = " << beta/norm0 << ".\n" << endl;
  }
  
  /*---  Recalculate final (neg.) residual (this should be optional) ---*/
  
  if (monitoring) {
    mat_vec(x, w[0]);
    w[0] -= b;
    su2double res = w[0].norm();
    
    if (fabs(res - beta) > tol*10) {
      if (rank == MASTER_NODE) {
        cout << "# WARNING in CSysSolve::FGMRES_LinSolver(): " << endl;
        cout << "# true residual norm and calculated residual norm do not agree." << endl;
        cout << "# res = " << res <<", beta = " << beta <<", tol = " << tol*10 <<"."<< endl;
        cout << "# res - beta = " << res - beta << endl << endl;
      }
    }
  }
  
  (*residual) = beta;
  return (unsigned long) i;
  
}

unsigned long CSysSolve::BCGSTAB_LinSolver(const CSysVector & b, CSysVector & x, CMatrixVectorProduct & mat_vec,
                                           CPreconditioner & precond, su2double tol, unsigned long m, su2double *residual, bool monitoring) {
  
  int rank = SU2_MPI::GetRank();
  
  /*--- Check the subspace size ---*/
  
  if (m < 1) {
    char buf[100];
    SPRINTF(buf, "Illegal value for subspace size, m = %lu", m );
    SU2_MPI::Error(string(buf), CURRENT_FUNCTION);
  }
  
  CSysVector r(b);
  CSysVector r_0(b);
  CSysVector p(b);
  CSysVector v(b);
  CSysVector s(b);
  CSysVector t(b);
  CSysVector phat(b);
  CSysVector shat(b);
  CSysVector A_x(b);
  
  /*--- Calculate the initial residual, compute norm, and check if system is already solved ---*/
  
  mat_vec(x, A_x);
  r -= A_x; r_0 = r; // recall, r holds b initially
  su2double norm_r = r.norm();
  su2double norm0 = b.norm();
  if ( (norm_r < tol*norm0) || (norm_r < eps) ) {
    if (rank == MASTER_NODE) cout << "CSysSolve::BCGSTAB(): system solved by initial guess." << endl;
    return 0;
  }
  
  /*--- Initialization ---*/
  
  su2double alpha = 1.0, beta = 1.0, omega = 1.0, rho = 1.0, rho_prime = 1.0;
  
  /*--- Set the norm to the initial initial residual value ---*/
  
  norm0 = norm_r;
  
  /*--- Output header information including initial residual ---*/
  
  int i = 0;
  if ((monitoring) && (rank == MASTER_NODE)) {
    WriteHeader("BCGSTAB", tol, norm_r);
    WriteHistory(i, norm_r, norm0);
  }
  
  /*---  Loop over all search directions ---*/
  
  for (i = 0; i < (int)m; i++) {
    
    /*--- Compute rho_prime ---*/
    
    rho_prime = rho;
    
    /*--- Compute rho_i ---*/
    
    rho = dotProd(r, r_0);
    
    /*--- Compute beta ---*/
    
    beta = (rho / rho_prime) * (alpha /omega);
    
    /*--- p_{i} = r_{i-1} + beta * p_{i-1} - beta * omega * v_{i-1} ---*/
    
    su2double beta_omega = -beta*omega;
    p.Equals_AX_Plus_BY(beta, p, beta_omega, v);
    p.Plus_AX(1.0, r);
    
    /*--- Preconditioning step ---*/
    
    precond(p, phat);
    mat_vec(phat, v);
    
    /*--- Calculate step-length alpha ---*/
    
    su2double r_0_v = dotProd(r_0, v);
    alpha = rho / r_0_v;
    
    /*--- s_{i} = r_{i-1} - alpha * v_{i} ---*/
    
    s.Equals_AX_Plus_BY(1.0, r, -alpha, v);
    
    /*--- Preconditioning step ---*/
    
    precond(s, shat);
    mat_vec(shat, t);
    
    /*--- Calculate step-length omega ---*/
    
    omega = dotProd(t, s) / dotProd(t, t);
    
    /*--- Update solution and residual: ---*/
    
    x.Plus_AX(alpha, phat); x.Plus_AX(omega, shat);
    r.Equals_AX_Plus_BY(1.0, s, -omega, t);
    
    /*--- Check if solution has converged, else output the relative residual if necessary ---*/
    
    norm_r = r.norm();
    if (norm_r < tol*norm0) break;
    if (((monitoring) && (rank == MASTER_NODE)) && ((i+1) % 10 == 0) && (rank == MASTER_NODE)) WriteHistory(i+1, norm_r, norm0);
    
  }
  
  if ((monitoring) && (rank == MASTER_NODE)) {
    cout << "# BCGSTAB final (true) residual:" << endl;
    cout << "# Iteration = " << i << ": |res|/|res0| = "  << norm_r/norm0 << ".\n" << endl;
  }
  
    /*--- Recalculate final residual (this should be optional) ---*/
  if (monitoring) {
    mat_vec(x, A_x);
    r = b; r -= A_x;
    su2double true_res = r.norm();
    
    if ((fabs(true_res - norm_r) > tol*10.0) && (rank == MASTER_NODE)) {
      cout << "# WARNING in CSysSolve::BCGSTAB_LinSolver(): " << endl;
      cout << "# true residual norm and calculated residual norm do not agree." << endl;
      cout << "# true_res = " << true_res <<", calc_res = " << norm_r <<", tol = " << tol*10 <<"."<< endl;
      cout << "# true_res - calc_res = " << true_res <<" "<< norm_r << endl;
    }
  }
  
  (*residual) = norm_r;
  return (unsigned long) i;
}

unsigned long CSysSolve::Solve(CSysMatrix & Jacobian, CSysVector & LinSysRes, CSysVector & LinSysSol, CGeometry *geometry, CConfig *config) {
  
  su2double SolverTol = config->GetLinear_Solver_Error(), Residual;
  unsigned long MaxIter = config->GetLinear_Solver_Iter();
  unsigned long IterLinSol = 0;
  CMatrixVectorProduct *mat_vec;

  bool TapeActive = NO;

  if (config->GetDiscrete_Adjoint()) {
#ifdef CODI_REVERSE_TYPE

   /*--- Check whether the tape is active, i.e. if it is recording and store the status ---*/

    TapeActive = AD::globalTape.isActive();


    /*--- Stop the recording for the linear solver ---*/

    AD::StopRecording();
#endif
  }

  /*--- Solve the linear system using a Krylov subspace method ---*/
  
  if (config->GetKind_Linear_Solver() == BCGSTAB ||
      config->GetKind_Linear_Solver() == FGMRES ||
      config->GetKind_Linear_Solver() == RESTARTED_FGMRES ||
      config->GetKind_Linear_Solver() == CONJUGATE_GRADIENT) {
    
    mat_vec = new CSysMatrixVectorProduct(Jacobian, geometry, config);
    CPreconditioner* precond = NULL;
    
    switch (config->GetKind_Linear_Solver_Prec()) {
      case JACOBI:
        Jacobian.BuildJacobiPreconditioner();
        precond = new CJacobiPreconditioner(Jacobian, geometry, config);
        break;
      case ILU:
        Jacobian.BuildILUPreconditioner();
        precond = new CILUPreconditioner(Jacobian, geometry, config);
        break;
      case LU_SGS:
        precond = new CLU_SGSPreconditioner(Jacobian, geometry, config);
        break;
      case LINELET:
        Jacobian.BuildJacobiPreconditioner();
        precond = new CLineletPreconditioner(Jacobian, geometry, config);
        break;
      default:
        Jacobian.BuildJacobiPreconditioner();
        precond = new CJacobiPreconditioner(Jacobian, geometry, config);
        break;
    }
    
    switch (config->GetKind_Linear_Solver()) {
      case BCGSTAB:
        IterLinSol = BCGSTAB_LinSolver(LinSysRes, LinSysSol, *mat_vec, *precond, SolverTol, MaxIter, &Residual, false);
        break;
      case FGMRES:
        IterLinSol = FGMRES_LinSolver(LinSysRes, LinSysSol, *mat_vec, *precond, SolverTol, MaxIter, &Residual, false);
        break;
      case CONJUGATE_GRADIENT:
        IterLinSol = CG_LinSolver(LinSysRes, LinSysSol, *mat_vec, *precond, SolverTol, MaxIter, &Residual, false);
        break;
      case RESTARTED_FGMRES:
        IterLinSol = 0;
        while (IterLinSol < config->GetLinear_Solver_Iter()) {
          if (IterLinSol + config->GetLinear_Solver_Restart_Frequency() > config->GetLinear_Solver_Iter())
            MaxIter = config->GetLinear_Solver_Iter() - IterLinSol;
          IterLinSol += FGMRES_LinSolver(LinSysRes, LinSysSol, *mat_vec, *precond, SolverTol, MaxIter, &Residual, false);
          if (LinSysRes.norm() < SolverTol) break;
          SolverTol = SolverTol*(1.0/LinSysRes.norm());
        }
        break;
    }
    
    /*--- Dealocate memory of the Krylov subspace method ---*/
    
    delete mat_vec;
    delete precond;
    
  }
  
  /*--- Smooth the linear system. ---*/
  
  else {
    switch (config->GetKind_Linear_Solver()) {
      case SMOOTHER_LUSGS:
        mat_vec = new CSysMatrixVectorProduct(Jacobian, geometry, config);
        IterLinSol = Jacobian.LU_SGS_Smoother(LinSysRes, LinSysSol, *mat_vec, SolverTol, MaxIter, &Residual, false, geometry, config);
        delete mat_vec;
        break;
      case SMOOTHER_JACOBI:
        mat_vec = new CSysMatrixVectorProduct(Jacobian, geometry, config);
        Jacobian.BuildJacobiPreconditioner();
        IterLinSol = Jacobian.Jacobi_Smoother(LinSysRes, LinSysSol, *mat_vec, SolverTol, MaxIter, &Residual, false, geometry, config);
        delete mat_vec;
        break;
      case SMOOTHER_ILU:
        mat_vec = new CSysMatrixVectorProduct(Jacobian, geometry, config);
        Jacobian.BuildILUPreconditioner();
        IterLinSol = Jacobian.ILU_Smoother(LinSysRes, LinSysSol, *mat_vec, SolverTol, MaxIter, &Residual, false, geometry, config);
        delete mat_vec;
        break;
      case SMOOTHER_LINELET:
        Jacobian.BuildJacobiPreconditioner();
        Jacobian.ComputeLineletPreconditioner(LinSysRes, LinSysSol, geometry, config);
        IterLinSol = 1;
        break;
    }
  }


  if(TapeActive) {
    /*--- Start recording if it was stopped for the linear solver ---*/

    AD::StartRecording();

    /*--- Prepare the externally differentiated linear solver ---*/

    SetExternalSolve(Jacobian, LinSysRes, LinSysSol, geometry, config);

  }

  return IterLinSol;
  
}

void CSysSolve::SetExternalSolve(CSysMatrix & Jacobian, CSysVector & LinSysRes, CSysVector & LinSysSol, CGeometry *geometry, CConfig *config) {

#ifdef CODI_REVERSE_TYPE
  
  unsigned long size = LinSysRes.GetLocSize();
  unsigned long i, nBlk = LinSysRes.GetNBlk(),
                nVar = LinSysRes.GetNVar(),
                nBlkDomain = LinSysRes.GetNBlkDomain();

  /*--- Arrays to store the indices of the input/output of the linear solver.
     * Note: They will be deleted in the CSysSolve_b::Delete_b routine. ---*/

  su2double::GradientData *LinSysRes_Indices = new su2double::GradientData[size];
  su2double::GradientData *LinSysSol_Indices = new su2double::GradientData[size];
#if CODI_PRIMAL_INDEX_TAPE
  su2double::Real *oldValues = new su2double::Real[size];
#endif

  for (i = 0; i < size; i++) {

    /*--- Register the solution of the linear system (could already be registered when using multigrid) ---*/

    if (!LinSysSol[i].isActive()) {
#if CODI_PRIMAL_INDEX_TAPE
      oldValues[i] = AD::globalTape.registerExtFunctionOutput(LinSysSol[i]);
#else
      AD::globalTape.registerInput(LinSysSol[i]);
#endif
    }

    /*--- Store the indices ---*/

    LinSysRes_Indices[i] = LinSysRes[i].getGradientData();
    LinSysSol_Indices[i] = LinSysSol[i].getGradientData();
  }

  /*--- Push the data to the checkpoint handler for access in the reverse sweep ---*/

  AD::CheckpointHandler* dataHandler = new AD::CheckpointHandler;

  dataHandler->addData(LinSysRes_Indices);
  dataHandler->addData(LinSysSol_Indices);
#if CODI_PRIMAL_INDEX_TAPE
  dataHandler->addData(oldValues);
#endif
  dataHandler->addData(size);
  dataHandler->addData(nBlk);
  dataHandler->addData(nVar);
  dataHandler->addData(nBlkDomain);
  dataHandler->addData(&Jacobian);
  dataHandler->addData(geometry);
  dataHandler->addData(config);

  /*--- Build preconditioner for the transposed Jacobian ---*/

  switch(config->GetKind_DiscAdj_Linear_Prec()) {
    case ILU:
      Jacobian.BuildILUPreconditioner(true);
      break;
    case JACOBI:
      Jacobian.BuildJacobiPreconditioner(true);
      break;
    default:
      SU2_MPI::Error("The specified preconditioner is not yet implemented for the discrete adjoint method.", CURRENT_FUNCTION);
      break;
  }

  /*--- Push the external function to the AD tape ---*/

  AD::globalTape.pushExternalFunction(&CSysSolve_b::Solve_b, dataHandler, &CSysSolve_b::Delete_b);

#endif
}

void CSysSolve::SetExternalSolve_Mesh(CSysMatrix & Jacobian, CSysVector & LinSysRes, CSysVector & LinSysSol, CGeometry *geometry, CConfig *config){

#ifdef CODI_REVERSE_TYPE

  unsigned long size = LinSysRes.GetLocSize();
  unsigned long i, nBlk = LinSysRes.GetNBlk(),
                nVar = LinSysRes.GetNVar(),
                nBlkDomain = LinSysRes.GetNBlkDomain();

  /*--- Arrays to store the indices of the input/output of the linear solver.
     * Note: They will be deleted in the CSysSolve_b::Delete_b routine. ---*/

  su2double::GradientData *LinSysRes_Indices = new su2double::GradientData[size];
  su2double::GradientData *LinSysSol_Indices = new su2double::GradientData[size];

  for (i = 0; i < size; i++){

    /*--- Register the solution of the linear system (could already be registered when using multigrid) ---*/

    if (!LinSysSol[i].isActive()){
      AD::globalTape.registerInput(LinSysSol[i]);
    }

    /*--- Store the indices ---*/

    LinSysRes_Indices[i] = LinSysRes[i].getGradientData();
    LinSysSol_Indices[i] = LinSysSol[i].getGradientData();
  }

  /*--- Push the data to the checkpoint handler for access in the reverse sweep ---*/

  AD::CheckpointHandler* dataHandler = new AD::CheckpointHandler;

  dataHandler->addData(LinSysRes_Indices);
  dataHandler->addData(LinSysSol_Indices);
  dataHandler->addData(size);
  dataHandler->addData(nBlk);
  dataHandler->addData(nVar);
  dataHandler->addData(nBlkDomain);
  dataHandler->addData(&Jacobian);
  dataHandler->addData(geometry);
  dataHandler->addData(config);

  /*--- Build preconditioner for the transposed Jacobian ---*/

  switch(config->GetKind_DiscAdj_Linear_Prec()){
    case ILU:
      Jacobian.BuildILUPreconditioner(false);
      break;
    case JACOBI:
      Jacobian.BuildJacobiPreconditioner(false);
      break;
    default:
      SU2_MPI::Error("The specified preconditioner is not yet implemented for the discrete adjoint method.", CURRENT_FUNCTION);
      break;
  }

  /*--- Push the external function to the AD tape ---*/

  AD::globalTape.pushExternalFunction(&CSysSolve_b::Solve_g, dataHandler, &CSysSolve_b::Delete_b);

#endif
}<|MERGE_RESOLUTION|>--- conflicted
+++ resolved
@@ -87,11 +87,7 @@
 void CSysSolve::ModGramSchmidt(int i, vector<vector<su2double> > & Hsbg, vector<CSysVector> & w) {
 
   bool Convergence = true;
-<<<<<<< HEAD
-  
-=======
-
->>>>>>> a922b825
+
   /*--- Parameter for reorthonormalization ---*/
   
   static const su2double reorth = 0.98;
