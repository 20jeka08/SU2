/*!
 * \file driver_direct_singlezone.cpp
 * \brief The main subroutines for driving single-zone problems.
 * \author R. Sanchez
 * \version 7.0.5 "Blackbird"
 *
 * SU2 Project Website: https://su2code.github.io
 *
 * The SU2 Project is maintained by the SU2 Foundation
 * (http://su2foundation.org)
 *
 * Copyright 2012-2020, SU2 Contributors (cf. AUTHORS.md)
 *
 * SU2 is free software; you can redistribute it and/or
 * modify it under the terms of the GNU Lesser General Public
 * License as published by the Free Software Foundation; either
 * version 2.1 of the License, or (at your option) any later version.
 *
 * SU2 is distributed in the hope that it will be useful,
 * but WITHOUT ANY WARRANTY; without even the implied warranty of
 * MERCHANTABILITY or FITNESS FOR A PARTICULAR PURPOSE. See the GNU
 * Lesser General Public License for more details.
 *
 * You should have received a copy of the GNU Lesser General Public
 * License along with SU2. If not, see <http://www.gnu.org/licenses/>.
 */

#include "../../include/drivers/CSinglezoneDriver.hpp"
#include "../../include/definition_structure.hpp"

CSinglezoneDriver::CSinglezoneDriver(char* confFile,
                       unsigned short val_nZone,
                       SU2_Comm MPICommunicator) : CDriver(confFile,
                                                          val_nZone,
                                                          MPICommunicator,
                                                          false) {

  /*--- Initialize the counter for TimeIter ---*/
  TimeIter = 0;

}

CSinglezoneDriver::~CSinglezoneDriver(void) {

}

void CSinglezoneDriver::StartSolver() {

  StartTime = SU2_MPI::Wtime();

  config_container[ZONE_0]->Set_StartTime(StartTime);

  /*--- Main external loop of the solver. Runs for the number of time steps required. ---*/

  if (rank == MASTER_NODE)
    cout << endl <<"------------------------------ Begin Solver -----------------------------" << endl;

  if (rank == MASTER_NODE){
    cout << endl <<"Simulation Run using the Single-zone Driver" << endl;
    if (driver_config->GetTime_Domain())
      cout << "The simulation will run for "
           << driver_config->GetnTime_Iter() - config_container[ZONE_0]->GetRestart_Iter() << " time steps." << endl;
  }

  /*--- Set the initial time iteration to the restart iteration. ---*/
  if (config_container[ZONE_0]->GetRestart() && driver_config->GetTime_Domain())
    TimeIter = config_container[ZONE_0]->GetRestart_Iter();

  /*--- Run the problem until the number of time iterations required is reached. ---*/
  while ( TimeIter < config_container[ZONE_0]->GetnTime_Iter() ) {

    /*--- Perform some preprocessing before starting the time-step simulation. ---*/

    Preprocess(TimeIter);

    /*--- Run a time-step iteration of the single-zone problem. ---*/

    Run();

    /*--- Perform some postprocessing on the solution before the update ---*/

    Postprocess();

    /*--- Update the solution for dual time stepping strategy ---*/

    Update();

    /*--- Monitor the computations after each iteration. ---*/

    Monitor(TimeIter);

    /*--- Output the solution in files. ---*/

    Output(TimeIter);

    /*--- If the convergence criteria has been met, terminate the simulation. ---*/

    if (StopCalc) break;

    TimeIter++;

  }

}

void CSinglezoneDriver::Preprocess(unsigned long TimeIter) {

  /*--- Set runtime option ---*/

  Runtime_Options();

  /*--- Set the current time iteration in the config ---*/

  config_container[ZONE_0]->SetTimeIter(TimeIter);

  /*--- Store the current physical time in the config container, as
   this can be used for verification / MMS. This should also be more
   general once the drivers are more stable. ---*/

  if (config_container[ZONE_0]->GetTime_Marching())
    config_container[ZONE_0]->SetPhysicalTime(static_cast<su2double>(TimeIter)*config_container[ZONE_0]->GetDelta_UnstTimeND());
  else
    config_container[ZONE_0]->SetPhysicalTime(0.0);

  /*--- Set the initial condition for EULER/N-S/RANS ---------------------------------------------*/
<<<<<<< HEAD
  if ((config_container[ZONE_0]->GetKind_Solver() ==  EULER) ||
      (config_container[ZONE_0]->GetKind_Solver() ==  NAVIER_STOKES) ||
      (config_container[ZONE_0]->GetKind_Solver() ==  NEMO_EULER) ||
      (config_container[ZONE_0]->GetKind_Solver() ==  NEMO_NAVIER_STOKES) ||
      (config_container[ZONE_0]->GetKind_Solver() ==  RANS) ||
      (config_container[ZONE_0]->GetKind_Solver() ==  INC_EULER) ||
      (config_container[ZONE_0]->GetKind_Solver() ==  INC_NAVIER_STOKES) ||
      (config_container[ZONE_0]->GetKind_Solver() ==  INC_RANS) ) {
      solver_container[ZONE_0][INST_0][MESH_0][FLOW_SOL]->SetInitialCondition(geometry_container[ZONE_0][INST_0], solver_container[ZONE_0][INST_0], config_container[ZONE_0], TimeIter);
=======
  if (config_container[ZONE_0]->GetFluidProblem()) {
    solver_container[ZONE_0][INST_0][MESH_0][FLOW_SOL]->SetInitialCondition(geometry_container[ZONE_0][INST_0],
                                                                            solver_container[ZONE_0][INST_0],
                                                                            config_container[ZONE_0], TimeIter);
>>>>>>> d0e10f8a
  }

#ifdef HAVE_MPI
  SU2_MPI::Barrier(MPI_COMM_WORLD);
#endif

  /*--- Run a predictor step ---*/
  if (config_container[ZONE_0]->GetPredictor())
    iteration_container[ZONE_0][INST_0]->Predictor(output_container[ZONE_0], integration_container, geometry_container, solver_container,
        numerics_container, config_container, surface_movement, grid_movement, FFDBox, ZONE_0, INST_0);

  /*--- Perform a dynamic mesh update if required. ---*/
  /*--- For the Disc.Adj. of a case with (rigidly) moving grid, the appropriate
          mesh cordinates are read from the restart files. ---*/
  if (!(config_container[ZONE_0]->GetGrid_Movement() && config_container[ZONE_0]->GetDiscrete_Adjoint()))
    DynamicMeshUpdate(TimeIter);

}

void CSinglezoneDriver::Run() {

  unsigned long OuterIter = 0;
  config_container[ZONE_0]->SetOuterIter(OuterIter);

  /*--- Iterate the zone as a block, either to convergence or to a max number of iterations ---*/
  iteration_container[ZONE_0][INST_0]->Solve(output_container[ZONE_0], integration_container, geometry_container, solver_container,
        numerics_container, config_container, surface_movement, grid_movement, FFDBox, ZONE_0, INST_0);

}

void CSinglezoneDriver::Postprocess() {

    iteration_container[ZONE_0][INST_0]->Postprocess(output_container[ZONE_0], integration_container, geometry_container, solver_container,
        numerics_container, config_container, surface_movement, grid_movement, FFDBox, ZONE_0, INST_0);

    /*--- A corrector step can help preventing numerical instabilities ---*/

    if (config_container[ZONE_0]->GetRelaxation())
      iteration_container[ZONE_0][INST_0]->Relaxation(output_container[ZONE_0], integration_container, geometry_container, solver_container,
          numerics_container, config_container, surface_movement, grid_movement, FFDBox, ZONE_0, INST_0);

}

void CSinglezoneDriver::Update() {

  iteration_container[ZONE_0][INST_0]->Update(output_container[ZONE_0], integration_container, geometry_container,
        solver_container, numerics_container, config_container,
        surface_movement, grid_movement, FFDBox, ZONE_0, INST_0);

}

void CSinglezoneDriver::Output(unsigned long TimeIter) {

  /*--- Time the output for performance benchmarking. ---*/

  StopTime = SU2_MPI::Wtime();

  UsedTimeCompute += StopTime-StartTime;

  StartTime = SU2_MPI::Wtime();

  bool wrote_files = output_container[ZONE_0]->SetResult_Files(geometry_container[ZONE_0][INST_0][MESH_0],
                                                               config_container[ZONE_0],
                                                               solver_container[ZONE_0][INST_0][MESH_0],
                                                               TimeIter, StopCalc);

  if (wrote_files){

    StopTime = SU2_MPI::Wtime();

    UsedTimeOutput += StopTime-StartTime;
    OutputCount++;
    BandwidthSum = config_container[ZONE_0]->GetRestart_Bandwidth_Agg();

    StartTime = SU2_MPI::Wtime();

    config_container[ZONE_0]->Set_StartTime(StartTime);
  }
}

void CSinglezoneDriver::DynamicMeshUpdate(unsigned long TimeIter) {

  auto iteration = iteration_container[ZONE_0][INST_0];

  /*--- Legacy dynamic mesh update - Only if GRID_MOVEMENT = YES ---*/
  if (config_container[ZONE_0]->GetGrid_Movement()) {
    iteration->SetGrid_Movement(geometry_container[ZONE_0][INST_0],surface_movement[ZONE_0],
                                grid_movement[ZONE_0][INST_0], solver_container[ZONE_0][INST_0],
                                config_container[ZONE_0], 0, TimeIter);
  }

  /*--- New solver - all the other routines in SetGrid_Movement should be adapted to this one ---*/
  /*--- Works if DEFORM_MESH = YES ---*/
  iteration->SetMesh_Deformation(geometry_container[ZONE_0][INST_0],
                                 solver_container[ZONE_0][INST_0][MESH_0],
                                 numerics_container[ZONE_0][INST_0][MESH_0],
                                 config_container[ZONE_0], NONE);

  /*--- Update the wall distances if the mesh was deformed. ---*/
  if (config_container[ZONE_0]->GetGrid_Movement() ||
      config_container[ZONE_0]->GetDeform_Mesh()) {
    CGeometry::ComputeWallDistance(config_container, geometry_container);
  }
}

bool CSinglezoneDriver::Monitor(unsigned long TimeIter){

  unsigned long nInnerIter, InnerIter, nTimeIter;
  su2double MaxTime, CurTime;
  bool TimeDomain, InnerConvergence, TimeConvergence, FinalTimeReached, MaxIterationsReached;

  nInnerIter = config_container[ZONE_0]->GetnInner_Iter();
  InnerIter  = config_container[ZONE_0]->GetInnerIter();
  nTimeIter  = config_container[ZONE_0]->GetnTime_Iter();
  MaxTime    = config_container[ZONE_0]->GetMax_Time();
  CurTime    = output_container[ZONE_0]->GetHistoryFieldValue("CUR_TIME");

  TimeDomain = config_container[ZONE_0]->GetTime_Domain();


  /*--- Check whether the inner solver has converged --- */

  if (TimeDomain == NO){

    InnerConvergence     = output_container[ZONE_0]->GetConvergence();
    MaxIterationsReached = InnerIter+1 >= nInnerIter;

    if ((MaxIterationsReached || InnerConvergence) && (rank == MASTER_NODE)) {
      cout << endl << "----------------------------- Solver Exit -------------------------------" << endl;
      if (InnerConvergence) cout << "All convergence criteria satisfied." << endl;
      else cout << endl << "Maximum number of iterations reached (ITER = " << nInnerIter << ") before convergence." << endl;
      output_container[ZONE_0]->PrintConvergenceSummary();
      cout << "-------------------------------------------------------------------------" << endl;
    }

    StopCalc = MaxIterationsReached || InnerConvergence;
  }



  if (TimeDomain == YES) {

    /*--- Check whether the outer time integration has reached the final time ---*/

    TimeConvergence = GetTimeConvergence();
    FinalTimeReached     = CurTime >= MaxTime;
    MaxIterationsReached = TimeIter+1 >= nTimeIter;

    if ((FinalTimeReached || MaxIterationsReached || TimeConvergence) && (rank == MASTER_NODE)){
      cout << endl << "----------------------------- Solver Exit -------------------------------";
      if (TimeConvergence)     cout << endl << "All windowed time-averaged convergence criteria are fullfilled." << endl;
      if (FinalTimeReached)     cout << endl << "Maximum time reached (MAX_TIME = " << MaxTime << "s)." << endl;
      if (MaxIterationsReached) cout << endl << "Maximum number of time iterations reached (TIME_ITER = " << nTimeIter << ")." << endl;
      cout << "-------------------------------------------------------------------------" << endl;
    }
    StopCalc = FinalTimeReached || MaxIterationsReached|| TimeConvergence;
  }

  /*--- Reset the inner convergence --- */

  output_container[ZONE_0]->SetConvergence(false);

  /*--- Increase the total iteration count --- */

  IterCount += config_container[ZONE_0]->GetInnerIter()+1;

  return StopCalc;
}

void CSinglezoneDriver::Runtime_Options(){

  ifstream runtime_configfile;

  /*--- Try to open the runtime config file ---*/

  runtime_configfile.open(runtime_file_name, ios::in);

  /*--- If succeeded create a temporary config object ---*/

  if (runtime_configfile.good()){
    CConfig *runtime = new CConfig(runtime_file_name, config_container[ZONE_0]);
    delete runtime;
  }

}<|MERGE_RESOLUTION|>--- conflicted
+++ resolved
@@ -123,22 +123,10 @@
     config_container[ZONE_0]->SetPhysicalTime(0.0);
 
   /*--- Set the initial condition for EULER/N-S/RANS ---------------------------------------------*/
-<<<<<<< HEAD
-  if ((config_container[ZONE_0]->GetKind_Solver() ==  EULER) ||
-      (config_container[ZONE_0]->GetKind_Solver() ==  NAVIER_STOKES) ||
-      (config_container[ZONE_0]->GetKind_Solver() ==  NEMO_EULER) ||
-      (config_container[ZONE_0]->GetKind_Solver() ==  NEMO_NAVIER_STOKES) ||
-      (config_container[ZONE_0]->GetKind_Solver() ==  RANS) ||
-      (config_container[ZONE_0]->GetKind_Solver() ==  INC_EULER) ||
-      (config_container[ZONE_0]->GetKind_Solver() ==  INC_NAVIER_STOKES) ||
-      (config_container[ZONE_0]->GetKind_Solver() ==  INC_RANS) ) {
-      solver_container[ZONE_0][INST_0][MESH_0][FLOW_SOL]->SetInitialCondition(geometry_container[ZONE_0][INST_0], solver_container[ZONE_0][INST_0], config_container[ZONE_0], TimeIter);
-=======
   if (config_container[ZONE_0]->GetFluidProblem()) {
     solver_container[ZONE_0][INST_0][MESH_0][FLOW_SOL]->SetInitialCondition(geometry_container[ZONE_0][INST_0],
                                                                             solver_container[ZONE_0][INST_0],
                                                                             config_container[ZONE_0], TimeIter);
->>>>>>> d0e10f8a
   }
 
 #ifdef HAVE_MPI
