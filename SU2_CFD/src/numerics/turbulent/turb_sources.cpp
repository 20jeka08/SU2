/*!
 * \file turb_sources.cpp
 * \brief Implementation of numerics classes for integration of
 *        turbulence source-terms.
 * \author F. Palacios, T. Economon
 * \version 7.0.4 "Blackbird"
 *
 * SU2 Project Website: https://su2code.github.io
 *
 * The SU2 Project is maintained by the SU2 Foundation
 * (http://su2foundation.org)
 *
 * Copyright 2012-2020, SU2 Contributors (cf. AUTHORS.md)
 *
 * SU2 is free software; you can redistribute it and/or
 * modify it under the terms of the GNU Lesser General Public
 * License as published by the Free Software Foundation; either
 * version 2.1 of the License, or (at your option) any later version.
 *
 * SU2 is distributed in the hope that it will be useful,
 * but WITHOUT ANY WARRANTY; without even the implied warranty of
 * MERCHANTABILITY or FITNESS FOR A PARTICULAR PURPOSE. See the GNU
 * Lesser General Public License for more details.
 *
 * You should have received a copy of the GNU Lesser General Public
 * License along with SU2. If not, see <http://www.gnu.org/licenses/>.
 */

#include "../../../include/numerics/turbulent/turb_sources.hpp"

CSourceBase_TurbSA::CSourceBase_TurbSA(unsigned short val_nDim,
                                       unsigned short val_nVar,
                                       const CConfig* config) :
  CNumerics(val_nDim, val_nVar, config),
  incompressible(config->GetKind_Regime() == INCOMPRESSIBLE),
  rotating_frame(config->GetRotating_Frame())
{
  /*--- Spalart-Allmaras closure constants ---*/

  cv1_3 = pow(7.1, 3.0);
  k2    = pow(0.41, 2.0);
  cb1   = 0.1355;
  cw2   = 0.3;
  ct3   = 1.2;
  ct4   = 0.5;
  cw3_6 = pow(2.0, 6.0);
  sigma = 2./3.;
  cb2   = 0.622;
  cb2_sigma = cb2/sigma;
  cw1 = cb1/k2+(1.0+cb2)/sigma;

  /*--- Setup the Jacobian pointer, we need to return su2double** but
   *    we know the Jacobian is 1x1 so we use this "trick" to avoid
   *    having to dynamically allocate. ---*/

  Jacobian_i = &Jacobian_Buffer;
  
  /*--- Set the default value for the intermittency, which corresponds
        to no transition modeling. ---*/
  intermittency = 1.0;

}

CSourcePieceWise_TurbSA::CSourcePieceWise_TurbSA(unsigned short val_nDim,
                                                 unsigned short val_nVar,
                                                 const CConfig* config) :
                         CSourceBase_TurbSA(val_nDim, val_nVar, config) {

  transition_BC = (config->GetKind_Trans_Model() == BC);
}

CNumerics::ResidualType<> CSourcePieceWise_TurbSA::ComputeResidual(const CConfig* config) {

//  AD::StartPreacc();
//  AD::SetPreaccIn(V_i, nDim+6);
//  AD::SetPreaccIn(Vorticity_i, nDim);
//  AD::SetPreaccIn(StrainMag_i);
//  AD::SetPreaccIn(TurbVar_i[0]);
//  AD::SetPreaccIn(TurbVar_Grad_i[0], nDim);
//  AD::SetPreaccIn(Volume); AD::SetPreaccIn(dist_i);

//  BC Transition Model variables
  su2double vmag, rey, re_theta, re_theta_t, re_v;
  su2double tu , nu_cr, nu_t, nu_BC, chi_1, chi_2, term1, term2, term_exponential;
  su2double Hl,H12,Ue,Fgrowth,Fcrit,re_y,re_y0,Dh12,lh12,mh12,re_12,re_120,n,dndre,Ncrit,ky;
  su2double Uinfty,Pinfty,roinfty,lRetheta,Ret,Nfactor;
  
  bool pressure_based = (config->GetKind_Incomp_System() == PRESSURE_BASED);

  if (incompressible) {
	  if (pressure_based) {
		  Density_i = V_i[nDim+1];            
		  Laminar_Viscosity_i = V_i[nDim+2];  
	  }
	  else {
		  Density_i = V_i[nDim+2];
		  Laminar_Viscosity_i = V_i[nDim+4];
	  }
  }
  else {
    Density_i = V_i[nDim+2];
    Laminar_Viscosity_i = V_i[nDim+5];
  }

  Residual        = 0.0;
  Production      = 0.0;
  Destruction     = 0.0;
  CrossProduction = 0.0;
  Jacobian_i[0]   = 0.0;

  gamma_BC = 0.0;
  vmag = 0.0;
  //tu   = config->GetTurbulenceIntensity_FreeStream();
  tu   = 100.0*config->GetTurbulenceIntensity_FreeStream();  // Turbulence intensity in percent.
  rey  = config->GetReynolds();

  if (nDim==2) {
    vmag = sqrt(V_i[1]*V_i[1]+V_i[2]*V_i[2]);
  }
  else {
    vmag = sqrt(V_i[1]*V_i[1]+V_i[2]*V_i[2]+V_i[3]*V_i[3]);
  }

  /*--- Evaluate Omega ---*/

  Omega = sqrt(Vorticity_i[0]*Vorticity_i[0] + Vorticity_i[1]*Vorticity_i[1] + Vorticity_i[2]*Vorticity_i[2]);

  /*--- Rotational correction term ---*/

  if (rotating_frame) { Omega += 2.0*min(0.0, StrainMag_i-Omega); }

  if (dist_i > 1e-10) {

    /*--- Production term ---*/

    dist_i_2 = dist_i*dist_i;
    nu = Laminar_Viscosity_i/Density_i;
    Ji = TurbVar_i[0]/nu;
    Ji_2 = Ji*Ji;
    Ji_3 = Ji_2*Ji;
    fv1 = Ji_3/(Ji_3+cv1_3);
    fv2 = 1.0 - Ji/(1.0+Ji*fv1);
    ft2 = ct3*exp(-ct4*Ji_2);
    S = Omega;
    inv_k2_d2 = 1.0/(k2*dist_i_2);

    Shat = S + TurbVar_i[0]*fv2*inv_k2_d2;
    Shat = max(Shat, 1.0e-10);
    inv_Shat = 1.0/Shat;

//    Original SA model
//    Production = cb1*(1.0-ft2)*Shat*TurbVar_i[0]*Volume;

    /*-------------------------------- e^N model --------------------------------*/
    Uinfty = config->GetVelocity_Ref();
    Pinfty = config->GetPressure_Ref();
    roinfty = config->GetDensity_Ref();
    Ue = sqrt(((Pinfty - V_i[0])/0.5*Density_i) + Uinfty*Uinfty);
    Hl = S*dist_i/Ue;
    
    H12 = 13.9766*pow(Hl,4.0) - 22.9166*pow(Hl,3.0) + 13.7227*pow(Hl,2.0) - 1.0023*Hl + 1.6778;
    
    Dh12 = (0.0616*pow(H12,2.0) + 0.2339*H12 + 3.4296)/(0.0047*pow(H12,3.0) - 0.1056*pow(H12,2.0) + 0.9350*H12 - 1.2071 );
    lh12 = (6.54*H12 - 14.07)/(H12*H12);
    mh12 = (0.058*((pow((H12 - 4),4.0))/(H12 - 1.0)) - 0.068)/lh12;
    Fgrowth = Dh12*((1.0 + mh12)*lh12)/2.0;
    
    re_y = Density_i*vmag*dist_i/Laminar_Viscosity_i;
    ky = -0.00315*pow(H12,3.0) + 0.0986*pow(H12, 2.0) - 0.242*H12 + 3.739;
    lRetheta = 0.7*tanh(14.0/(H12-1.0) - 9.24) + 2.492/(pow((H12 - 1.0),0.43)) + 0.62;
    Ret = pow(10.0, lRetheta);
    re_y0 = ky*Ret;
    Fcrit = 0.0;
    if (re_y > re_y0)
      Fcrit = 1.0;
    
    dndre = 0.028*(H12 -1.0) - 0.0345*exp(-pow((3.87/(H12-1.0) - 2.52),2.0));
    
    n = Density_i*Omega*Fcrit*Fgrowth*dndre;
    
    Ncrit = 9.0;
    Nfactor = 1.0 - exp((2.0*(n-Ncrit)));
    //ct4 = 0.05;
    gamma_BC = 0.0;
    if (n > Ncrit) 
		 gamma_BC = 1.0;
    
    /*-------------------------------- e^N model --------------------------------*/

    
    if (transition_BC) {

//    BC model constants
      chi_1 = 0.002;
      chi_2 = 5.0;

      nu_t = (TurbVar_i[0]*fv1); //S-A variable
      nu_cr = chi_2/rey;
      nu_BC = (nu_t)/(vmag*dist_i);

      re_v   = ((Density_i*pow(dist_i,2.))/(Laminar_Viscosity_i))*Omega;
      re_theta = re_v/2.193;
      re_theta_t = (803.73 * pow((tu + 0.6067),-1.027)); //MENTER correlation
      //re_theta_t = 163.0 + exp(6.91-tu); //ABU-GHANNAM & SHAW correlation

      term1 = sqrt(max(re_theta-re_theta_t,0.)/(chi_1*re_theta_t));
      term2 = sqrt(max(nu_BC-nu_cr,0.)/(nu_cr));
      term_exponential = (term1 + term2);
      gamma_BC = 1.0 - exp(-term_exponential);

      //Production = gamma_BC*cb1*Shat*TurbVar_i[0]*Volume;
      intermittency = gamma_BC;
    }
    //else {
      //Production = cb1*Shat*TurbVar_i[0]*Volume;
    //}
    Production = cb1*Shat*TurbVar_i[0]*Volume;

    /*--- Destruction term ---*/

    r = min(TurbVar_i[0]*inv_Shat*inv_k2_d2,10.0);
    g = r + cw2*(pow(r,6.0)-r);
    g_6 =  pow(g,6.0);
    glim = pow((1.0+cw3_6)/(g_6+cw3_6),1.0/6.0);
    fw = g*glim;

//    Original SA model
//    Destruction = (cw1*fw-cb1*ft2/k2)*TurbVar_i[0]*TurbVar_i[0]/dist_i_2*Volume;

    Destruction = cw1*fw*TurbVar_i[0]*TurbVar_i[0]/dist_i_2*Volume;

    /*--- Diffusion term ---*/

    norm2_Grad = 0.0;
    for (iDim = 0; iDim < nDim; iDim++)
      norm2_Grad += TurbVar_Grad_i[0][iDim]*TurbVar_Grad_i[0][iDim];

    CrossProduction = cb2_sigma*norm2_Grad*Volume;

    Residual = Production - Destruction + CrossProduction;

    /*--- Implicit part, production term ---*/

    dfv1 = 3.0*Ji_2*cv1_3/(nu*pow(Ji_3+cv1_3,2.));
    dfv2 = -(1/nu-Ji_2*dfv1)/pow(1.+Ji*fv1,2.);
    if ( Shat <= 1.0e-10 ) dShat = 0.0;
    else dShat = (fv2+TurbVar_i[0]*dfv2)*inv_k2_d2;

    /*if (transition) {
      Jacobian_i[0] += gamma_BC*cb1*(TurbVar_i[0]*dShat+Shat)*Volume;
    }
    else {
      Jacobian_i[0] += cb1*(TurbVar_i[0]*dShat+Shat)*Volume;
    }*/
    Jacobian_i[0] += intermittency*cb1*(TurbVar_i[0]*dShat+Shat)*Volume;

    /*--- Implicit part, destruction term ---*/

    dr = (Shat-TurbVar_i[0]*dShat)*inv_Shat*inv_Shat*inv_k2_d2;
    if (r == 10.0) dr = 0.0;
    dg = dr*(1.+cw2*(6.0*pow(r,5.0)-1.0));
    dfw = dg*glim*(1.-g_6/(g_6+cw3_6));
    Jacobian_i[0] -= cw1*(dfw*TurbVar_i[0] +  2.0*fw)*TurbVar_i[0]/dist_i_2*Volume;

  }

//  AD::SetPreaccOut(Residual);
//  AD::EndPreacc();

  return ResidualType<>(&Residual, &Jacobian_i, nullptr);

}

CSourcePieceWise_TurbSA_COMP::CSourcePieceWise_TurbSA_COMP(unsigned short val_nDim,
                                                           unsigned short val_nVar,
                                                           const CConfig* config) :
                              CSourceBase_TurbSA(val_nDim, val_nVar, config), c5(3.5) { }

CNumerics::ResidualType<> CSourcePieceWise_TurbSA_COMP::ComputeResidual(const CConfig* config) {

  //  AD::StartPreacc();
  //  AD::SetPreaccIn(V_i, nDim+6);
  //  AD::SetPreaccIn(Vorticity_i, nDim);
  //  AD::SetPreaccIn(StrainMag_i);
  //  AD::SetPreaccIn(TurbVar_i[0]);
  //  AD::SetPreaccIn(TurbVar_Grad_i[0], nDim);
  //  AD::SetPreaccIn(Volume); AD::SetPreaccIn(dist_i);

  if (incompressible) {
    Density_i = V_i[nDim+2];
    Laminar_Viscosity_i = V_i[nDim+4];
  }
  else {
    Density_i = V_i[nDim+2];
    Laminar_Viscosity_i = V_i[nDim+5];
  }

  Residual        = 0.0;
  Production      = 0.0;
  Destruction     = 0.0;
  CrossProduction = 0.0;
  Jacobian_i[0]   = 0.0;

  /*--- Evaluate Omega ---*/

  Omega = sqrt(Vorticity_i[0]*Vorticity_i[0] + Vorticity_i[1]*Vorticity_i[1] + Vorticity_i[2]*Vorticity_i[2]);

  /*--- Rotational correction term ---*/

  if (rotating_frame) { Omega += 2.0*min(0.0, StrainMag_i-Omega); }

  if (dist_i > 1e-10) {

    /*--- Production term ---*/

    dist_i_2 = dist_i*dist_i;
    nu = Laminar_Viscosity_i/Density_i;
    Ji = TurbVar_i[0]/nu;
    Ji_2 = Ji*Ji;
    Ji_3 = Ji_2*Ji;
    fv1 = Ji_3/(Ji_3+cv1_3);
    fv2 = 1.0 - Ji/(1.0+Ji*fv1);
    ft2 = ct3*exp(-ct4*Ji_2);
    S = Omega;
    inv_k2_d2 = 1.0/(k2*dist_i_2);

    Shat = S + TurbVar_i[0]*fv2*inv_k2_d2;
    Shat = max(Shat, 1.0e-10);
    inv_Shat = 1.0/Shat;

    /*--- Production term ---*/;

    Production = cb1*Shat*TurbVar_i[0]*Volume;

    /*--- Destruction term ---*/

    r = min(TurbVar_i[0]*inv_Shat*inv_k2_d2,10.0);
    g = r + cw2*(pow(r,6.0)-r);
    g_6 = pow(g,6.0);
    glim = pow((1.0+cw3_6)/(g_6+cw3_6),1.0/6.0);
    fw = g*glim;

    Destruction = cw1*fw*TurbVar_i[0]*TurbVar_i[0]/dist_i_2*Volume;

    /*--- Diffusion term ---*/

    norm2_Grad = 0.0;
    for (iDim = 0; iDim < nDim; iDim++)
      norm2_Grad += TurbVar_Grad_i[0][iDim]*TurbVar_Grad_i[0][iDim];

    CrossProduction = cb2_sigma*norm2_Grad*Volume;

    Residual = Production - Destruction + CrossProduction;

    /*--- Compressibility Correction term ---*/
    Pressure_i = V_i[nDim+1];
    SoundSpeed_i = sqrt(Pressure_i*Gamma/Density_i);
    aux_cc=0;
    for(iDim=0;iDim<nDim;++iDim){
      for(jDim=0;jDim<nDim;++jDim){
        aux_cc+=PrimVar_Grad_i[1+iDim][jDim]*PrimVar_Grad_i[1+iDim][jDim];}}
    CompCorrection=c5*(TurbVar_i[0]*TurbVar_i[0]/(SoundSpeed_i*SoundSpeed_i))*aux_cc*Volume;

    Residual -= CompCorrection;

    /*--- Implicit part, production term ---*/

    dfv1 = 3.0*Ji_2*cv1_3/(nu*pow(Ji_3+cv1_3,2.));
    dfv2 = -(1/nu-Ji_2*dfv1)/pow(1.+Ji*fv1,2.);
    if ( Shat <= 1.0e-10 ) dShat = 0.0;
    else dShat = (fv2+TurbVar_i[0]*dfv2)*inv_k2_d2;
    Jacobian_i[0] += cb1*(TurbVar_i[0]*dShat+Shat)*Volume;

    /*--- Implicit part, destruction term ---*/

    dr = (Shat-TurbVar_i[0]*dShat)*inv_Shat*inv_Shat*inv_k2_d2;
    if (r == 10.0) dr = 0.0;
    dg = dr*(1.+cw2*(6.0*pow(r,5.0)-1.0));
    dfw = dg*glim*(1.-g_6/(g_6+cw3_6));
    Jacobian_i[0] -= cw1*(dfw*TurbVar_i[0] + 2.0*fw)*TurbVar_i[0]/dist_i_2*Volume;

    /* Compressibility Correction */
    Jacobian_i[0] -= 2.0*c5*(TurbVar_i[0]/(SoundSpeed_i*SoundSpeed_i))*aux_cc*Volume;

  }

  //  AD::SetPreaccOut(Residual);
  //  AD::EndPreacc();

  return ResidualType<>(&Residual, &Jacobian_i, nullptr);

}

CSourcePieceWise_TurbSA_E::CSourcePieceWise_TurbSA_E(unsigned short val_nDim,
                                                     unsigned short val_nVar,
                                                     const CConfig* config) :
                           CSourceBase_TurbSA(val_nDim, val_nVar, config) { }

CNumerics::ResidualType<> CSourcePieceWise_TurbSA_E::ComputeResidual(const CConfig* config) {

  unsigned short iDim, jDim;

  //  AD::StartPreacc();
  //  AD::SetPreaccIn(V_i, nDim+6);
  //  AD::SetPreaccIn(Vorticity_i, nDim);
  //  AD::SetPreaccIn(StrainMag_i);
  //  AD::SetPreaccIn(TurbVar_i[0]);
  //  AD::SetPreaccIn(TurbVar_Grad_i[0], nDim);
  //  AD::SetPreaccIn(Volume); AD::SetPreaccIn(dist_i);
  bool pressure_based = (config->GetKind_Incomp_System() == PRESSURE_BASED);


  if (incompressible) {
	  if (pressure_based) {
		  Density_i = V_i[nDim+1];            
		  Laminar_Viscosity_i = V_i[nDim+2];  
	  }
	  else {
		  Density_i = V_i[nDim+2];
		  Laminar_Viscosity_i = V_i[nDim+4];
	  }
  }
    else {
        Density_i = V_i[nDim+2];
        Laminar_Viscosity_i = V_i[nDim+5];
    }

  Residual        = 0.0;
  Production      = 0.0;
  Destruction     = 0.0;
  CrossProduction = 0.0;
  Jacobian_i[0]   = 0.0;

  /*
   From NASA Turbulence model site. http://turbmodels.larc.nasa.gov/spalart.html
   This form was developed primarily to improve the near-wall numerical behavior of the model (i.e., the goal was to improve the convergence behavior). The reference is:
   Edwards, J. R. and Chandra, S. "Comparison of Eddy Viscosity-Transport Turbulence Models for Three-Dimensional, Shock-Separated Flowfields," AIAA Journal, Vol. 34, No. 4, 1996, pp. 756-763.
   In this modificaton Omega is replaced by Strain Rate
   */

  /*--- Evaluate Omega, here Omega is the Strain Rate ---*/

  Sbar = 0.0;
  for(iDim=0;iDim<nDim;++iDim){
    for(jDim=0;jDim<nDim;++jDim){
      Sbar+= (PrimVar_Grad_i[1+iDim][jDim]+PrimVar_Grad_i[1+jDim][iDim])*(PrimVar_Grad_i[1+iDim][jDim]);}}
  for(iDim=0;iDim<nDim;++iDim){
    Sbar-= ((2.0/3.0)*pow(PrimVar_Grad_i[1+iDim][iDim],2.0));}

  Omega= sqrt(max(Sbar,0.0));

  /*--- Rotational correction term ---*/

  if (rotating_frame) { Omega += 2.0*min(0.0, StrainMag_i-Omega); }

  if (dist_i > 1e-10) {

    /*--- Production term ---*/

    dist_i_2 = dist_i*dist_i;
    nu = Laminar_Viscosity_i/Density_i;
    Ji = TurbVar_i[0]/nu;
    Ji_2 = Ji*Ji;
    Ji_3 = Ji_2*Ji;
    fv1 = Ji_3/(Ji_3+cv1_3);
    fv2 = 1.0 - Ji/(1.0+Ji*fv1);
    ft2 = ct3*exp(-ct4*Ji_2);
    S = Omega;
    inv_k2_d2 = 1.0/(k2*dist_i_2);

    //Shat = S + TurbVar_i[0]*fv2*inv_k2_d2;
    Shat = max(S*((1.0/max(Ji,1.0e-16))+fv1),1.0e-16);

    Shat = max(Shat, 1.0e-10);
    inv_Shat = 1.0/Shat;

    /*--- Production term ---*/;

    Production = cb1*Shat*TurbVar_i[0]*Volume;

    /*--- Destruction term ---*/

    r = min(TurbVar_i[0]*inv_Shat*inv_k2_d2,10.0);
    r=tanh(r)/tanh(1.0);

    g = r + cw2*(pow(r,6.0)-r);
    g_6 = pow(g,6.0);
    glim = pow((1.0+cw3_6)/(g_6+cw3_6),1.0/6.0);
    fw = g*glim;

    Destruction = cw1*fw*TurbVar_i[0]*TurbVar_i[0]/dist_i_2*Volume;

    /*--- Diffusion term ---*/

    norm2_Grad = 0.0;
    for (iDim = 0; iDim < nDim; iDim++)
        norm2_Grad += TurbVar_Grad_i[0][iDim]*TurbVar_Grad_i[0][iDim];

    CrossProduction = cb2_sigma*norm2_Grad*Volume;

    Residual = Production - Destruction + CrossProduction;

    /*--- Implicit part, production term ---*/

    dfv1 = 3.0*Ji_2*cv1_3/(nu*pow(Ji_3+cv1_3,2.));
    dfv2 = -(1/nu-Ji_2*dfv1)/pow(1.+Ji*fv1,2.);

    if ( Shat <= 1.0e-10 ) dShat = 0.0;
    else dShat = -S*pow(Ji,-2.0)/nu + S*dfv1;
    Jacobian_i[0] += cb1*(TurbVar_i[0]*dShat+Shat)*Volume;

    /*--- Implicit part, destruction term ---*/

    dr = (Shat-TurbVar_i[0]*dShat)*inv_Shat*inv_Shat*inv_k2_d2;
    dr=(1-pow(tanh(r),2.0))*(dr)/tanh(1.0);
    dg = dr*(1.+cw2*(6.0*pow(r,5.0)-1.0));
    dfw = dg*glim*(1.-g_6/(g_6+cw3_6));
    Jacobian_i[0] -= cw1*(dfw*TurbVar_i[0] + 2.0*fw)*TurbVar_i[0]/dist_i_2*Volume;

  }

  //  AD::SetPreaccOut(Residual);
  //  AD::EndPreacc();

  return ResidualType<>(&Residual, &Jacobian_i, nullptr);

}

CSourcePieceWise_TurbSA_E_COMP::CSourcePieceWise_TurbSA_E_COMP(unsigned short val_nDim,
                                                               unsigned short val_nVar,
                                                               const CConfig* config) :
                                CSourceBase_TurbSA(val_nDim, val_nVar, config) { }

CNumerics::ResidualType<> CSourcePieceWise_TurbSA_E_COMP::ComputeResidual(const CConfig* config) {

  unsigned short iDim;

  //  AD::StartPreacc();
  //  AD::SetPreaccIn(V_i, nDim+6);
  //  AD::SetPreaccIn(Vorticity_i, nDim);
  //  AD::SetPreaccIn(StrainMag_i);
  //  AD::SetPreaccIn(TurbVar_i[0]);
  //  AD::SetPreaccIn(TurbVar_Grad_i[0], nDim);
  //  AD::SetPreaccIn(Volume); AD::SetPreaccIn(dist_i);

  if (incompressible) {
    Density_i = V_i[nDim+2];
    Laminar_Viscosity_i = V_i[nDim+4];
  }
  else {
    Density_i = V_i[nDim+2];
    Laminar_Viscosity_i = V_i[nDim+5];
  }

  Residual        = 0.0;
  Production      = 0.0;
  Destruction     = 0.0;
  CrossProduction = 0.0;
  Jacobian_i[0]   = 0.0;

  /*
   From NASA Turbulence model site. http://turbmodels.larc.nasa.gov/spalart.html
   This form was developed primarily to improve the near-wall numerical behavior of the model (i.e., the goal was to improve the convergence behavior). The reference is:
   Edwards, J. R. and Chandra, S. "Comparison of Eddy Viscosity-Transport Turbulence Models for Three-Dimensional, Shock-Separated Flowfields," AIAA Journal, Vol. 34, No. 4, 1996, pp. 756-763.
   In this modificaton Omega is replaced by Strain Rate
   */

  /*--- Evaluate Omega, here Omega is the Strain Rate ---*/

  Sbar = 0.0;
  for(iDim=0;iDim<nDim;++iDim){
    for(jDim=0;jDim<nDim;++jDim){
      Sbar+= (PrimVar_Grad_i[1+iDim][jDim]+PrimVar_Grad_i[1+jDim][iDim])*(PrimVar_Grad_i[1+iDim][jDim]);}}
  for(iDim=0;iDim<nDim;++iDim){
    Sbar-= ((2.0/3.0)*pow(PrimVar_Grad_i[1+iDim][iDim],2.0));}

  Omega= sqrt(max(Sbar,0.0));

  /*--- Rotational correction term ---*/

  if (rotating_frame) { Omega += 2.0*min(0.0, StrainMag_i-Omega); }

  if (dist_i > 1e-10) {

    /*--- Production term ---*/

    dist_i_2 = dist_i*dist_i;
    nu = Laminar_Viscosity_i/Density_i;
    Ji = TurbVar_i[0]/nu;
    Ji_2 = Ji*Ji;
    Ji_3 = Ji_2*Ji;
    fv1 = Ji_3/(Ji_3+cv1_3);
    fv2 = 1.0 - Ji/(1.0+Ji*fv1);
    ft2 = ct3*exp(-ct4*Ji_2);
    S = Omega;
    inv_k2_d2 = 1.0/(k2*dist_i_2);

    Shat = max(S*((1.0/max(Ji,1.0e-16))+fv1),1.0e-16);

    Shat = max(Shat, 1.0e-10);
    inv_Shat = 1.0/Shat;

    /*--- Production term ---*/;

    Production = cb1*Shat*TurbVar_i[0]*Volume;

    /*--- Destruction term ---*/

    r = min(TurbVar_i[0]*inv_Shat*inv_k2_d2,10.0);
    r=tanh(r)/tanh(1.0);

    g = r + cw2*(pow(r,6.0)-r);
    g_6 = pow(g,6.0);
    glim = pow((1.0+cw3_6)/(g_6+cw3_6),1.0/6.0);
    fw = g*glim;

    Destruction = cw1*fw*TurbVar_i[0]*TurbVar_i[0]/dist_i_2*Volume;

    /*--- Diffusion term ---*/

    norm2_Grad = 0.0;
    for (iDim = 0; iDim < nDim; iDim++)
        norm2_Grad += TurbVar_Grad_i[0][iDim]*TurbVar_Grad_i[0][iDim];

    CrossProduction = cb2_sigma*norm2_Grad*Volume;

    Residual = Production - Destruction + CrossProduction;

    /*--- Compressibility Correction term ---*/
    Pressure_i = V_i[nDim+1];
    SoundSpeed_i = sqrt(Pressure_i*Gamma/Density_i);
    aux_cc=0;
    for(iDim=0;iDim<nDim;++iDim){
        for(jDim=0;jDim<nDim;++jDim){
            aux_cc+=PrimVar_Grad_i[1+iDim][jDim]*PrimVar_Grad_i[1+iDim][jDim];}}
    CompCorrection=c5*(TurbVar_i[0]*TurbVar_i[0]/(SoundSpeed_i*SoundSpeed_i))*aux_cc*Volume;

    Residual -= CompCorrection;

    /*--- Implicit part, production term ---*/

    dfv1 = 3.0*Ji_2*cv1_3/(nu*pow(Ji_3+cv1_3,2.));
    dfv2 = -(1/nu-Ji_2*dfv1)/pow(1.+Ji*fv1,2.);

    if ( Shat <= 1.0e-10 ) dShat = 0.0;
    else dShat = -S*pow(Ji,-2.0)/nu + S*dfv1;
    Jacobian_i[0] += cb1*(TurbVar_i[0]*dShat+Shat)*Volume;

    /*--- Implicit part, destruction term ---*/

    dr = (Shat-TurbVar_i[0]*dShat)*inv_Shat*inv_Shat*inv_k2_d2;
    dr=(1-pow(tanh(r),2.0))*(dr)/tanh(1.0);
    dg = dr*(1.+cw2*(6.0*pow(r,5.0)-1.0));
    dfw = dg*glim*(1.-g_6/(g_6+cw3_6));
    Jacobian_i[0] -= cw1*(dfw*TurbVar_i[0] + 2.0*fw)*TurbVar_i[0]/dist_i_2*Volume;

    /* Compressibility Correction */
    Jacobian_i[0] -= 2.0*c5*(TurbVar_i[0]/(SoundSpeed_i*SoundSpeed_i))*aux_cc*Volume;

  }

  //  AD::SetPreaccOut(Residual);
  //  AD::EndPreacc();

  return ResidualType<>(&Residual, &Jacobian_i, nullptr);

}

CSourcePieceWise_TurbSA_Neg::CSourcePieceWise_TurbSA_Neg(unsigned short val_nDim,
                                                         unsigned short val_nVar,
                                                         const CConfig* config) :
                             CSourceBase_TurbSA(val_nDim, val_nVar, config) { }

CNumerics::ResidualType<> CSourcePieceWise_TurbSA_Neg::ComputeResidual(const CConfig* config) {

  unsigned short iDim;

//  AD::StartPreacc();
//  AD::SetPreaccIn(V_i, nDim+6);
//  AD::SetPreaccIn(Vorticity_i, nDim);
//  AD::SetPreaccIn(StrainMag_i);
//  AD::SetPreaccIn(TurbVar_i[0]);
//  AD::SetPreaccIn(TurbVar_Grad_i[0], nDim);
//  AD::SetPreaccIn(Volume); AD::SetPreaccIn(dist_i);
  bool pressure_based = (config->GetKind_Incomp_System() == PRESSURE_BASED);


  if (incompressible) {
	  if (pressure_based) {
		  Density_i = V_i[nDim+1];            
		  Laminar_Viscosity_i = V_i[nDim+2];  
	  }
	  else {
		  Density_i = V_i[nDim+2];
		  Laminar_Viscosity_i = V_i[nDim+4];
	  }
  }
  else {
    Density_i = V_i[nDim+2];
    Laminar_Viscosity_i = V_i[nDim+5];
  }

  Residual        = 0.0;
  Production      = 0.0;
  Destruction     = 0.0;
  CrossProduction = 0.0;
  Jacobian_i[0]   = 0.0;

  /*--- Evaluate Omega ---*/

  Omega = sqrt(Vorticity_i[0]*Vorticity_i[0] + Vorticity_i[1]*Vorticity_i[1] + Vorticity_i[2]*Vorticity_i[2]);

  /*--- Rotational correction term ---*/

  if (rotating_frame) { Omega += 2.0*min(0.0, StrainMag_i-Omega); }

  if (dist_i > 1e-10) {

    if (TurbVar_i[0] > 0.0) {

      /*--- Production term ---*/

      dist_i_2 = dist_i*dist_i;
      nu = Laminar_Viscosity_i/Density_i;
      Ji = TurbVar_i[0]/nu;
      Ji_2 = Ji*Ji;
      Ji_3 = Ji_2*Ji;
      fv1 = Ji_3/(Ji_3+cv1_3);
      fv2 = 1.0 - Ji/(1.0+Ji*fv1);
      ft2 = ct3*exp(-ct4*Ji_2);
      S = Omega;
      inv_k2_d2 = 1.0/(k2*dist_i_2);

      Shat = S + TurbVar_i[0]*fv2*inv_k2_d2;
      Shat = max(Shat, 1.0e-10);
      inv_Shat = 1.0/Shat;

      /*--- Production term ---*/;

      //    Original SA model
      //    Production = cb1*(1.0-ft2)*Shat*TurbVar_i[0]*Volume;

      Production = cb1*Shat*TurbVar_i[0]*Volume;

      /*--- Destruction term ---*/

      r = min(TurbVar_i[0]*inv_Shat*inv_k2_d2,10.0);
      g = r + cw2*(pow(r,6.0)-r);
      g_6 =  pow(g,6.0);
      glim = pow((1.0+cw3_6)/(g_6+cw3_6),1.0/6.0);
      fw = g*glim;

      Destruction = cw1*fw*TurbVar_i[0]*TurbVar_i[0]/dist_i_2*Volume;

      /*--- Diffusion term ---*/

      norm2_Grad = 0.0;
      for (iDim = 0; iDim < nDim; iDim++)
        norm2_Grad += TurbVar_Grad_i[0][iDim]*TurbVar_Grad_i[0][iDim];

      CrossProduction = cb2_sigma*norm2_Grad*Volume;

      Residual = Production - Destruction + CrossProduction;

      /*--- Implicit part, production term ---*/

      dfv1 = 3.0*Ji_2*cv1_3/(nu*pow(Ji_3+cv1_3,2.));
      dfv2 = -(1/nu-Ji_2*dfv1)/pow(1.+Ji*fv1,2.);
      if ( Shat <= 1.0e-10 ) dShat = 0.0;
      else dShat = (fv2+TurbVar_i[0]*dfv2)*inv_k2_d2;
      Jacobian_i[0] += cb1*(TurbVar_i[0]*dShat+Shat)*Volume;

      /*--- Implicit part, destruction term ---*/

      dr = (Shat-TurbVar_i[0]*dShat)*inv_Shat*inv_Shat*inv_k2_d2;
      if (r == 10.0) dr = 0.0;
      dg = dr*(1.+cw2*(6.0*pow(r,5.0)-1.0));
      dfw = dg*glim*(1.-g_6/(g_6+cw3_6));
      Jacobian_i[0] -= cw1*(dfw*TurbVar_i[0] +  2.0*fw)*TurbVar_i[0]/dist_i_2*Volume;

    }

    else {

      /*--- Production term ---*/

      dist_i_2 = dist_i*dist_i;

      /*--- Production term ---*/;

      Production = cb1*(1.0-ct3)*Omega*TurbVar_i[0]*Volume;

      /*--- Destruction term ---*/

      Destruction = cw1*TurbVar_i[0]*TurbVar_i[0]/dist_i_2*Volume;

      /*--- Diffusion term ---*/

      norm2_Grad = 0.0;
      for (iDim = 0; iDim < nDim; iDim++)
        norm2_Grad += TurbVar_Grad_i[0][iDim]*TurbVar_Grad_i[0][iDim];

      CrossProduction = cb2_sigma*norm2_Grad*Volume;

      Residual = Production + Destruction + CrossProduction;

      /*--- Implicit part, production term ---*/

      Jacobian_i[0] += cb1*(1.0-ct3)*Omega*Volume;

      /*--- Implicit part, destruction term ---*/

      Jacobian_i[0] += 2.0*cw1*TurbVar_i[0]/dist_i_2*Volume;

    }

  }

//  AD::SetPreaccOut(Residual);
//  AD::EndPreacc();

  return ResidualType<>(&Residual, &Jacobian_i, nullptr);

}

CSourcePieceWise_TurbSST::CSourcePieceWise_TurbSST(unsigned short val_nDim,
                                                   unsigned short val_nVar,
                                                   const su2double *constants,
                                                   su2double val_kine_Inf,
                                                   su2double val_omega_Inf,
                                                   const CConfig* config) :
                          CNumerics(val_nDim, val_nVar, config) {

  incompressible = (config->GetKind_Regime() == INCOMPRESSIBLE);
  sustaining_terms = (config->GetKind_Turb_Model() == SST_SUST);

  /*--- Closure constants ---*/
  beta_star     = constants[6];
  sigma_omega_1 = constants[2];
  sigma_omega_2 = constants[3];
  beta_1        = constants[4];
  beta_2        = constants[5];
  alfa_1        = constants[8];
  alfa_2        = constants[9];
  a1            = constants[7];

  /*--- Set the ambient values of k and omega to the free stream values. ---*/
  kAmb     = val_kine_Inf;
  omegaAmb = val_omega_Inf;

  /*--- "Allocate" the Jacobian using the static buffer. ---*/
  Jacobian_i[0] = Jacobian_Buffer;
  Jacobian_i[1] = Jacobian_Buffer+2;

}

CNumerics::ResidualType<> CSourcePieceWise_TurbSST::ComputeResidual(const CConfig* config) {

  AD::StartPreacc();
  AD::SetPreaccIn(StrainMag_i);
  AD::SetPreaccIn(TurbVar_i, nVar);
  AD::SetPreaccIn(TurbVar_Grad_i, nVar, nDim);
  AD::SetPreaccIn(Volume); AD::SetPreaccIn(dist_i);
  AD::SetPreaccIn(F1_i); AD::SetPreaccIn(F2_i); AD::SetPreaccIn(CDkw_i);
  AD::SetPreaccIn(PrimVar_Grad_i, nDim+1, nDim);
  AD::SetPreaccIn(Vorticity_i, 3);

  unsigned short iDim;
  su2double alfa_blended, beta_blended;
  su2double diverg, pk, pw, zeta;
<<<<<<< HEAD
   bool pressure_based = (config->GetKind_Incomp_System() == PRESSURE_BASED);
=======
  su2double VorticityMag = sqrt(Vorticity_i[0]*Vorticity_i[0] +
                                Vorticity_i[1]*Vorticity_i[1] +
                                Vorticity_i[2]*Vorticity_i[2]);
>>>>>>> f8d46030

  if (incompressible) {
	  if (pressure_based) {
		Density_i = V_i[nDim+1];
		Laminar_Viscosity_i = V_i[nDim+2];
		Eddy_Viscosity_i = V_i[nDim+3];
	  }
	  else {
		AD::SetPreaccIn(V_i, nDim+6);

		Density_i = V_i[nDim+2];
		Laminar_Viscosity_i = V_i[nDim+4];
		Eddy_Viscosity_i = V_i[nDim+5];
      }
  }
  else {
    AD::SetPreaccIn(V_i, nDim+7);

    Density_i = V_i[nDim+2];
    Laminar_Viscosity_i = V_i[nDim+5];
    Eddy_Viscosity_i = V_i[nDim+6];
  }

  Residual[0] = 0.0;       Residual[1] = 0.0;
  Jacobian_i[0][0] = 0.0;  Jacobian_i[0][1] = 0.0;
  Jacobian_i[1][0] = 0.0;  Jacobian_i[1][1] = 0.0;

  /*--- Computation of blended constants for the source terms---*/

  alfa_blended = F1_i*alfa_1 + (1.0 - F1_i)*alfa_2;
  beta_blended = F1_i*beta_1 + (1.0 - F1_i)*beta_2;

  if (dist_i > 1e-10) {

   /*--- Compute the intermittency for the destruction term of
          the kinetic energy. Only when a transition model is used
          this value can differ from 1.0. ---*/

    const su2double gammaEffDestr = min(max(gammaEff_i, 0.1), 1.0);
   
   /*--- Production ---*/

   diverg = 0.0;
   for (iDim = 0; iDim < nDim; iDim++)
     diverg += PrimVar_Grad_i[iDim+1][iDim];

   /* if using UQ methodolgy, calculate production using perturbed Reynolds stress matrix */

   if (using_uq){
     SetReynoldsStressMatrix(TurbVar_i[0]);
     SetPerturbedRSM(TurbVar_i[0], config);
     SetPerturbedStrainMag(TurbVar_i[0]);
     pk = Eddy_Viscosity_i*PerturbedStrainMag*PerturbedStrainMag
          - 2.0/3.0*Density_i*TurbVar_i[0]*diverg;
   }
   else {
     pk = Eddy_Viscosity_i*StrainMag_i*StrainMag_i - 2.0/3.0*Density_i*TurbVar_i[0]*diverg;
   }


   pk = min(pk,20.0*beta_star*Density_i*TurbVar_i[1]*TurbVar_i[0]);
   pk = gammaEff_i*max(pk,0.0);

   zeta = max(TurbVar_i[1], VorticityMag*F2_i/a1);

   /* if using UQ methodolgy, calculate production using perturbed Reynolds stress matrix */

   if (using_uq){
     pw = PerturbedStrainMag * PerturbedStrainMag - 2.0/3.0*zeta*diverg;
   }
   else {
     pw = StrainMag_i*StrainMag_i - 2.0/3.0*zeta*diverg;
   }
   pw = alfa_blended*Density_i*max(pw,0.0);

   /*--- Sustaining terms, if desired. Note that if the production terms are
         larger equal than the sustaining terms, the original formulation is
         obtained again. This is in contrast to the version in literature
         where the sustaining terms are simply added. This latter approach could
         lead to problems for very big values of the free-stream turbulence
         intensity. ---*/

   if ( sustaining_terms ) {
     const su2double sust_k = gammaEff_i*beta_star*Density_i*kAmb*omegaAmb;
     const su2double sust_w = beta_blended*Density_i*omegaAmb*omegaAmb;

     pk = max(pk, sust_k);
     pw = max(pw, sust_w);
   }

   /*--- Add the production terms to the residuals. ---*/

   Residual[0] += pk*Volume;
   Residual[1] += pw*Volume;

   /*--- Dissipation ---*/

   //Residual[0] -= beta_star*Density_i*TurbVar_i[1]*TurbVar_i[0]*Volume;
   Residual[0] -= gammaEffDestr*beta_star*Density_i*TurbVar_i[1]*TurbVar_i[0]*Volume;
   Residual[1] -= beta_blended*Density_i*TurbVar_i[1]*TurbVar_i[1]*Volume;

   /*--- Cross diffusion ---*/

   Residual[1] += (1.0 - F1_i)*CDkw_i*Volume;

   /*--- Implicit part ---*/

   Jacobian_i[0][0] = -gammaEffDestr*beta_star*TurbVar_i[1]*Volume;
   Jacobian_i[0][1] = -gammaEffDestr*beta_star*TurbVar_i[0]*Volume;
   Jacobian_i[1][0] = 0.0;
   Jacobian_i[1][1] = -2.0*beta_blended*TurbVar_i[1]*Volume;
  }

  AD::SetPreaccOut(Residual, nVar);
  AD::EndPreacc();

  return ResidualType<>(Residual, Jacobian_i, nullptr);

}

void CSourcePieceWise_TurbSST::GetMeanRateOfStrainMatrix(su2double **S_ij)
{
    /* --- Calculate the rate of strain tensor, using mean velocity gradients --- */

  if (nDim == 3){
    S_ij[0][0] = PrimVar_Grad_i[1][0];
    S_ij[1][1] = PrimVar_Grad_i[2][1];
    S_ij[2][2] = PrimVar_Grad_i[3][2];
    S_ij[0][1] = 0.5 * (PrimVar_Grad_i[1][1] + PrimVar_Grad_i[2][0]);
    S_ij[0][2] = 0.5 * (PrimVar_Grad_i[1][2] + PrimVar_Grad_i[3][0]);
    S_ij[1][2] = 0.5 * (PrimVar_Grad_i[2][2] + PrimVar_Grad_i[3][1]);
    S_ij[1][0] = S_ij[0][1];
    S_ij[2][1] = S_ij[1][2];
    S_ij[2][0] = S_ij[0][2];
  }
  else {
    S_ij[0][0] = PrimVar_Grad_i[1][0];
    S_ij[1][1] = PrimVar_Grad_i[2][1];
    S_ij[2][2] = 0.0;
    S_ij[0][1] = 0.5 * (PrimVar_Grad_i[1][1] + PrimVar_Grad_i[2][0]);
    S_ij[0][2] = 0.0;
    S_ij[1][2] = 0.0;
    S_ij[1][0] = S_ij[0][1];
    S_ij[2][1] = S_ij[1][2];
    S_ij[2][0] = S_ij[0][2];

  }
}

void CSourcePieceWise_TurbSST::SetReynoldsStressMatrix(su2double turb_ke){
  unsigned short iDim, jDim;
  su2double **S_ij = new su2double* [3];
  su2double divVel = 0;
  su2double TWO3 = 2.0/3.0;



  for (iDim = 0; iDim < 3; iDim++){
    S_ij[iDim] = new su2double [3];
  }

  GetMeanRateOfStrainMatrix(S_ij);

    /* --- Using rate of strain matrix, calculate Reynolds stress tensor --- */

  for (iDim = 0; iDim < 3; iDim++){
    divVel += S_ij[iDim][iDim];
  }

  for (iDim = 0; iDim < 3; iDim++){
    for (jDim = 0; jDim < 3; jDim++){
      MeanReynoldsStress[iDim][jDim] = TWO3 * turb_ke * delta3[iDim][jDim]
      - Eddy_Viscosity_i / Density_i * (2 * S_ij[iDim][jDim] - TWO3 * divVel * delta3[iDim][jDim]);
    }
  }

  for (iDim = 0; iDim < 3; iDim++)
    delete [] S_ij[iDim];
  delete [] S_ij;
}

void CSourcePieceWise_TurbSST::SetPerturbedRSM(su2double turb_ke, const CConfig* config){

  unsigned short iDim,jDim;

  /* --- Calculate anisotropic part of Reynolds Stress tensor --- */

  for (iDim = 0; iDim< 3; iDim++){
    for (jDim = 0; jDim < 3; jDim++){
      A_ij[iDim][jDim] = .5 * MeanReynoldsStress[iDim][jDim] / turb_ke - delta3[iDim][jDim] / 3.0;
      Eig_Vec[iDim][jDim] = A_ij[iDim][jDim];
    }
  }

  /* --- Get ordered eigenvectors and eigenvalues of A_ij --- */

  EigenDecomposition(A_ij, Eig_Vec, Eig_Val, 3);

  /* compute convex combination coefficients */
  su2double c1c = Eig_Val[2] - Eig_Val[1];
  su2double c2c = 2.0 * (Eig_Val[1] - Eig_Val[0]);
  su2double c3c = 3.0 * Eig_Val[0] + 1.0;

  /* define barycentric traingle corner points */
  Corners[0][0] = 1.0;
  Corners[0][1] = 0.0;
  Corners[1][0] = 0.0;
  Corners[1][1] = 0.0;
  Corners[2][0] = 0.5;
  Corners[2][1] = 0.866025;

  /* define barycentric coordinates */
  Barycentric_Coord[0] = Corners[0][0] * c1c + Corners[1][0] * c2c + Corners[2][0] * c3c;
  Barycentric_Coord[1] = Corners[0][1] * c1c + Corners[1][1] * c2c + Corners[2][1] * c3c;

  if (Eig_Val_Comp == 1) {
    /* 1C turbulence */
    New_Coord[0] = Corners[0][0];
    New_Coord[1] = Corners[0][1];
  }
  else if (Eig_Val_Comp == 2) {
    /* 2C turbulence */
    New_Coord[0] = Corners[1][0];
    New_Coord[1] = Corners[1][1];
  }
  else if (Eig_Val_Comp == 3) {
    /* 3C turbulence */
    New_Coord[0] = Corners[2][0];
    New_Coord[1] = Corners[2][1];
  }
  else {
    /* 2C turbulence */
    New_Coord[0] = Corners[1][0];
    New_Coord[1] = Corners[1][1];
  }
  /* calculate perturbed barycentric coordinates */

  Barycentric_Coord[0] = Barycentric_Coord[0] + (uq_delta_b) * (New_Coord[0] - Barycentric_Coord[0]);
  Barycentric_Coord[1] = Barycentric_Coord[1] + (uq_delta_b) * (New_Coord[1] - Barycentric_Coord[1]);

  /* rebuild c1c,c2c,c3c based on new barycentric coordinates */
  c3c = Barycentric_Coord[1] / Corners[2][1];
  c1c = Barycentric_Coord[0] - Corners[2][0] * c3c;
  c2c = 1 - c1c - c3c;

  /* build new anisotropy eigenvalues */
  Eig_Val[0] = (c3c - 1) / 3.0;
  Eig_Val[1] = 0.5 *c2c + Eig_Val[0];
  Eig_Val[2] = c1c + Eig_Val[1];

  /* permute eigenvectors if required */
  if (uq_permute) {
    for (iDim=0; iDim<3; iDim++) {
      for (jDim=0; jDim<3; jDim++) {
        New_Eig_Vec[iDim][jDim] = Eig_Vec[2-iDim][jDim];
      }
    }
  }

  else {
    for (iDim=0; iDim<3; iDim++) {
      for (jDim=0; jDim<3; jDim++) {
        New_Eig_Vec[iDim][jDim] = Eig_Vec[iDim][jDim];
      }
    }
  }

  EigenRecomposition(newA_ij, New_Eig_Vec, Eig_Val, 3);

  /* compute perturbed Reynolds stress matrix; use under-relaxation factor (urlx)*/
  for (iDim = 0; iDim< 3; iDim++){
    for (jDim = 0; jDim < 3; jDim++){
      MeanPerturbedRSM[iDim][jDim] = 2.0 * turb_ke * (newA_ij[iDim][jDim] + 1.0/3.0 * delta3[iDim][jDim]);
      MeanPerturbedRSM[iDim][jDim] = MeanReynoldsStress[iDim][jDim] +
      uq_urlx*(MeanPerturbedRSM[iDim][jDim] - MeanReynoldsStress[iDim][jDim]);
    }
  }

}

void CSourcePieceWise_TurbSST::SetPerturbedStrainMag(su2double turb_ke){
  unsigned short iDim, jDim;
  PerturbedStrainMag = 0;
  su2double **StrainRate = new su2double* [nDim];
  for (iDim= 0; iDim< nDim; iDim++){
    StrainRate[iDim] = new su2double [nDim];
  }

  /* compute perturbed strain rate tensor */

  for (iDim = 0; iDim < nDim; iDim++){
    for (jDim =0; jDim < nDim; jDim++){
      StrainRate[iDim][jDim] = MeanPerturbedRSM[iDim][jDim]
      - TWO3 * turb_ke * delta[iDim][jDim];
      StrainRate[iDim][jDim] = - StrainRate[iDim][jDim] * Density_i / (2 * Eddy_Viscosity_i);
    }
  }

  /*--- Add diagonal part ---*/

  for (iDim = 0; iDim < nDim; iDim++) {
    PerturbedStrainMag += pow(StrainRate[iDim][iDim], 2.0);
  }

  /*--- Add off diagonals ---*/

  PerturbedStrainMag += 2.0*pow(StrainRate[1][0], 2.0);

  if (nDim == 3) {
    PerturbedStrainMag += 2.0*pow(StrainRate[0][2], 2.0);
    PerturbedStrainMag += 2.0*pow(StrainRate[1][2], 2.0);
  }

  PerturbedStrainMag = sqrt(2.0*PerturbedStrainMag);

  for (iDim= 0; iDim< nDim; iDim++){
    delete [] StrainRate[iDim];
  }

  delete [] StrainRate;
}<|MERGE_RESOLUTION|>--- conflicted
+++ resolved
@@ -868,13 +868,11 @@
   unsigned short iDim;
   su2double alfa_blended, beta_blended;
   su2double diverg, pk, pw, zeta;
-<<<<<<< HEAD
-   bool pressure_based = (config->GetKind_Incomp_System() == PRESSURE_BASED);
-=======
+  bool pressure_based = (config->GetKind_Incomp_System() == PRESSURE_BASED);
+
   su2double VorticityMag = sqrt(Vorticity_i[0]*Vorticity_i[0] +
                                 Vorticity_i[1]*Vorticity_i[1] +
                                 Vorticity_i[2]*Vorticity_i[2]);
->>>>>>> f8d46030
 
   if (incompressible) {
 	  if (pressure_based) {
