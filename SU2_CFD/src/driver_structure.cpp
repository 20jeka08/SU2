--- conflicted
+++ resolved
@@ -2190,262 +2190,6 @@
 
 void CDriver::Interface_Preprocessing() {
 
-<<<<<<< HEAD
-	int rank = MASTER_NODE, nProcessor = 1;
-	unsigned short donorZone, targetZone;
-	unsigned short nVar, nVarTransfer;
-
-	unsigned short nMarkerTarget, iMarkerTarget, nMarkerDonor, iMarkerDonor;
-
-	/*--- Initialize some useful booleans ---*/
-	bool fluid_donor, structural_donor;
-	bool fluid_target, structural_target;
-	
-	int markDonor, markTarget, Donor_check, Target_check, iMarkerInt, nMarkerInt;
-
-
-#ifdef HAVE_MPI
-	int *Buffer_Recv_mark, iRank;
-
-	MPI_Comm_rank(MPI_COMM_WORLD, &rank);
-	MPI_Comm_size(MPI_COMM_WORLD, &nProcessor);
-
-	if (rank == MASTER_NODE) 
-		Buffer_Recv_mark = new int[nProcessor];
-#endif
-
-	if (config_container[ZONE_0]->GetFSI_Simulation() && nZone != 2 && rank == MASTER_NODE){
-			cout << "Error, cannot run the FSI solver on more than 2 zones!" << endl;
-			exit(EXIT_FAILURE);
-	}
-
-	/*--- Coupling between zones ---*/
-	// There's a limit here, the interface boundary must connect only 2 zones
-
-	/*--- Loops over all target and donor zones to find which ones are connected through an interface boundary (fsi or sliding mesh) ---*/
-	for (targetZone = 0; targetZone < nZone; targetZone++){
-		
-		for (donorZone = 0; donorZone < nZone; donorZone++){
-			
-			if ( donorZone == targetZone ) // We're processing the same zone, so skip the following
-				continue;
-			
-
-			nMarkerInt     = (int) (config_container[donorZone]->GetMarker_n_FSIinterface() / 2 );
-	
-			/*--- Loops on Interface markers to find if the 2 zones are sharing the boundary and to determine donor and target marker tag ---*/
-			for (iMarkerInt = 1; iMarkerInt <= nMarkerInt; iMarkerInt++) {
-
-				markDonor  = -1;
-				markTarget = -1;
-				
-				/*--- On the donor side ---*/
-				nMarkerDonor = config_container[donorZone]->GetnMarker_All();
-		
-				for (iMarkerDonor = 0; iMarkerDonor < nMarkerDonor; iMarkerDonor++){
-					
-					  /*--- If the tag GetMarker_All_FSIinterface(iMarker) equals the index we are looping at ---*/
-					  if ( config_container[donorZone]->GetMarker_All_FSIinterface(iMarkerDonor) == iMarkerInt ){
-						  
-						  /*--- We have identified the identifier for the interface marker ---*/
-						  markDonor = iMarkerDonor;
-						  break;
-					  }
-				}
-		
-				
-				/*--- On the target side ---*/
-				nMarkerTarget = config_container[targetZone]->GetnMarker_All();
-		
-				for (iMarkerTarget = 0; iMarkerTarget < nMarkerTarget; iMarkerTarget++){
-					
-					  /*--- If the tag GetMarker_All_FSIinterface(iMarker) equals the index we are looping at ---*/
-					  if ( config_container[targetZone]->GetMarker_All_FSIinterface(iMarkerTarget) == iMarkerInt ){
-						  
-						  /*--- We have identified the identifier for the interface marker ---*/
-						  markTarget = iMarkerTarget;
-						  break;
-					  }
-				}
-
-				#ifdef HAVE_MPI
-				
-				Donor_check  = -1;
-				Target_check = -1;
-					
-				/*--- We gather a vector in MASTER_NODE that determines if the boundary is not on the processor because of the partition or because the zone does not include it ---*/
-				
-				SU2_MPI::Gather(&markDonor , 1, MPI_INT, Buffer_Recv_mark, 1, MPI_INT, MASTER_NODE, MPI_COMM_WORLD);
-				
-				if (rank == MASTER_NODE){
-					for (iRank = 0; iRank < nProcessor; iRank++){
-						if( Buffer_Recv_mark[iRank] != -1 ){
-							Donor_check = Buffer_Recv_mark[iRank];
-							break;
-						}
-						
-					}
-				}
-				
-				SU2_MPI::Bcast(&Donor_check , 1, MPI_INT, MASTER_NODE, MPI_COMM_WORLD);
-				
-				
-				SU2_MPI::Gather(&markTarget, 1, MPI_INT, Buffer_Recv_mark, 1, MPI_INT, MASTER_NODE, MPI_COMM_WORLD);
-				
-				if (rank == MASTER_NODE){
-					for (iRank = 0; iRank < nProcessor; iRank++){
-						if( Buffer_Recv_mark[iRank] != -1 ){
-							Target_check = Buffer_Recv_mark[iRank];
-							break;
-						}
-						
-					}
-				}
-
-				SU2_MPI::Bcast(&Target_check, 1, MPI_INT, MASTER_NODE, MPI_COMM_WORLD);
-					
-				#else
-				Donor_check  = markDonor;
-				Target_check = markTarget;	
-				#endif
-				
-				/* --- Check ifzones are actually sharing the interface boundary, if not skip ---*/				
-				if(Target_check == -1 || Donor_check == -1)
-					continue;
-
-
-				/*--- Set some boolean to properly allocate data structure later ---*/
-				fluid_target      = false; 
-				structural_target = false;
-				
-				fluid_donor       = false; 
-				structural_donor  = false;
-				
-				switch ( config_container[targetZone]->GetKind_Solver() ) {
-
-				case EULER : case NAVIER_STOKES: case RANS: 
-								fluid_target  = true;     		
-								break;
-
-				case FEM_ELASTICITY:            
-								structural_target = true;   
-								break;
-				}
-
-
-				switch ( config_container[donorZone]->GetKind_Solver() ) {
-					
-					case EULER : case NAVIER_STOKES: case RANS: 
-								fluid_donor  = true;    
-								break;
-
-					case FEM_ELASTICITY:            
-								structural_donor = true;  
-								break;
-				}
-				
-
-
-
-				/*--- Begin the creation of the communication pattern among zones ---*/
-
-
-
-				/*--- Retrieve the number of conservative variables (for problems not involving structural analysis ---*/
-				if (!structural_donor && !structural_target)
-					nVar = solver_container[donorZone][MESH_0][FLOW_SOL]->GetnVar();
-				else
-					/*--- If at least one of the components is structural ---*/
-					nVar = nDim;
-
-
-				if (rank == MASTER_NODE) cout << "From zone " << donorZone << " to zone " << targetZone << ": ";
-
-				/*--- Match Zones ---*/
-				if (rank == MASTER_NODE) cout << "Setting coupling "<<endl;
-
-				/*--- If the mesh is matching: match points ---*/
-				if ( config_container[donorZone]->GetMatchingMesh() ){
-					if (rank == MASTER_NODE) 
-						cout << "between matching meshes. " << endl;
-					geometry_container[donorZone][MESH_0]->MatchZone(config_container[donorZone], geometry_container[targetZone][MESH_0], config_container[targetZone], donorZone, nZone);
-				}
-				/*--- Else: interpolate ---*/
-				else {
-					switch (config_container[donorZone]->GetKindInterpolation()){
-
-						case NEAREST_NEIGHBOR:
-							interpolator_container[donorZone][targetZone] = new CNearestNeighbor(geometry_container, config_container, donorZone, targetZone);
-							if (rank == MASTER_NODE) cout << "using a nearest-neighbor approach." << endl;
-							
-							break;
-
-						case ISOPARAMETRIC:
-							interpolator_container[donorZone][targetZone] = new CIsoparametric(geometry_container, config_container, donorZone, targetZone);
-							if (rank == MASTER_NODE) cout << "using an isoparametric approach." << endl;
-							
-							break;
-
-						case CONSISTCONSERVE:
-							if ( targetZone > 0 && structural_target ){
-								interpolator_container[donorZone][targetZone] = new CMirror(geometry_container, config_container, donorZone, targetZone);
-								if (rank == MASTER_NODE) cout << "using a mirror approach: matching coefficients from opposite mesh." << endl;
-							}
-							else{
-								interpolator_container[donorZone][targetZone] = new CIsoparametric(geometry_container, config_container, donorZone, targetZone);
-								if (rank == MASTER_NODE) cout << "using an isoparametric approach." << endl;
-							}
-							if ( targetZone == 0 && structural_target ){
-								if (rank == MASTER_NODE) cout << "Consistent and conservative interpolation assumes the structure model mesh is evaluated second. Somehow this has not happened. The isoparametric coefficients will be calculated for both meshes, and are not guaranteed to be consistent." << endl;
-							}
-							
-							break;
-
-					}
-				}
-
-				/*--- Initialize the appropriate transfer strategy ---*/
-				if (rank == MASTER_NODE) cout << "Transferring ";
-
-				if (fluid_donor && structural_target) {
-					nVarTransfer = 2;
-					transfer_container[donorZone][targetZone] = new CTransfer_FlowTraction(nVar, nVarTransfer, config_container[donorZone]);
-					if (rank == MASTER_NODE) cout << "flow tractions. "<< endl;
-				}
-				else if (structural_donor && fluid_target) {
-					nVarTransfer = 0;
-					transfer_container[donorZone][targetZone] = new CTransfer_StructuralDisplacements(nVar, nVarTransfer, config_container[donorZone]);
-					if (rank == MASTER_NODE) cout << "structural displacements. "<< endl;
-				}
-				else if (!structural_donor && !structural_target) {
-					nVarTransfer = 0;
-					nVar = solver_container[donorZone][MESH_0][FLOW_SOL]->GetnPrimVar();
-					transfer_container[donorZone][targetZone] = new CTransfer_SlidingInterface(nVar, nVarTransfer, config_container[donorZone]);
-					if (rank == MASTER_NODE) cout << "sliding interface. " << endl;
-				}
-				else {
-					nVarTransfer = 0;
-					transfer_container[donorZone][targetZone] = new CTransfer_ConservativeVars(nVar, nVarTransfer, config_container[donorZone]);
-					if (rank == MASTER_NODE) cout << "generic conservative variables. " << endl;	
-				}
-
-
-				break;
-					
-			}
-				
-				
-				
-		}
-		
-	}
-	
-	
-	#ifdef HAVE_MPI
-	if (rank == MASTER_NODE) 
-		delete [] Buffer_Recv_mark;
-	#endif
-=======
   int rank = MASTER_NODE, nProcessor = 1;
   unsigned short donorZone, targetZone;
   unsigned short nVar, nVarTransfer;
@@ -2692,7 +2436,6 @@
   if (rank == MASTER_NODE) 
     delete [] Buffer_Recv_mark;
   #endif
->>>>>>> 64d341d4
 	
 }
 
@@ -3332,11 +3075,7 @@
 
 }
 
-<<<<<<< HEAD
-CSingleZoneDriver::CSingleZoneDriver(char* confFile, unsigned short val_nZone,
-=======
 CGeneralDriver::CGeneralDriver(char* confFile, unsigned short val_nZone,
->>>>>>> 64d341d4
                                      unsigned short val_nDim) : CDriver(confFile,
                                                                         val_nZone,
                                                                         val_nDim) { }
@@ -3346,10 +3085,6 @@
 void CGeneralDriver::Run() {
 
 
-<<<<<<< HEAD
-
-=======
->>>>>>> 64d341d4
   unsigned short iZone;
   
   /*--- Run a single iteration of a fem problem by looping over all
@@ -3474,19 +3209,11 @@
 
 }
 
-<<<<<<< HEAD
-CMultiZoneDriver::CMultiZoneDriver(char* confFile, unsigned short val_nZone, unsigned short val_nDim) : CDriver(confFile, val_nZone, val_nDim) { }
-
-CMultiZoneDriver::~CMultiZoneDriver(void) { }
-
-void CMultiZoneDriver::Run() {
-=======
 CFluidDriver::CFluidDriver(char* confFile, unsigned short val_nZone, unsigned short val_nDim) : CDriver(confFile, val_nZone, val_nDim) { }
 
 CFluidDriver::~CFluidDriver(void) { }
 
 void CFluidDriver::Run() {
->>>>>>> 64d341d4
   
   unsigned short iZone, jZone, checkConvergence;
   unsigned long IntIter, nIntIter;
@@ -3498,10 +3225,6 @@
 
   unsteady = (config_container[MESH_0]->GetUnsteady_Simulation() == DT_STEPPING_1ST) || (config_container[MESH_0]->GetUnsteady_Simulation() == DT_STEPPING_2ND);
 
-<<<<<<< HEAD
-
-=======
->>>>>>> 64d341d4
   /*--- Zone preprocessing ---*/
 
   for (iZone = 0; iZone < nZone; iZone++)
@@ -3513,111 +3236,6 @@
   at the beginning of the computation ---*/
 
   if ( unsteady ){
-<<<<<<< HEAD
-  	for (iZone = 0; iZone < nZone; iZone++) {   
-  		for (jZone = 0; jZone < nZone; jZone++)
-  			if(jZone != iZone && interpolator_container[iZone][jZone] != NULL)
-  				interpolator_container[iZone][jZone]->Set_TransferCoeff(config_container);
-	}
-  }
-
-
-  /*--- Begin Unsteady pseudo-time stepping internal loop, if not unsteady it does only one step --*/
-
-  if (unsteady) 
-  	nIntIter = config_container[MESH_0]->GetUnst_nIntIter();
-  else
-  	nIntIter = 1;
-
-  for (IntIter = 0; IntIter < nIntIter; IntIter++){
-
-	/*--- At each pseudo time-step updates transfer data ---*/
-  	for (iZone = 0; iZone < nZone; iZone++)   
-		for (jZone = 0; jZone < nZone; jZone++)
-			if(jZone != iZone && transfer_container[iZone][jZone] != NULL)
-				Transfer_Data(iZone, jZone);
-
-	/*--- For each zone runs one single iteration ---*/
-	for (iZone = 0; iZone < nZone; iZone++) {
-
-		config_container[iZone]->SetIntIter(IntIter);
-
-		iteration_container[iZone]->Iterate(output, integration_container, geometry_container, solver_container, numerics_container, config_container, surface_movement, grid_movement, FFDBox, iZone);
-	}
-
-	/*--- Check convergence in each zone --*/
-
-	checkConvergence = 0;
-	for (iZone = 0; iZone < nZone; iZone++)
-		checkConvergence += (int) integration_container[iZone][FLOW_SOL]->GetConvergence();
-
-	/*--- If convergence was reached in every zone --*/
-
-	if (checkConvergence == nZone) break;
-  }
-
-
-}
-
-void CMultiZoneDriver::Transfer_Data(unsigned short donorZone, unsigned short targetZone){
-
-#ifdef HAVE_MPI
-	int rank;
-	MPI_Comm_rank(MPI_COMM_WORLD, &rank);
-#endif
-
-	bool MatchingMesh = config_container[targetZone]->GetMatchingMesh();
-
-	/*--- Select the transfer method and the appropriate mesh properties (matching or nonmatching mesh) ---*/
-
-	switch (config_container[targetZone]->GetKind_TransferMethod()) {
-	case BROADCAST_DATA:
-		if (MatchingMesh){
-			transfer_container[donorZone][targetZone]->Broadcast_InterfaceData_Matching(solver_container[donorZone][MESH_0][FLOW_SOL],solver_container[targetZone][MESH_0][FLOW_SOL],
-					geometry_container[donorZone][MESH_0],geometry_container[targetZone][MESH_0],
-					config_container[donorZone], config_container[targetZone]);
-			/*--- Set the volume deformation for the fluid zone ---*/
-//			grid_movement[targetZone]->SetVolume_Deformation(geometry_container[targetZone][MESH_0], config_container[targetZone], true);
-
-		}
-		else {
-			transfer_container[donorZone][targetZone]->Broadcast_InterfaceData_Interpolate(solver_container[donorZone][MESH_0][FLOW_SOL],solver_container[targetZone][MESH_0][FLOW_SOL],
-					geometry_container[donorZone][MESH_0],geometry_container[targetZone][MESH_0],
-					config_container[donorZone], config_container[targetZone]);
-			/*--- Set the volume deformation for the fluid zone ---*/
-//			grid_movement[targetZone]->SetVolume_Deformation(geometry_container[targetZone][MESH_0], config_container[targetZone], true);
-
-		}
-		break;
-	case SCATTER_DATA:
-		if (MatchingMesh){
-			transfer_container[donorZone][targetZone]->Scatter_InterfaceData(solver_container[donorZone][MESH_0][FLOW_SOL],solver_container[targetZone][MESH_0][FLOW_SOL],
-					geometry_container[donorZone][MESH_0],geometry_container[targetZone][MESH_0],
-					config_container[donorZone], config_container[targetZone]);
-			/*--- Set the volume deformation for the fluid zone ---*/
-//			grid_movement[targetZone]->SetVolume_Deformation(geometry_container[targetZone][MESH_0], config_container[targetZone], true);
-		}
-		else {
-			cout << "Scatter method not implemented for non-matching meshes. Exiting..." << endl;
-			exit(EXIT_FAILURE);
-		}
-		break;
-	case ALLGATHER_DATA:
-		if (MatchingMesh){
-			cout << "Allgather method not yet implemented for matching meshes. Exiting..." << endl;
-			exit(EXIT_FAILURE);
-		}
-		else {
-			transfer_container[donorZone][targetZone]->Allgather_InterfaceData(solver_container[donorZone][MESH_0][FLOW_SOL],solver_container[targetZone][MESH_0][FLOW_SOL],
-					geometry_container[donorZone][MESH_0],geometry_container[targetZone][MESH_0],
-					config_container[donorZone], config_container[targetZone]);
-			/*--- Set the volume deformation for the fluid zone ---*/
-//			grid_movement[targetZone]->SetVolume_Deformation(geometry_container[targetZone][MESH_0], config_container[targetZone], true);
-		}
-		break;
-	}
-
-=======
     for (iZone = 0; iZone < nZone; iZone++) {   
   	  for (jZone = 0; jZone < nZone; jZone++)
   	    if(jZone != iZone && interpolator_container[iZone][jZone] != NULL)
@@ -3721,7 +3339,6 @@
     break;
   }
 
->>>>>>> 64d341d4
 }
 
 void CFluidDriver::Update() {
