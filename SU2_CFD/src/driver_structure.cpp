/*!
 * \file driver_structure.cpp
 * \brief The main subroutines for driving single or multi-zone problems.
 * \author T. Economon, H. Kline, R. Sanchez
 * \version 4.3.0 "Cardinal"
 *
 * SU2 Lead Developers: Dr. Francisco Palacios (Francisco.D.Palacios@boeing.com).
 *                      Dr. Thomas D. Economon (economon@stanford.edu).
 *
 * SU2 Developers: Prof. Juan J. Alonso's group at Stanford University.
 *                 Prof. Piero Colonna's group at Delft University of Technology.
 *                 Prof. Nicolas R. Gauger's group at Kaiserslautern University of Technology.
 *                 Prof. Alberto Guardone's group at Polytechnic University of Milan.
 *                 Prof. Rafael Palacios' group at Imperial College London.
 *                 Prof. Edwin van der Weide's group at the University of Twente.
 *                 Prof. Vincent Terrapon's group at the University of Liege.
 *
 * Copyright (C) 2012-2016 SU2, the open-source CFD code.
 *
 * SU2 is free software; you can redistribute it and/or
 * modify it under the terms of the GNU Lesser General Public
 * License as published by the Free Software Foundation; either
 * version 2.1 of the License, or (at your option) any later version.
 *
 * SU2 is distributed in the hope that it will be useful,
 * but WITHOUT ANY WARRANTY; without even the implied warranty of
 * MERCHANTABILITY or FITNESS FOR A PARTICULAR PURPOSE. See the GNU
 * Lesser General Public License for more details.
 *
 * You should have received a copy of the GNU Lesser General Public
 * License along with SU2. If not, see <http://www.gnu.org/licenses/>.
 */

#include "../include/driver_structure.hpp"
#include "../include/definition_structure.hpp"

CDriver::CDriver(char* confFile,
                 unsigned short val_nZone,
                 unsigned short val_nDim):config_file_name(confFile), StartTime(0.0), StopTime(0.0), UsedTime(0.0), ExtIter(0), nZone(val_nZone), nDim(val_nDim), StopCalc(false), fsi(false) {
  
  
  unsigned short jZone, iSol;
  bool fem_solver = false;
  su2double tick = 0.0;
  
  int rank = MASTER_NODE;
  int size = SINGLE_NODE;
#ifdef HAVE_MPI
  MPI_Comm_rank(MPI_COMM_WORLD, &rank);
  MPI_Comm_size(MPI_COMM_WORLD, &size);
#endif
  
  /*--- Start timer to track preprocessing for benchmarking. ---*/
#ifndef HAVE_MPI
  StartTime = su2double(clock())/su2double(CLOCKS_PER_SEC);
#else
  StartTime = MPI_Wtime();
#endif
  
  /*--- Create pointers to all of the classes that may be used throughout
   the SU2_CFD code. In general, the pointers are instantiated down a
   heirarchy over all zones, multigrid levels, equation sets, and equation
   terms as described in the comments below. ---*/
  
  iteration_container           = NULL;
  output                        = NULL;
  integration_container         = NULL;
  geometry_container            = NULL;
  solver_container              = NULL;
  numerics_container            = NULL;
  config_container              = NULL;
  surface_movement              = NULL;
  grid_movement                 = NULL;
  FFDBox                        = NULL;
  interpolator_container        = NULL;
  transfer_container            = NULL;
  
  /*--- Definition and of the containers for all possible zones. ---*/
  
  iteration_container    = new CIteration*[nZone];
  solver_container       = new CSolver***[nZone];
  integration_container  = new CIntegration**[nZone];
  numerics_container     = new CNumerics****[nZone];
  config_container       = new CConfig*[nZone];
  geometry_container     = new CGeometry**[nZone];
  surface_movement       = new CSurfaceMovement*[nZone];
  grid_movement          = new CVolumetricMovement*[nZone];
  FFDBox                 = new CFreeFormDefBox**[nZone];
  interpolator_container = new CInterpolator**[nZone];
  transfer_container     = new CTransfer**[nZone];
  
  for (iZone = 0; iZone < nZone; iZone++) {
    solver_container[iZone]       = NULL;
    integration_container[iZone]  = NULL;
    numerics_container[iZone]     = NULL;
    config_container[iZone]       = NULL;
    geometry_container[iZone]     = NULL;
    surface_movement[iZone]       = NULL;
    grid_movement[iZone]          = NULL;
    FFDBox[iZone]                 = NULL;
    interpolator_container[iZone] = NULL;
    transfer_container[iZone]     = NULL;
  }
  
  /*--- Loop over all zones to initialize the various classes. In most
   cases, nZone is equal to one. This represents the solution of a partial
   differential equation on a single block, unstructured mesh. ---*/
  
  for (iZone = 0; iZone < nZone; iZone++) {
    
    /*--- Definition of the configuration option class for all zones. In this
     constructor, the input configuration file is parsed and all options are
     read and stored. ---*/
    
    config_container[iZone] = new CConfig(config_file_name, SU2_CFD, iZone, nZone, nDim, VERB_HIGH);
    
    /*--- Determine whether or not the FEM solver is used, which decides the
     type of geometry classes that are instantiated. ---*/
    fem_solver = ((config_container[iZone]->GetKind_Solver() == FEM_EULER)         ||
                  (config_container[iZone]->GetKind_Solver() == FEM_NAVIER_STOKES) ||
                  (config_container[iZone]->GetKind_Solver() == FEM_RANS)          ||
                  (config_container[iZone]->GetKind_Solver() == FEM_LES));
    
    /*--- Definition of the geometry class to store the primal grid in the
     partitioning process. ---*/
    
    CGeometry *geometry_aux = NULL;
    
    /*--- All ranks process the grid and call ParMETIS for partitioning ---*/
    
    config_container[ZONE_0]->Tick(&tick);
    geometry_aux = new CPhysicalGeometry(config_container[iZone], iZone, nZone);
    config_container[ZONE_0]->Tock(tick,"CPhysicalGeometry_1",1);
    
    /*--- Color the initial grid and set the send-receive domains (ParMETIS) ---*/
    
    config_container[ZONE_0]->Tick(&tick);
    if ( fem_solver ) geometry_aux->SetColorFEMGrid_Parallel(config_container[iZone]);
    else              geometry_aux->SetColorGrid_Parallel(config_container[iZone]);
    config_container[ZONE_0]->Tock(tick,"SetColorGrid_Parallel",1);
    
    /*--- Allocate the memory of the current domain, and divide the grid
     between the ranks. ---*/
    
    config_container[ZONE_0]->Tick(&tick);
    geometry_container[iZone] = new CGeometry *[config_container[iZone]->GetnMGLevels()+1];
    
    if( fem_solver ) {
      switch( config_container[iZone]->GetKind_FEM_Flow() ) {
        case DG: {
          geometry_container[iZone][MESH_0] = new CMeshFEM_DG(geometry_aux, config_container[iZone]);
          break;
        }
      }
    }
    else {
      geometry_container[iZone][MESH_0] = new CPhysicalGeometry(geometry_aux, config_container[iZone]);
    }
    config_container[ZONE_0]->Tock(tick,"CPhysicalGeometry_2",1);
    
    /*--- Deallocate the memory of geometry_aux ---*/
    
    delete geometry_aux;
    
    /*--- Add the Send/Receive boundaries ---*/
    config_container[ZONE_0]->Tick(&tick);
    geometry_container[iZone][MESH_0]->SetSendReceive(config_container[iZone]);
    config_container[ZONE_0]->Tock(tick,"SetSendReceive",1);
    
    /*--- Add the Send/Receive boundaries ---*/
    config_container[ZONE_0]->Tick(&tick);
    geometry_container[iZone][MESH_0]->SetBoundaries(config_container[iZone]);
    config_container[ZONE_0]->Tock(tick,"SetBoundaries",1);
    
  }
  
  /*--- Preprocessing of the geometry for all zones. In this routine, the edge-
   based data structure is constructed, i.e. node and cell neighbors are
   identified and linked, face areas and volumes of the dual mesh cells are
   computed, and the multigrid levels are created using an agglomeration procedure. ---*/
  
  if (rank == MASTER_NODE)
    cout << endl <<"------------------------- Geometry Preprocessing ------------------------" << endl;
  
  config_container[ZONE_0]->Tick(&tick);
  if( fem_solver ) {
    switch( config_container[ZONE_0]->GetKind_FEM_Flow() ) {
      case DG: {
        Geometrical_Preprocessing_DGFEM();
        break;
      }
    }
  }
  else {
    Geometrical_Preprocessing();
  }
  config_container[ZONE_0]->Tock(tick,"Geometrical_Preprocessing",1);
  
  for (iZone = 0; iZone < nZone; iZone++) {
    
    /*--- Computation of wall distances for turbulence modeling ---*/
    
    if ((config_container[iZone]->GetKind_Solver() == RANS) ||
        (config_container[iZone]->GetKind_Solver() == ADJ_RANS) ||
        (config_container[iZone]->GetKind_Solver() == DISC_ADJ_RANS) ||
        (config_container[iZone]->GetKind_Solver() == FEM_RANS) ||
        (config_container[iZone]->GetKind_Solver() == FEM_LES) ) {
      
      if (rank == MASTER_NODE)
        cout << "Computing wall distances." << endl;
      
      config_container[ZONE_0]->Tick(&tick);
      geometry_container[iZone][MESH_0]->ComputeWall_Distance(config_container[iZone]);
      config_container[ZONE_0]->Tock(tick,"ComputeWall_Distance",1);
    }
    
    /*--- Computation of positive surface area in the z-plane which is used for
     the calculation of force coefficient (non-dimensionalization). ---*/
    
    config_container[ZONE_0]->Tick(&tick);
    geometry_container[iZone][MESH_0]->SetPositive_ZArea(config_container[iZone]);
    config_container[ZONE_0]->Tock(tick,"SetPositive_ZArea",1);
    
    /*--- Set the near-field, interface and actuator disk boundary conditions, if necessary. ---*/
    
    for (iMesh = 0; iMesh <= config_container[iZone]->GetnMGLevels(); iMesh++) {
      geometry_container[iZone][iMesh]->MatchNearField(config_container[iZone]);
      geometry_container[iZone][iMesh]->MatchInterface(config_container[iZone]);
      geometry_container[iZone][iMesh]->MatchActuator_Disk(config_container[iZone]);
    }
    
  }
  
  /*--- If activated by the compile directive, perform a partition analysis. ---*/
#if PARTITION
  if( fem_solver ) Partition_Analysis_FEM(geometry_container[ZONE_0][MESH_0], config_container[ZONE_0]);
  else Partition_Analysis(geometry_container[ZONE_0][MESH_0], config_container[ZONE_0]);
#endif
  
  /*--- Output some information about the driver that has been instantiated for the problem. ---*/
  
  if (rank == MASTER_NODE)
    cout << endl <<"------------------------- Driver information --------------------------" << endl;
  
  fsi = config_container[ZONE_0]->GetFSI_Simulation();

  if ( (config_container[ZONE_0]->GetKind_Solver() == FEM_ELASTICITY || config_container[ZONE_0]->GetKind_Solver() == POISSON_EQUATION || config_container[ZONE_0]->GetKind_Solver() == WAVE_EQUATION || config_container[ZONE_0]->GetKind_Solver() == HEAT_EQUATION) ) {
    if (rank == MASTER_NODE) cout << "A General driver has been instantiated." << endl;
  }
  else if (config_container[ZONE_0]->GetUnsteady_Simulation() == HARMONIC_BALANCE) {
    if (rank == MASTER_NODE) cout << "A Harmonic Balance driver has been instantiated." << endl;
  }
  else if (nZone == 2 && fsi) {
    if (rank == MASTER_NODE) cout << "A Fluid-Structure Interaction driver has been instantiated." << endl;
  }
  else {
    if (rank == MASTER_NODE) cout << "A Fluid driver has been instantiated." << endl;
  }
  
  for (iZone = 0; iZone < nZone; iZone++) {
    
    /*--- Instantiate the type of physics iteration to be executed within each zone. For
     example, one can execute the same physics across multiple zones (mixing plane),
     different physics in different zones (fluid-structure interaction), or couple multiple
     systems tightly within a single zone by creating a new iteration class (e.g., RANS). ---*/
    if (rank == MASTER_NODE) {
      cout << endl <<"------------------------ Iteration Preprocessing ------------------------" << endl;
    }
    config_container[ZONE_0]->Tick(&tick);
    Iteration_Preprocessing();
    config_container[ZONE_0]->Tock(tick,"Iteration_Preprocessing",1);
    
    /*--- Definition of the solver class: solver_container[#ZONES][#MG_GRIDS][#EQ_SYSTEMS].
     The solver classes are specific to a particular set of governing equations,
     and they contain the subroutines with instructions for computing each spatial
     term of the PDE, i.e. loops over the edges to compute convective and viscous
     fluxes, loops over the nodes to compute source terms, and routines for
     imposing various boundary condition type for the PDE. ---*/
    if (rank == MASTER_NODE)
      cout << endl <<"------------------------- Solver Preprocessing --------------------------" << endl;
    
    solver_container[iZone] = new CSolver** [config_container[iZone]->GetnMGLevels()+1];
    for (iMesh = 0; iMesh <= config_container[iZone]->GetnMGLevels(); iMesh++)
      solver_container[iZone][iMesh] = NULL;
    
    for (iMesh = 0; iMesh <= config_container[iZone]->GetnMGLevels(); iMesh++) {
      solver_container[iZone][iMesh] = new CSolver* [MAX_SOLS];
      for (iSol = 0; iSol < MAX_SOLS; iSol++)
        solver_container[iZone][iMesh][iSol] = NULL;
    }
    config_container[ZONE_0]->Tick(&tick);
    Solver_Preprocessing(solver_container[iZone], geometry_container[iZone],
                         config_container[iZone]);
    config_container[ZONE_0]->Tock(tick,"Solver_Preprocessing",1);
    
    if (rank == MASTER_NODE)
      cout << endl <<"----------------- Integration and Numerics Preprocessing ----------------" << endl;
    
    /*--- Definition of the integration class: integration_container[#ZONES][#EQ_SYSTEMS].
     The integration class orchestrates the execution of the spatial integration
     subroutines contained in the solver class (including multigrid) for computing
     the residual at each node, R(U) and then integrates the equations to a
     steady state or time-accurately. ---*/
    
    integration_container[iZone] = new CIntegration*[MAX_SOLS];
    config_container[ZONE_0]->Tick(&tick);
    Integration_Preprocessing(integration_container[iZone], geometry_container[iZone],
                              config_container[iZone]);
    config_container[ZONE_0]->Tock(tick,"Integration_Preprocessing",1);
    
    if (rank == MASTER_NODE) cout << "Integration Preprocessing." << endl;
    
    /*--- Definition of the numerical method class:
     numerics_container[#ZONES][#MG_GRIDS][#EQ_SYSTEMS][#EQ_TERMS].
     The numerics class contains the implementation of the numerical methods for
     evaluating convective or viscous fluxes between any two nodes in the edge-based
     data structure (centered, upwind, galerkin), as well as any source terms
     (piecewise constant reconstruction) evaluated in each dual mesh volume. ---*/
    
    numerics_container[iZone] = new CNumerics***[config_container[iZone]->GetnMGLevels()+1];
    config_container[ZONE_0]->Tick(&tick);
    Numerics_Preprocessing(numerics_container[iZone], solver_container[iZone],
                           geometry_container[iZone], config_container[iZone]);
    config_container[ZONE_0]->Tock(tick,"Numerics_Preprocessing",1);
    
    if (rank == MASTER_NODE) cout << "Numerics Preprocessing." << endl;
    
  }

  /*--- Definition of the interface and transfer conditions between different zones.
   *--- The transfer container is defined for zones paired one to one.
   *--- This only works for a multizone FSI problem (nZone > 1).
   *--- Also, at the moment this capability is limited to two zones (nZone < 3).
   *--- This will change in the future. ---*/
  
  if ((rank == MASTER_NODE) && nZone > 1)
    cout << endl <<"------------------- Multizone Interface Preprocessing -------------------" << endl;
  
  if ( nZone > 1 ) {
    for (iZone = 0; iZone < nZone; iZone++){
      transfer_container[iZone] = new CTransfer*[nZone];
      interpolator_container[iZone] = new CInterpolator*[nZone];
      for (jZone = 0; jZone < nZone; jZone++){
        transfer_container[iZone][jZone]     = NULL;
        interpolator_container[iZone][jZone] = NULL;
      }
    }
    Interface_Preprocessing();
  }
  
  /*--- Instantiate the geometry movement classes for the solution of unsteady
   flows on dynamic meshes, including rigid mesh transformations, dynamically
   deforming meshes, and preprocessing of harmonic balance. ---*/

  for (iZone = 0; iZone < nZone; iZone++) {
    
    if (config_container[iZone]->GetGrid_Movement() ||
        (config_container[iZone]->GetDirectDiff() == D_DESIGN)) {
      if (rank == MASTER_NODE)
        cout << "Setting dynamic mesh structure." << endl;
      grid_movement[iZone] = new CVolumetricMovement(geometry_container[iZone][MESH_0], config_container[iZone]);
      FFDBox[iZone] = new CFreeFormDefBox*[MAX_NUMBER_FFD];
      surface_movement[iZone] = new CSurfaceMovement();
      surface_movement[iZone]->CopyBoundary(geometry_container[iZone][MESH_0], config_container[iZone]);
      if (config_container[iZone]->GetUnsteady_Simulation() == HARMONIC_BALANCE)
        iteration_container[iZone]->SetGrid_Movement(geometry_container, surface_movement, grid_movement, FFDBox, solver_container, config_container, iZone, 0, 0);
    }

    if (config_container[iZone]->GetDirectDiff() == D_DESIGN) {
      if (rank == MASTER_NODE)
        cout << "Setting surface/volume derivatives." << endl;
      
      /*--- Set the surface derivatives, i.e. the derivative of the surface mesh nodes with respect to the design variables ---*/
      
      surface_movement[iZone]->SetSurface_Derivative(geometry_container[iZone][MESH_0],config_container[iZone]);
      
      /*--- Call the volume deformation routine with derivative mode enabled.
       This computes the derivative of the volume mesh with respect to the surface nodes ---*/
      
      grid_movement[iZone]->SetVolume_Deformation(geometry_container[iZone][MESH_0],config_container[iZone], true, true);
      
      /*--- Update the multi-grid structure to propagate the derivative information to the coarser levels ---*/
      
      geometry_container[iZone][MESH_0]->UpdateGeometry(geometry_container[iZone],config_container[iZone]);
      
      /*--- Set the derivative of the wall-distance with respect to the surface nodes ---*/
      
      if ( (config_container[iZone]->GetKind_Solver() == RANS) ||
          (config_container[iZone]->GetKind_Solver() == ADJ_RANS) ||
          (config_container[iZone]->GetKind_Solver() == DISC_ADJ_RANS))
        geometry_container[iZone][MESH_0]->ComputeWall_Distance(config_container[iZone]);
    }

  }
  
  /*--- Definition of the output class (one for all zones). The output class
   manages the writing of all restart, volume solution, surface solution,
   surface comma-separated value, and convergence history files (both in serial
   and in parallel). ---*/
  
  output = new COutput();
  
  /*--- Open the convergence history file ---*/
  
  if (rank == MASTER_NODE)
    output->SetConvHistory_Header(&ConvHist_file, config_container[ZONE_0]);
  
  /*--- Check for an unsteady restart. Update ExtIter if necessary. ---*/
  if (config_container[ZONE_0]->GetWrt_Unsteady() && config_container[ZONE_0]->GetRestart())
    ExtIter = config_container[ZONE_0]->GetUnst_RestartIter();
  
  /*--- Check for a dynamic restart (structural analysis). Update ExtIter if necessary. ---*/
  if (config_container[ZONE_0]->GetKind_Solver() == FEM_ELASTICITY
      && config_container[ZONE_0]->GetWrt_Dynamic() && config_container[ZONE_0]->GetRestart())
    ExtIter = config_container[ZONE_0]->GetDyn_RestartIter();
  
  /*--- Initiate value at each interface for the mixing plane ---*/
  if(config_container[ZONE_0]->GetBoolMixingPlane())
    for (iZone = 0; iZone < nZone; iZone++)
      iteration_container[iZone]->Preprocess(output, integration_container, geometry_container, solver_container, numerics_container, config_container, surface_movement, grid_movement, FFDBox, iZone);

  /*--- Initiate some variables used for external communications trough the Py wrapper. ---*/
  APIVarCoord[0] = 0.0;
  APIVarCoord[1] = 0.0;
  APIVarCoord[2] = 0.0;
  APINodalForce[0] = 0.0;
  APINodalForce[1] = 0.0;
  APINodalForce[2] = 0.0;
  APINodalForceDensity[0] = 0.0;
  APINodalForceDensity[1] = 0.0;
  APINodalForceDensity[2] = 0.0;
  
  /*--- Preprocessing time is reported now, but not included in the next compute portion. ---*/
  
#ifndef HAVE_MPI
  StopTime = su2double(clock())/su2double(CLOCKS_PER_SEC);
#else
  StopTime = MPI_Wtime();
#endif
  
  /*--- Compute/print the total time for performance benchmarking. ---*/
  
  UsedTime = StopTime-StartTime;
  UsedTimePreproc = UsedTime;
  
  /*--- Reset timer for compute performance benchmarking. ---*/
#ifndef HAVE_MPI
  StartTime = su2double(clock())/su2double(CLOCKS_PER_SEC);
#else
  StartTime = MPI_Wtime();
#endif
  
}

void CDriver::Postprocessing() {

<<<<<<< HEAD
  unsigned short jZone;
  
=======
>>>>>>> 3b025809
  int rank = MASTER_NODE;
  int size = SINGLE_NODE;
#ifdef HAVE_MPI
  MPI_Comm_rank(MPI_COMM_WORLD, &rank);
  MPI_Comm_size(MPI_COMM_WORLD, &size);
#endif

  su2double tick = 0.0;
  config_container[ZONE_0]->Tick(&tick);

    /*--- Output some information to the console. ---*/

  if (rank == MASTER_NODE) {

    /*--- Print out the number of non-physical points and reconstructions ---*/

    if (config_container[ZONE_0]->GetNonphysical_Points() > 0)
      cout << "Warning: there are " << config_container[ZONE_0]->GetNonphysical_Points() << " non-physical points in the solution." << endl;
    if (config_container[ZONE_0]->GetNonphysical_Reconstr() > 0)
      cout << "Warning: " << config_container[ZONE_0]->GetNonphysical_Reconstr() << " reconstructed states for upwinding are non-physical." << endl;

    /*--- Close the convergence history file. ---*/

    ConvHist_file.close();
    cout << "History file, closed." << endl;
  }

  if (rank == MASTER_NODE)
    cout << endl <<"------------------------- Solver Postprocessing -------------------------" << endl;

  for (iZone = 0; iZone < nZone; iZone++) {
     Numerics_Postprocessing(numerics_container[iZone], solver_container[iZone],
     geometry_container[iZone], config_container[iZone]);
    delete [] numerics_container[iZone];
  }
  delete [] numerics_container;
  if (rank == MASTER_NODE) cout << "Deleted CNumerics container." << endl;
  
  for (iZone = 0; iZone < nZone; iZone++) {
    Integration_Postprocessing(integration_container[iZone],
                               geometry_container[iZone],
                               config_container[iZone]);
    delete [] integration_container[iZone];
  }
  delete [] integration_container;
  if (rank == MASTER_NODE) cout << "Deleted CIntegration container." << endl;
  
  for (iZone = 0; iZone < nZone; iZone++) {
    Solver_Postprocessing(solver_container[iZone],
                          geometry_container[iZone],
                          config_container[iZone]);
    delete [] solver_container[iZone];
  }
  delete [] solver_container;
  if (rank == MASTER_NODE) cout << "Deleted CSolver container." << endl;
  
  for (iZone = 0; iZone < nZone; iZone++) {
    delete iteration_container[iZone];
  }
  delete [] iteration_container;
  if (rank == MASTER_NODE) cout << "Deleted CIteration container." << endl;
  
  if (interpolator_container != NULL){
    for (iZone = 0; iZone < nZone; iZone++) {
	  if (interpolator_container[iZone] != NULL){
            delete interpolator_container[iZone];
      }
    }
    delete [] interpolator_container;
    if (rank == MASTER_NODE) cout << "Deleted CInterpolator container." << endl;
  }
  
  if (transfer_container != NULL){
    for (iZone = 0; iZone < nZone; iZone++) {
        if (transfer_container[iZone] != NULL)
          delete transfer_container[iZone];
    }
    delete [] transfer_container;
    if (rank == MASTER_NODE) cout << "Deleted CTransfer container." << endl;
  }

  for (iZone = 0; iZone < nZone; iZone++) {
    if (geometry_container[iZone] != NULL) {
      for (unsigned short iMGlevel = 1; iMGlevel < config_container[iZone]->GetnMGLevels()+1; iMGlevel++) {
        if (geometry_container[iZone][iMGlevel] != NULL) delete geometry_container[iZone][iMGlevel];
      }
      delete [] geometry_container[iZone];
    }
  }
  delete [] geometry_container;
  if (rank == MASTER_NODE) cout << "Deleted CGeometry container." << endl;

  /*--- Free-form deformation class deallocation ---*/
  for (iZone = 0; iZone < nZone; iZone++) {
    delete FFDBox[iZone];
  }
  delete [] FFDBox;
  if (rank == MASTER_NODE) cout << "Deleted CFreeFormDefBox class." << endl;

  /*--- Grid movement and surface movement class deallocation ---*/
  for (iZone = 0; iZone < nZone; iZone++) {
    delete surface_movement[iZone];
  }
  delete [] surface_movement;
  if (rank == MASTER_NODE) cout << "Deleted CSurfaceMovement class." << endl;

  for (iZone = 0; iZone < nZone; iZone++) {
    delete grid_movement[iZone];
  }
  delete [] grid_movement;
  if (rank == MASTER_NODE) cout << "Deleted CVolumetricMovement class." << endl;

  if (config_container!= NULL) {
    for (iZone = 0; iZone < nZone; iZone++) {
      if (config_container[iZone] != NULL) {
        delete config_container[iZone];
      }
    }
    delete [] config_container;
  }
  if (rank == MASTER_NODE) cout << "Deleted CConfig container." << endl;

  /*--- Deallocate output container ---*/
  if (output!= NULL) delete output;
  if (rank == MASTER_NODE) cout << "Deleted COutput class." << endl;

  if (rank == MASTER_NODE) cout << "-------------------------------------------------------------------------" << endl;


  /*--- Print the time for the compute portion for performance benchmarking. 
   Note that the StopTime was computed in the Monitor() routine, so that
   we do not include solution output time in the reported value. ---*/

  UsedTime = StopTime-StartTime;
  UsedTimeCompute = UsedTime;
  
  if (rank == MASTER_NODE) {
    cout << "\nPreprocessing phase completed in " << fixed << UsedTimePreproc << " seconds on "<< size;
    if (size == 1) cout << " core." << endl; else cout << " cores." << endl;
  }
  if (rank == MASTER_NODE) {
    cout << "Compute phase completed in " << fixed << UsedTimeCompute << " seconds on "<< size;
    if (size == 1) cout << " core." << endl; else cout << " cores." << endl;
  }
  
  config_container[ZONE_0]->Tock(tick,"Postprocessing",1);
  
  /*--- Output profiling information ---*/
  // Note that for now this is called only by a single thread, but all
  // necessary variables have been made thread private for safety (tick/tock)!!
  config_container[ZONE_0]->SetProfilingCSV();
  config_container[ZONE_0]->GEMMProfilingCSV();
  
  /*--- Exit the solver cleanly ---*/

  if (rank == MASTER_NODE)
    cout << endl <<"------------------------- Exit Success (SU2_CFD) ------------------------" << endl << endl;

}

void CDriver::Geometrical_Preprocessing() {

  unsigned short iMGlevel;
  unsigned short requestedMGlevels = config_container[ZONE_0]->GetnMGLevels();
  unsigned long iPoint;
  int rank = MASTER_NODE;

#ifdef HAVE_MPI
  MPI_Comm_rank(MPI_COMM_WORLD, &rank);
#endif

  for (iZone = 0; iZone < nZone; iZone++) {

    /*--- Compute elements surrounding points, points surrounding points ---*/

    if (rank == MASTER_NODE) cout << "Setting point connectivity." << endl;
    geometry_container[iZone][MESH_0]->SetPoint_Connectivity();

    /*--- Renumbering points using Reverse Cuthill McKee ordering ---*/

    if (rank == MASTER_NODE) cout << "Renumbering points (Reverse Cuthill McKee Ordering)." << endl;
    geometry_container[iZone][MESH_0]->SetRCM_Ordering(config_container[iZone]);

    /*--- recompute elements surrounding points, points surrounding points ---*/

    if (rank == MASTER_NODE) cout << "Recomputing point connectivity." << endl;
    geometry_container[iZone][MESH_0]->SetPoint_Connectivity();

    /*--- Compute elements surrounding elements ---*/

    if (rank == MASTER_NODE) cout << "Setting element connectivity." << endl;
    geometry_container[iZone][MESH_0]->SetElement_Connectivity();

    /*--- Check the orientation before computing geometrical quantities ---*/

    if (rank == MASTER_NODE) cout << "Checking the numerical grid orientation." << endl;
    geometry_container[iZone][MESH_0]->SetBoundVolume();
    geometry_container[iZone][MESH_0]->Check_IntElem_Orientation(config_container[iZone]);
    geometry_container[iZone][MESH_0]->Check_BoundElem_Orientation(config_container[iZone]);

    /*--- Create the edge structure ---*/

    if (rank == MASTER_NODE) cout << "Identifying edges and vertices." << endl;
    geometry_container[iZone][MESH_0]->SetEdges();
    geometry_container[iZone][MESH_0]->SetVertex(config_container[iZone]);

    /*--- Compute cell center of gravity ---*/

    if (rank == MASTER_NODE) cout << "Computing centers of gravity." << endl;
    geometry_container[iZone][MESH_0]->SetCoord_CG();

    /*--- Create the control volume structures ---*/

    if (rank == MASTER_NODE) cout << "Setting the control volume structure." << endl;
    geometry_container[iZone][MESH_0]->SetControlVolume(config_container[iZone], ALLOCATE);
    geometry_container[iZone][MESH_0]->SetBoundControlVolume(config_container[iZone], ALLOCATE);

    /*--- Visualize a dual control volume if requested ---*/

    if ((config_container[iZone]->GetVisualize_CV() >= 0) &&
        (config_container[iZone]->GetVisualize_CV() < (long)geometry_container[iZone][MESH_0]->GetnPointDomain()))
      geometry_container[iZone][MESH_0]->VisualizeControlVolume(config_container[iZone], UPDATE);

    /*--- Identify closest normal neighbor ---*/

    if (rank == MASTER_NODE) cout << "Searching for the closest normal neighbors to the surfaces." << endl;
    geometry_container[iZone][MESH_0]->FindNormal_Neighbor(config_container[iZone]);

    /*--- Compute the surface curvature ---*/

    if (rank == MASTER_NODE) cout << "Compute the surface curvature." << endl;
    geometry_container[iZone][MESH_0]->ComputeSurf_Curvature(config_container[iZone]);

    /*--- Check for periodicity and disable MG if necessary. ---*/
    
    if (rank == MASTER_NODE) cout << "Checking for periodicity." << endl;
    geometry_container[iZone][MESH_0]->Check_Periodicity(config_container[iZone]);

    if ((config_container[iZone]->GetnMGLevels() != 0) && (rank == MASTER_NODE))
      cout << "Setting the multigrid structure." << endl;

  }

  /*--- Loop over all the new grid ---*/

  for (iMGlevel = 1; iMGlevel <= config_container[ZONE_0]->GetnMGLevels(); iMGlevel++) {

    /*--- Loop over all zones at each grid level. ---*/

    for (iZone = 0; iZone < nZone; iZone++) {

      /*--- Create main agglomeration structure ---*/

      geometry_container[iZone][iMGlevel] = new CMultiGridGeometry(geometry_container, config_container, iMGlevel, iZone);

      /*--- Compute points surrounding points. ---*/

      geometry_container[iZone][iMGlevel]->SetPoint_Connectivity(geometry_container[iZone][iMGlevel-1]);

      /*--- Create the edge structure ---*/

      geometry_container[iZone][iMGlevel]->SetEdges();
      geometry_container[iZone][iMGlevel]->SetVertex(geometry_container[iZone][iMGlevel-1], config_container[iZone]);

      /*--- Create the control volume structures ---*/

      geometry_container[iZone][iMGlevel]->SetControlVolume(config_container[iZone], geometry_container[iZone][iMGlevel-1], ALLOCATE);
      geometry_container[iZone][iMGlevel]->SetBoundControlVolume(config_container[iZone], geometry_container[iZone][iMGlevel-1], ALLOCATE);
      geometry_container[iZone][iMGlevel]->SetCoord(geometry_container[iZone][iMGlevel-1]);

      /*--- Find closest neighbor to a surface point ---*/

      geometry_container[iZone][iMGlevel]->FindNormal_Neighbor(config_container[iZone]);

      /*--- Protect against the situation that we were not able to complete
      the agglomeration for this level, i.e., there weren't enough points.
      We need to check if we changed the total number of levels and delete
      the incomplete CMultiGridGeometry object. ---*/
      
      if (config_container[iZone]->GetnMGLevels() != requestedMGlevels) {
        delete geometry_container[iZone][iMGlevel];
        break;
      }

    }

  }

  /*--- For unsteady simulations, initialize the grid volumes
   and coordinates for previous solutions. Loop over all zones/grids ---*/

  for (iZone = 0; iZone < nZone; iZone++) {
    if (config_container[iZone]->GetUnsteady_Simulation() && config_container[iZone]->GetGrid_Movement()) {
      for (iMGlevel = 0; iMGlevel <= config_container[iZone]->GetnMGLevels(); iMGlevel++) {
        for (iPoint = 0; iPoint < geometry_container[iZone][iMGlevel]->GetnPoint(); iPoint++) {

          /*--- Update cell volume ---*/

          geometry_container[iZone][iMGlevel]->node[iPoint]->SetVolume_n();
          geometry_container[iZone][iMGlevel]->node[iPoint]->SetVolume_nM1();

          /*--- Update point coordinates ---*/
          geometry_container[iZone][iMGlevel]->node[iPoint]->SetCoord_n();
          geometry_container[iZone][iMGlevel]->node[iPoint]->SetCoord_n1();

        }
      }
    }
  }

}

void CDriver::Geometrical_Preprocessing_DGFEM() {
  
  int rank = MASTER_NODE;
  
#ifdef HAVE_MPI
  MPI_Comm_rank(MPI_COMM_WORLD, &rank);
#endif
  
  /*--- Loop over the number of zones of the fine grid. ---*/
  
  for(unsigned short iZone = 0; iZone < nZone; iZone++) {
    
    /*--- Carry out a dynamic cast to CMeshFEM_DG, such that it is not needed to
     define all virtual functions in the base class CGeometry. ---*/
    CMeshFEM_DG *DGMesh = dynamic_cast<CMeshFEM_DG *>(geometry_container[iZone][MESH_0]);
    
    /*--- Determine the standard elements for the volume elements. ---*/
    if (rank == MASTER_NODE) cout << "Creating standard volume elements." << endl;
    DGMesh->CreateStandardVolumeElements(config_container[iZone]);
    
    /*--- Create the face information needed to compute the contour integral
     for the elements in the Discontinuous Galerkin formulation. ---*/
    if (rank == MASTER_NODE) cout << "Creating face information." << endl;
    DGMesh->CreateFaces(config_container[iZone]);
    
    /*--- Compute the metric terms of the volume elements. ---*/
    if (rank == MASTER_NODE) cout << "Computing metric terms volume elements." << endl;
    DGMesh->MetricTermsVolumeElements(config_container[iZone]);
    
    /*--- Compute the metric terms of the surface elements. ---*/
    if (rank == MASTER_NODE) cout << "Computing metric terms surface elements." << endl;
    DGMesh->MetricTermsSurfaceElements();
    
    /*--- Compute a length scale of the volume elements. ---*/
    if (rank == MASTER_NODE) cout << "Computing length scale volume elements." << endl;
    DGMesh->LengthScaleVolumeElements();
    
    /*--- Compute the coordinates of the integration points. ---*/
    if (rank == MASTER_NODE) cout << "Computing coordinates of the integration points." << endl;
    DGMesh->CoordinatesIntegrationPoints();
  }
  
  /*--- Loop to create the coarser grid levels. ---*/
  
  for(unsigned short iMGlevel=1; iMGlevel<=config_container[ZONE_0]->GetnMGLevels(); iMGlevel++) {
    
    if (rank == MASTER_NODE)
      cout << "Geometrical_Preprocessing_DGFEM: Coarse grid levels not implemented yet." << endl;
#ifndef HAVE_MPI
    exit(EXIT_FAILURE);
#else
    MPI_Barrier(MPI_COMM_WORLD);
    MPI_Abort(MPI_COMM_WORLD,1);
    MPI_Finalize();
#endif
    
  }
}

void CDriver::Solver_Preprocessing(CSolver ***solver_container, CGeometry **geometry,
                                   CConfig *config) {
  
  unsigned short iMGlevel;
  bool euler, ns, turbulent,
  fem_euler, fem_ns, fem_turbulent, fem_transition,
  adj_euler, adj_ns, adj_turb,
  poisson, wave, heat, fem,
  spalart_allmaras, neg_spalart_allmaras, menter_sst, transition,
  template_solver, disc_adj, fem_dg_flow;
  
  /*--- Initialize some useful booleans ---*/
  
  euler            = false;  ns              = false;  turbulent     = false;
  fem_euler        = false;  fem_ns          = false;  fem_turbulent = false;
  adj_euler        = false;  adj_ns          = false;  adj_turb      = false;
  spalart_allmaras = false;  menter_sst      = false;
  poisson          = false;  neg_spalart_allmaras = false;
  wave             = false;  disc_adj        = false;
  fem              = false;
  heat             = false;
  transition       = false;  fem_transition  = false;
  template_solver  = false;
  fem_dg_flow      = false;
  
  /*--- Assign booleans ---*/
  
  switch (config->GetKind_Solver()) {
    case TEMPLATE_SOLVER: template_solver = true; break;
    case EULER : euler = true; break;
    case NAVIER_STOKES: ns = true; break;
    case RANS : ns = true; turbulent = true; if (config->GetKind_Trans_Model() == LM) transition = true; break;
    case FEM_EULER : fem_euler = true; break;
    case FEM_NAVIER_STOKES: fem_ns = true; break;
    case FEM_RANS : fem_ns = true; fem_turbulent = true; if(config->GetKind_Trans_Model() == LM) fem_transition = true; break;
    case FEM_LES : fem_ns = true; break;
    case POISSON_EQUATION: poisson = true; break;
    case WAVE_EQUATION: wave = true; break;
    case HEAT_EQUATION: heat = true; break;
    case FEM_ELASTICITY: fem = true; break;
    case ADJ_EULER : euler = true; adj_euler = true; break;
    case ADJ_NAVIER_STOKES : ns = true; turbulent = (config->GetKind_Turb_Model() != NONE); adj_ns = true; break;
    case ADJ_RANS : ns = true; turbulent = true; adj_ns = true; adj_turb = (!config->GetFrozen_Visc()); break;
    case DISC_ADJ_EULER: euler = true; disc_adj = true; break;
    case DISC_ADJ_NAVIER_STOKES: ns = true; disc_adj = true; break;
    case DISC_ADJ_RANS: ns = true; turbulent = true; disc_adj = true; break;
  }

  /*--- Determine the kind of FEM solver used for the flow. ---*/

  switch( config->GetKind_FEM_Flow() ) {
    case DG: fem_dg_flow = true; break;
  }
  
  /*--- Assign turbulence model booleans ---*/
  
  if (turbulent || fem_turbulent)
    switch (config->GetKind_Turb_Model()) {
      case SA:     spalart_allmaras = true;     break;
      case SA_NEG: neg_spalart_allmaras = true; break;
      case SST:    menter_sst = true;           break;
        
      default: cout << "Specified turbulence model unavailable or none selected" << endl; exit(EXIT_FAILURE); break;
    }
  
  /*--- Definition of the Class for the solution: solver_container[DOMAIN][MESH_LEVEL][EQUATION]. Note that euler, ns
   and potential are incompatible, they use the same position in sol container ---*/
  
  for (iMGlevel = 0; iMGlevel <= config->GetnMGLevels(); iMGlevel++) {
    
    /*--- Allocate solution for a template problem ---*/
    
    if (template_solver) {
      solver_container[iMGlevel][TEMPLATE_SOL] = new CTemplateSolver(geometry[iMGlevel], config);
    }
    
    /*--- Allocate solution for direct problem, and run the preprocessing and postprocessing ---*/
    
    if (euler) {
      solver_container[iMGlevel][FLOW_SOL] = new CEulerSolver(geometry[iMGlevel], config, iMGlevel);
      solver_container[iMGlevel][FLOW_SOL]->Preprocessing(geometry[iMGlevel], solver_container[iMGlevel], config, iMGlevel, NO_RK_ITER, RUNTIME_FLOW_SYS, false);
    }
    if (ns) {
      solver_container[iMGlevel][FLOW_SOL] = new CNSSolver(geometry[iMGlevel], config, iMGlevel);
    }
    if (turbulent) {
      if (spalart_allmaras) {
        solver_container[iMGlevel][TURB_SOL] = new CTurbSASolver(geometry[iMGlevel], config, iMGlevel, solver_container[iMGlevel][FLOW_SOL]->GetFluidModel() );
        solver_container[iMGlevel][FLOW_SOL]->Preprocessing(geometry[iMGlevel], solver_container[iMGlevel], config, iMGlevel, NO_RK_ITER, RUNTIME_FLOW_SYS, false);
        solver_container[iMGlevel][TURB_SOL]->Postprocessing(geometry[iMGlevel], solver_container[iMGlevel], config, iMGlevel);
      }
      else if (neg_spalart_allmaras) {
        solver_container[iMGlevel][TURB_SOL] = new CTurbSASolver(geometry[iMGlevel], config, iMGlevel, solver_container[iMGlevel][FLOW_SOL]->GetFluidModel() );
        solver_container[iMGlevel][FLOW_SOL]->Preprocessing(geometry[iMGlevel], solver_container[iMGlevel], config, iMGlevel, NO_RK_ITER, RUNTIME_FLOW_SYS, false);
        solver_container[iMGlevel][TURB_SOL]->Postprocessing(geometry[iMGlevel], solver_container[iMGlevel], config, iMGlevel);
      }
      else if (menter_sst) {
        solver_container[iMGlevel][TURB_SOL] = new CTurbSSTSolver(geometry[iMGlevel], config, iMGlevel);
        solver_container[iMGlevel][FLOW_SOL]->Preprocessing(geometry[iMGlevel], solver_container[iMGlevel], config, iMGlevel, NO_RK_ITER, RUNTIME_FLOW_SYS, false);
        solver_container[iMGlevel][TURB_SOL]->Postprocessing(geometry[iMGlevel], solver_container[iMGlevel], config, iMGlevel);
      }
      if (transition) {
        solver_container[iMGlevel][TRANS_SOL] = new CTransLMSolver(geometry[iMGlevel], config, iMGlevel);
      }
    }
    if (fem_euler) {
      if( fem_dg_flow )
        solver_container[iMGlevel][FLOW_SOL] = new CFEM_DG_EulerSolver(geometry[iMGlevel], config, iMGlevel);
    }
    if (fem_ns) {
      if( fem_dg_flow )
        solver_container[iMGlevel][FLOW_SOL] = new CFEM_DG_NSSolver(geometry[iMGlevel], config, iMGlevel);
    }
    if (fem_turbulent) {
      cout << "Finite element turbulence model not yet implemented." << endl; exit(EXIT_FAILURE);

      if(fem_transition) {
        cout << "Finite element transition model not yet implemented." << endl; exit(EXIT_FAILURE);
      }
    }
    if (poisson) {
      solver_container[iMGlevel][POISSON_SOL] = new CPoissonSolver(geometry[iMGlevel], config);
    }
    if (wave) {
      solver_container[iMGlevel][WAVE_SOL] = new CWaveSolver(geometry[iMGlevel], config);
    }
    if (heat) {
      solver_container[iMGlevel][HEAT_SOL] = new CHeatSolver(geometry[iMGlevel], config);
    }
    if (fem) {
      solver_container[iMGlevel][FEA_SOL] = new CFEM_ElasticitySolver(geometry[iMGlevel], config);
    }
    
    /*--- Allocate solution for adjoint problem ---*/
    
    if (adj_euler) {
      solver_container[iMGlevel][ADJFLOW_SOL] = new CAdjEulerSolver(geometry[iMGlevel], config, iMGlevel);
    }
    if (adj_ns) {
      solver_container[iMGlevel][ADJFLOW_SOL] = new CAdjNSSolver(geometry[iMGlevel], config, iMGlevel);
    }
    if (adj_turb) {
      solver_container[iMGlevel][ADJTURB_SOL] = new CAdjTurbSolver(geometry[iMGlevel], config, iMGlevel);
    }
    
    if (disc_adj) {
      solver_container[iMGlevel][ADJFLOW_SOL] = new CDiscAdjSolver(geometry[iMGlevel], config, solver_container[iMGlevel][FLOW_SOL], RUNTIME_FLOW_SYS, iMGlevel);
      if (turbulent)
        solver_container[iMGlevel][ADJTURB_SOL] = new CDiscAdjSolver(geometry[iMGlevel], config, solver_container[iMGlevel][TURB_SOL], RUNTIME_TURB_SYS, iMGlevel);
    }
  }
  
}


void CDriver::Solver_Postprocessing(CSolver ***solver_container, CGeometry **geometry,
                                    CConfig *config) {
  unsigned short iMGlevel;
  bool euler, ns, turbulent,
  adj_euler, adj_ns, adj_turb,
  poisson, wave, heat, fem,
  spalart_allmaras, neg_spalart_allmaras, menter_sst, transition,
  template_solver, disc_adj;
  
  /*--- Initialize some useful booleans ---*/
  
  euler            = false;  ns              = false;  turbulent = false;
  adj_euler        = false;  adj_ns          = false;  adj_turb  = false;
  spalart_allmaras = false;  menter_sst      = false;
  poisson          = false;  neg_spalart_allmaras = false;
  wave             = false;  disc_adj        = false;
  fem = false;
  heat             = false;
  transition       = false;
  template_solver  = false;
  
  /*--- Assign booleans ---*/
  
  switch (config->GetKind_Solver()) {
    case TEMPLATE_SOLVER: template_solver = true; break;
    case EULER :
    case FEM_EULER : euler = true; break;
    case NAVIER_STOKES:
    case FEM_NAVIER_STOKES:
    case FEM_LES: ns = true; break;
    case RANS :
    case FEM_RANS: ns = true; turbulent = true; if (config->GetKind_Trans_Model() == LM) transition = true; break;
    case POISSON_EQUATION: poisson = true; break;
    case WAVE_EQUATION: wave = true; break;
    case HEAT_EQUATION: heat = true; break;
    case FEM_ELASTICITY: fem = true; break;
    case ADJ_EULER : euler = true; adj_euler = true; break;
    case ADJ_NAVIER_STOKES : ns = true; turbulent = (config->GetKind_Turb_Model() != NONE); adj_ns = true; break;
    case ADJ_RANS : ns = true; turbulent = true; adj_ns = true; adj_turb = (!config->GetFrozen_Visc()); break;
    case DISC_ADJ_EULER: euler = true; disc_adj = true; break;
    case DISC_ADJ_NAVIER_STOKES: ns = true; disc_adj = true; break;
    case DISC_ADJ_RANS: ns = true; turbulent = true; disc_adj = true; break;
  }
  
  /*--- Assign turbulence model booleans ---*/
  
  if (turbulent)
    switch (config->GetKind_Turb_Model()) {
      case SA:     spalart_allmaras = true;     break;
      case SA_NEG: neg_spalart_allmaras = true; break;
      case SST:    menter_sst = true;           break;
    }
  
  /*--- Definition of the Class for the solution: solver_container[DOMAIN][MESH_LEVEL][EQUATION]. Note that euler, ns
   and potential are incompatible, they use the same position in sol container ---*/
  
  for (iMGlevel = 0; iMGlevel <= config->GetnMGLevels(); iMGlevel++) {
    
    /*--- DeAllocate solution for a template problem ---*/
    
    if (template_solver) {
      delete solver_container[iMGlevel][TEMPLATE_SOL];
    }
    
    /*--- DeAllocate solution for adjoint problem ---*/
    
    if (adj_euler || adj_ns || disc_adj) {
      delete solver_container[iMGlevel][ADJFLOW_SOL];
      if ((turbulent && disc_adj) || adj_turb) {
        delete solver_container[iMGlevel][ADJTURB_SOL];
      }
    }
    
    /*--- DeAllocate solution for direct problem ---*/
    
    if (euler || ns) {
      delete solver_container[iMGlevel][FLOW_SOL];
    }
    
    if (turbulent) {
      if (spalart_allmaras || neg_spalart_allmaras || menter_sst ) {
        delete solver_container[iMGlevel][TURB_SOL];
      }
      if (transition) {
        delete solver_container[iMGlevel][TRANS_SOL];
      }
    }
    if (poisson) {
      delete solver_container[iMGlevel][POISSON_SOL];
    }
    if (wave) {
      delete solver_container[iMGlevel][WAVE_SOL];
    }
    if (heat) {
      delete solver_container[iMGlevel][HEAT_SOL];
    }
    if (fem) {
      delete solver_container[iMGlevel][FEA_SOL];
    }
    
    delete [] solver_container[iMGlevel];
  }
  
}

void CDriver::Integration_Preprocessing(CIntegration **integration_container,
                                        CGeometry **geometry, CConfig *config) {
  
  bool
  euler, adj_euler,
  ns, adj_ns,
  turbulent, adj_turb,
  fem_euler, fem_ns, fem_turbulent,
  poisson, wave, fem, heat, template_solver, transition, disc_adj;
  
  /*--- Initialize some useful booleans ---*/
  euler            = false; adj_euler        = false;
  ns               = false; adj_ns           = false;
  turbulent        = false; adj_turb         = false;
  poisson          = false; disc_adj         = false;
  fem_euler        = false;
  fem_ns           = false;
  fem_turbulent    = false;
  wave             = false;
  heat             = false;
  fem = false;
  transition       = false;
  template_solver  = false;
  
  /*--- Assign booleans ---*/
  switch (config->GetKind_Solver()) {
    case TEMPLATE_SOLVER: template_solver = true; break;
    case EULER : euler = true; break;
    case NAVIER_STOKES: ns = true; break;
    case RANS : ns = true; turbulent = true; if (config->GetKind_Trans_Model() == LM) transition = true; break;
    case FEM_EULER : fem_euler = true; break;
    case FEM_NAVIER_STOKES: fem_ns = true; break;
    case FEM_RANS : fem_ns = true; fem_turbulent = true; break;
    case FEM_LES :  fem_ns = true; break;
    case POISSON_EQUATION: poisson = true; break;
    case WAVE_EQUATION: wave = true; break;
    case HEAT_EQUATION: heat = true; break;
    case FEM_ELASTICITY: fem = true; break;
    case ADJ_EULER : euler = true; adj_euler = true; break;
    case ADJ_NAVIER_STOKES : ns = true; turbulent = (config->GetKind_Turb_Model() != NONE); adj_ns = true; break;
    case ADJ_RANS : ns = true; turbulent = true; adj_ns = true; adj_turb = (!config->GetFrozen_Visc()); break;
    case DISC_ADJ_EULER : euler = true; disc_adj = true; break;
    case DISC_ADJ_NAVIER_STOKES: ns = true; disc_adj = true; break;
    case DISC_ADJ_RANS : ns = true; turbulent = true; disc_adj = true; break;
      
  }
  
  /*--- Allocate solution for a template problem ---*/
  if (template_solver) integration_container[TEMPLATE_SOL] = new CSingleGridIntegration(config);
  
  /*--- Allocate solution for direct problem ---*/
  if (euler) integration_container[FLOW_SOL] = new CMultiGridIntegration(config);
  if (ns) integration_container[FLOW_SOL] = new CMultiGridIntegration(config);
  if (turbulent) integration_container[TURB_SOL] = new CSingleGridIntegration(config);
  if (transition) integration_container[TRANS_SOL] = new CSingleGridIntegration(config);
  if (poisson) integration_container[POISSON_SOL] = new CSingleGridIntegration(config);
  if (wave) integration_container[WAVE_SOL] = new CSingleGridIntegration(config);
  if (heat) integration_container[HEAT_SOL] = new CSingleGridIntegration(config);
  if (fem) integration_container[FEA_SOL] = new CStructuralIntegration(config);
  
  /*--- Allocate integration container for finite element flow solver. ---*/
  
  if (fem_euler) integration_container[FLOW_SOL] = new CFEM_DG_Integration(config);
  if (fem_ns)    integration_container[FLOW_SOL] = new CFEM_DG_Integration(config);
  //if (fem_turbulent) integration_container[FEM_TURB_SOL] = new CSingleGridIntegration(config);
  
  /*--- Allocate solution for adjoint problem ---*/
  if (adj_euler) integration_container[ADJFLOW_SOL] = new CMultiGridIntegration(config);
  if (adj_ns) integration_container[ADJFLOW_SOL] = new CMultiGridIntegration(config);
  if (adj_turb) integration_container[ADJTURB_SOL] = new CSingleGridIntegration(config);
  
  if (disc_adj) integration_container[ADJFLOW_SOL] = new CIntegration(config);
  
}

void CDriver::Integration_Postprocessing(CIntegration **integration_container, CGeometry **geometry, CConfig *config) {
  bool
  euler, adj_euler,
  ns, adj_ns,
  turbulent, adj_turb,
  fem_euler, fem_ns, fem_turbulent,
  poisson, wave, fem, heat, template_solver, transition, disc_adj;
  
  /*--- Initialize some useful booleans ---*/
  euler            = false; adj_euler        = false;
  ns               = false; adj_ns           = false;
  turbulent        = false; adj_turb         = false;
  poisson          = false; disc_adj         = false;
  fem_euler        = false;
  fem_ns           = false;
  fem_turbulent    = false;
  wave             = false;
  heat             = false;
  fem = false;
  transition       = false;
  template_solver  = false;
  
  /*--- Assign booleans ---*/
  switch (config->GetKind_Solver()) {
    case TEMPLATE_SOLVER: template_solver = true; break;
    case EULER : euler = true; break;
    case NAVIER_STOKES: ns = true; break;
    case RANS : ns = true; turbulent = true; if (config->GetKind_Trans_Model() == LM) transition = true; break;
    case FEM_EULER : fem_euler = true; break;
    case FEM_NAVIER_STOKES: fem_ns = true; break;
    case FEM_RANS : fem_ns = true; fem_turbulent = true; break;
    case FEM_LES :  fem_ns = true; break;
    case POISSON_EQUATION: poisson = true; break;
    case WAVE_EQUATION: wave = true; break;
    case HEAT_EQUATION: heat = true; break;
    case FEM_ELASTICITY: fem = true; break;
    case ADJ_EULER : euler = true; adj_euler = true; break;
    case ADJ_NAVIER_STOKES : ns = true; turbulent = (config->GetKind_Turb_Model() != NONE); adj_ns = true; break;
    case ADJ_RANS : ns = true; turbulent = true; adj_ns = true; adj_turb = (!config->GetFrozen_Visc()); break;
    case DISC_ADJ_EULER : euler = true; disc_adj = true; break;
    case DISC_ADJ_NAVIER_STOKES: ns = true; disc_adj = true; break;
    case DISC_ADJ_RANS : ns = true; turbulent = true; disc_adj = true; break;
      
  }
  
  /*--- DeAllocate solution for a template problem ---*/
  if (template_solver) integration_container[TEMPLATE_SOL] = new CSingleGridIntegration(config);
  
  /*--- DeAllocate solution for direct problem ---*/
  if (euler || ns) delete integration_container[FLOW_SOL];
  if (turbulent) delete integration_container[TURB_SOL];
  if (transition) delete integration_container[TRANS_SOL];
  if (poisson) delete integration_container[POISSON_SOL];
  if (wave) delete integration_container[WAVE_SOL];
  if (heat) delete integration_container[HEAT_SOL];
  if (fem) delete integration_container[FEA_SOL];
  
  /*--- DeAllocate solution for adjoint problem ---*/
  if (adj_euler || adj_ns || disc_adj) delete integration_container[ADJFLOW_SOL];
  if (adj_turb) delete integration_container[ADJTURB_SOL];

  /*--- DeAllocate integration container for finite element flow solver. ---*/
  if (fem_euler || fem_ns) delete integration_container[FLOW_SOL];
  //if (fem_turbulent)     delete integration_container[FEM_TURB_SOL];

  
}

void CDriver::Numerics_Preprocessing(CNumerics ****numerics_container,
                                     CSolver ***solver_container, CGeometry **geometry,
                                     CConfig *config) {
  
  unsigned short iMGlevel, iSol, nDim,
  
  nVar_Template         = 0,
  nVar_Flow             = 0,
  nVar_Trans            = 0,
  nVar_Turb             = 0,
  nVar_Adj_Flow         = 0,
  nVar_Adj_Turb         = 0,
  nVar_Poisson          = 0,
  nVar_FEM              = 0,
  nVar_Wave             = 0,
  nVar_Heat             = 0;
  
  su2double *constants = NULL;
  
  bool
  euler, adj_euler,
  ns, adj_ns,
  turbulent, adj_turb,
  fem_euler, fem_ns, fem_turbulent,
  spalart_allmaras, neg_spalart_allmaras, menter_sst,
  poisson,
  wave,
  fem,
  heat,
  transition,
  template_solver;
  
  bool compressible = (config->GetKind_Regime() == COMPRESSIBLE);
  bool incompressible = (config->GetKind_Regime() == INCOMPRESSIBLE);
  bool freesurface = (config->GetKind_Regime() == FREESURFACE);
  bool ideal_gas = (config->GetKind_FluidModel() == STANDARD_AIR || config->GetKind_FluidModel() == IDEAL_GAS );
  
  /*--- Initialize some useful booleans ---*/
  euler            = false; ns     = false; turbulent     = false;
  fem_euler        = false; fem_ns = false; fem_turbulent = false;
  poisson          = false;
  adj_euler        = false;   adj_ns           = false;   adj_turb         = false;
  wave             = false;   heat             = false;   fem				= false;
  spalart_allmaras = false; neg_spalart_allmaras = false;	menter_sst       = false;
  transition       = false;
  template_solver  = false;
  
  /*--- Assign booleans ---*/
  switch (config->GetKind_Solver()) {
    case TEMPLATE_SOLVER: template_solver = true; break;
    case EULER : case DISC_ADJ_EULER: euler = true; break;
    case NAVIER_STOKES: case DISC_ADJ_NAVIER_STOKES: ns = true; break;
    case RANS : case DISC_ADJ_RANS:  ns = true; turbulent = true; if (config->GetKind_Trans_Model() == LM) transition = true; break;
    case FEM_EULER : fem_euler = true; break;
    case FEM_NAVIER_STOKES: fem_ns = true; break;
    case FEM_RANS : fem_ns = true; fem_turbulent = true; break;
    case FEM_LES :  fem_ns = true; break;
    case POISSON_EQUATION: poisson = true; break;
    case WAVE_EQUATION: wave = true; break;
    case HEAT_EQUATION: heat = true; break;
    case FEM_ELASTICITY: fem = true; break;
    case ADJ_EULER : euler = true; adj_euler = true; break;
    case ADJ_NAVIER_STOKES : ns = true; turbulent = (config->GetKind_Turb_Model() != NONE); adj_ns = true; break;
    case ADJ_RANS : ns = true; turbulent = true; adj_ns = true; adj_turb = (!config->GetFrozen_Visc()); break;
  }
  
  /*--- Assign turbulence model booleans ---*/
  
  if (turbulent || fem_turbulent)
    switch (config->GetKind_Turb_Model()) {
      case SA:     spalart_allmaras = true;     break;
      case SA_NEG: neg_spalart_allmaras = true; break;
      case SST:    menter_sst = true; constants = solver_container[MESH_0][TURB_SOL]->GetConstants(); break;
      default: cout << "Specified turbulence model unavailable or none selected" << endl; exit(EXIT_FAILURE); break;
    }
  
  /*--- Number of variables for the template ---*/
  
  if (template_solver) nVar_Flow = solver_container[MESH_0][FLOW_SOL]->GetnVar();
  
  /*--- Number of variables for direct problem ---*/
  
  if (euler)        nVar_Flow = solver_container[MESH_0][FLOW_SOL]->GetnVar();
  if (ns)           nVar_Flow = solver_container[MESH_0][FLOW_SOL]->GetnVar();
  if (turbulent)    nVar_Turb = solver_container[MESH_0][TURB_SOL]->GetnVar();
  if (transition)   nVar_Trans = solver_container[MESH_0][TRANS_SOL]->GetnVar();
  if (poisson)      nVar_Poisson = solver_container[MESH_0][POISSON_SOL]->GetnVar();
  
  if (fem_euler)        nVar_Flow = solver_container[MESH_0][FLOW_SOL]->GetnVar();
  if (fem_ns)           nVar_Flow = solver_container[MESH_0][FLOW_SOL]->GetnVar();
  //if (fem_turbulent)    nVar_Turb = solver_container[MESH_0][FEM_TURB_SOL]->GetnVar();

  if (wave)				nVar_Wave = solver_container[MESH_0][WAVE_SOL]->GetnVar();
  if (fem)				nVar_FEM = solver_container[MESH_0][FEA_SOL]->GetnVar();
  if (heat)				nVar_Heat = solver_container[MESH_0][HEAT_SOL]->GetnVar();
  
  /*--- Number of variables for adjoint problem ---*/
  
  if (adj_euler)        nVar_Adj_Flow = solver_container[MESH_0][ADJFLOW_SOL]->GetnVar();
  if (adj_ns)           nVar_Adj_Flow = solver_container[MESH_0][ADJFLOW_SOL]->GetnVar();
  if (adj_turb)         nVar_Adj_Turb = solver_container[MESH_0][ADJTURB_SOL]->GetnVar();
  
  /*--- Number of dimensions ---*/
  
  nDim = geometry[MESH_0]->GetnDim();
  
  /*--- Definition of the Class for the numerical method: numerics_container[MESH_LEVEL][EQUATION][EQ_TERM] ---*/
  
  for (iMGlevel = 0; iMGlevel <= config->GetnMGLevels(); iMGlevel++) {
    numerics_container[iMGlevel] = new CNumerics** [MAX_SOLS];
    for (iSol = 0; iSol < MAX_SOLS; iSol++)
      numerics_container[iMGlevel][iSol] = new CNumerics* [MAX_TERMS];
  }
  
  /*--- Solver definition for the template problem ---*/
  if (template_solver) {
    
    /*--- Definition of the convective scheme for each equation and mesh level ---*/
    switch (config->GetKind_ConvNumScheme_Template()) {
      case SPACE_CENTERED : case SPACE_UPWIND :
        for (iMGlevel = 0; iMGlevel <= config->GetnMGLevels(); iMGlevel++)
          numerics_container[iMGlevel][TEMPLATE_SOL][CONV_TERM] = new CConvective_Template(nDim, nVar_Template, config);
        break;
      default : cout << "Convective scheme not implemented (template_solver)." << endl; exit(EXIT_FAILURE); break;
    }
    
    /*--- Definition of the viscous scheme for each equation and mesh level ---*/
    for (iMGlevel = 0; iMGlevel <= config->GetnMGLevels(); iMGlevel++)
      numerics_container[iMGlevel][TEMPLATE_SOL][VISC_TERM] = new CViscous_Template(nDim, nVar_Template, config);
    
    /*--- Definition of the source term integration scheme for each equation and mesh level ---*/
    for (iMGlevel = 0; iMGlevel <= config->GetnMGLevels(); iMGlevel++)
      numerics_container[iMGlevel][TEMPLATE_SOL][SOURCE_FIRST_TERM] = new CSource_Template(nDim, nVar_Template, config);
    
    /*--- Definition of the boundary condition method ---*/
    for (iMGlevel = 0; iMGlevel <= config->GetnMGLevels(); iMGlevel++) {
      numerics_container[iMGlevel][TEMPLATE_SOL][CONV_BOUND_TERM] = new CConvective_Template(nDim, nVar_Template, config);
    }
    
  }
  
  /*--- Solver definition for the Potential, Euler, Navier-Stokes problems ---*/
  if ((euler) || (ns)) {
    
    /*--- Definition of the convective scheme for each equation and mesh level ---*/
    switch (config->GetKind_ConvNumScheme_Flow()) {
      case NO_CONVECTIVE :
        cout << "No convective scheme." << endl; exit(EXIT_FAILURE);
        break;
        
      case SPACE_CENTERED :
        if (compressible) {
          /*--- Compressible flow ---*/
          switch (config->GetKind_Centered_Flow()) {
            case NO_CENTERED : cout << "No centered scheme." << endl; break;
            case LAX : numerics_container[MESH_0][FLOW_SOL][CONV_TERM] = new CCentLax_Flow(nDim, nVar_Flow, config); break;
            case JST : numerics_container[MESH_0][FLOW_SOL][CONV_TERM] = new CCentJST_Flow(nDim, nVar_Flow, config); break;
            case JST_KE : numerics_container[MESH_0][FLOW_SOL][CONV_TERM] = new CCentJST_KE_Flow(nDim, nVar_Flow, config); break;
            default : cout << "Centered scheme not implemented." << endl; exit(EXIT_FAILURE); break;
          }
          
          if (!config->GetLowFidelitySim()) {
            for (iMGlevel = 1; iMGlevel <= config->GetnMGLevels(); iMGlevel++)
              numerics_container[iMGlevel][FLOW_SOL][CONV_TERM] = new CCentLax_Flow(nDim, nVar_Flow, config);
          }
          else {
            numerics_container[MESH_1][FLOW_SOL][CONV_TERM] = new CCentJST_Flow(nDim, nVar_Flow, config);
            for (iMGlevel = 2; iMGlevel <= config->GetnMGLevels(); iMGlevel++)
              numerics_container[iMGlevel][FLOW_SOL][CONV_TERM] = new CCentLax_Flow(nDim, nVar_Flow, config);
          }
          
          /*--- Definition of the boundary condition method ---*/
          for (iMGlevel = 0; iMGlevel <= config->GetnMGLevels(); iMGlevel++)
            numerics_container[iMGlevel][FLOW_SOL][CONV_BOUND_TERM] = new CUpwRoe_Flow(nDim, nVar_Flow, config);
          
        }
        if (incompressible) {
          /*--- Incompressible flow, use artificial compressibility method ---*/
          switch (config->GetKind_Centered_Flow()) {
            case NO_CENTERED : cout << "No centered scheme." << endl; break;
            case LAX : numerics_container[MESH_0][FLOW_SOL][CONV_TERM] = new CCentLaxArtComp_Flow(nDim, nVar_Flow, config); break;
            case JST : numerics_container[MESH_0][FLOW_SOL][CONV_TERM] = new CCentJSTArtComp_Flow(nDim, nVar_Flow, config); break;
            default : cout << "Centered scheme not implemented." << endl; exit(EXIT_FAILURE); break;
          }
          for (iMGlevel = 1; iMGlevel <= config->GetnMGLevels(); iMGlevel++)
            numerics_container[iMGlevel][FLOW_SOL][CONV_TERM] = new CCentLaxArtComp_Flow(nDim, nVar_Flow, config);
          
          /*--- Definition of the boundary condition method ---*/
          for (iMGlevel = 0; iMGlevel <= config->GetnMGLevels(); iMGlevel++)
            numerics_container[iMGlevel][FLOW_SOL][CONV_BOUND_TERM] = new CUpwArtComp_Flow(nDim, nVar_Flow, config);
          
        }
        if (freesurface) {
          /*--- FreeSurface flow, use artificial compressibility method ---*/
          cout << "Centered scheme not implemented." << endl; exit(EXIT_FAILURE);
        }
        break;
      case SPACE_UPWIND :
        if (compressible) {
          /*--- Compressible flow ---*/
          switch (config->GetKind_Upwind_Flow()) {
            case NO_UPWIND : cout << "No upwind scheme." << endl; break;
            case ROE:
              if (ideal_gas) {
                
                for (iMGlevel = 0; iMGlevel <= config->GetnMGLevels(); iMGlevel++) {
                  numerics_container[iMGlevel][FLOW_SOL][CONV_TERM] = new CUpwRoe_Flow(nDim, nVar_Flow, config);
                  numerics_container[iMGlevel][FLOW_SOL][CONV_BOUND_TERM] = new CUpwRoe_Flow(nDim, nVar_Flow, config);
                }
              } else {
                
                for (iMGlevel = 0; iMGlevel <= config->GetnMGLevels(); iMGlevel++) {
                  numerics_container[iMGlevel][FLOW_SOL][CONV_TERM] = new CUpwGeneralRoe_Flow(nDim, nVar_Flow, config);
                  numerics_container[iMGlevel][FLOW_SOL][CONV_BOUND_TERM] = new CUpwGeneralRoe_Flow(nDim, nVar_Flow, config);
                }
              }
              break;
              
            case AUSM:
              for (iMGlevel = 0; iMGlevel <= config->GetnMGLevels(); iMGlevel++) {
                numerics_container[iMGlevel][FLOW_SOL][CONV_TERM] = new CUpwAUSM_Flow(nDim, nVar_Flow, config);
                numerics_container[iMGlevel][FLOW_SOL][CONV_BOUND_TERM] = new CUpwAUSM_Flow(nDim, nVar_Flow, config);
              }
              break;
              
            case TURKEL:
              for (iMGlevel = 0; iMGlevel <= config->GetnMGLevels(); iMGlevel++) {
                numerics_container[iMGlevel][FLOW_SOL][CONV_TERM] = new CUpwTurkel_Flow(nDim, nVar_Flow, config);
                numerics_container[iMGlevel][FLOW_SOL][CONV_BOUND_TERM] = new CUpwTurkel_Flow(nDim, nVar_Flow, config);
              }
              break;
              
            case HLLC:
              if (ideal_gas) {
                for (iMGlevel = 0; iMGlevel <= config->GetnMGLevels(); iMGlevel++) {
                  numerics_container[iMGlevel][FLOW_SOL][CONV_TERM] = new CUpwHLLC_Flow(nDim, nVar_Flow, config);
                  numerics_container[iMGlevel][FLOW_SOL][CONV_BOUND_TERM] = new CUpwHLLC_Flow(nDim, nVar_Flow, config);
                }
              }
              else {
                for (iMGlevel = 0; iMGlevel <= config->GetnMGLevels(); iMGlevel++) {
                  numerics_container[iMGlevel][FLOW_SOL][CONV_TERM] = new CUpwGeneralHLLC_Flow(nDim, nVar_Flow, config);
                  numerics_container[iMGlevel][FLOW_SOL][CONV_BOUND_TERM] = new CUpwGeneralHLLC_Flow(nDim, nVar_Flow, config);
                }
              }
              break;
              
            case MSW:
              for (iMGlevel = 0; iMGlevel <= config->GetnMGLevels(); iMGlevel++) {
                numerics_container[iMGlevel][FLOW_SOL][CONV_TERM] = new CUpwMSW_Flow(nDim, nVar_Flow, config);
                numerics_container[iMGlevel][FLOW_SOL][CONV_BOUND_TERM] = new CUpwMSW_Flow(nDim, nVar_Flow, config);
              }
              break;
              
            case CUSP:
              for (iMGlevel = 0; iMGlevel <= config->GetnMGLevels(); iMGlevel++) {
                numerics_container[iMGlevel][FLOW_SOL][CONV_TERM] = new CUpwCUSP_Flow(nDim, nVar_Flow, config);
                numerics_container[iMGlevel][FLOW_SOL][CONV_BOUND_TERM] = new CUpwCUSP_Flow(nDim, nVar_Flow, config);
              }
              break;
              
            default : cout << "Upwind scheme not implemented." << endl; exit(EXIT_FAILURE); break;
          }
          
        }
        if (incompressible) {
          /*--- Incompressible flow, use artificial compressibility method ---*/
          switch (config->GetKind_Upwind_Flow()) {
            case NO_UPWIND : cout << "No upwind scheme." << endl; break;
            case ROE:
              for (iMGlevel = 0; iMGlevel <= config->GetnMGLevels(); iMGlevel++) {
                numerics_container[iMGlevel][FLOW_SOL][CONV_TERM] = new CUpwArtComp_Flow(nDim, nVar_Flow, config);
                numerics_container[iMGlevel][FLOW_SOL][CONV_BOUND_TERM] = new CUpwArtComp_Flow(nDim, nVar_Flow, config);
              }
              break;
            default : cout << "Upwind scheme not implemented." << endl; exit(EXIT_FAILURE); break;
          }
        }
        if (freesurface) {
          /*--- Incompressible flow, use artificial compressibility method ---*/
          switch (config->GetKind_Upwind_Flow()) {
            case NO_UPWIND : cout << "No upwind scheme." << endl; break;
            case ROE:
              for (iMGlevel = 0; iMGlevel <= config->GetnMGLevels(); iMGlevel++) {
                numerics_container[iMGlevel][FLOW_SOL][CONV_TERM] = new CUpwArtComp_FreeSurf_Flow(nDim, nVar_Flow, config);
                numerics_container[iMGlevel][FLOW_SOL][CONV_BOUND_TERM] = new CUpwArtComp_FreeSurf_Flow(nDim, nVar_Flow, config);
              }
              break;
            default : cout << "Upwind scheme not implemented." << endl; exit(EXIT_FAILURE); break;
          }
        }
        
        break;
        
      default :
        cout << "Convective scheme not implemented (euler and ns)." << endl; exit(EXIT_FAILURE);
        break;
    }
    
    /*--- Definition of the viscous scheme for each equation and mesh level ---*/
    if (compressible) {
      if (ideal_gas) {
        
        /*--- Compressible flow Ideal gas ---*/
        numerics_container[MESH_0][FLOW_SOL][VISC_TERM] = new CAvgGradCorrected_Flow(nDim, nVar_Flow, config);
        for (iMGlevel = 1; iMGlevel <= config->GetnMGLevels(); iMGlevel++)
          numerics_container[iMGlevel][FLOW_SOL][VISC_TERM] = new CAvgGrad_Flow(nDim, nVar_Flow, config);
        
        /*--- Definition of the boundary condition method ---*/
        for (iMGlevel = 0; iMGlevel <= config->GetnMGLevels(); iMGlevel++)
          numerics_container[iMGlevel][FLOW_SOL][VISC_BOUND_TERM] = new CAvgGrad_Flow(nDim, nVar_Flow, config);
        
      } else {
        
        /*--- Compressible flow Realgas ---*/
        numerics_container[MESH_0][FLOW_SOL][VISC_TERM] = new CGeneralAvgGradCorrected_Flow(nDim, nVar_Flow, config);
        for (iMGlevel = 1; iMGlevel <= config->GetnMGLevels(); iMGlevel++)
          numerics_container[iMGlevel][FLOW_SOL][VISC_TERM] = new CGeneralAvgGrad_Flow(nDim, nVar_Flow, config);
        
        /*--- Definition of the boundary condition method ---*/
        for (iMGlevel = 0; iMGlevel <= config->GetnMGLevels(); iMGlevel++)
          numerics_container[iMGlevel][FLOW_SOL][VISC_BOUND_TERM] = new CGeneralAvgGrad_Flow(nDim, nVar_Flow, config);
        
      }
    }
    if (incompressible) {
      /*--- Incompressible flow, use artificial compressibility method ---*/
      numerics_container[MESH_0][FLOW_SOL][VISC_TERM] = new CAvgGradCorrectedArtComp_Flow(nDim, nVar_Flow, config);
      for (iMGlevel = 1; iMGlevel <= config->GetnMGLevels(); iMGlevel++)
        numerics_container[iMGlevel][FLOW_SOL][VISC_TERM] = new CAvgGradArtComp_Flow(nDim, nVar_Flow, config);
      
      /*--- Definition of the boundary condition method ---*/
      for (iMGlevel = 0; iMGlevel <= config->GetnMGLevels(); iMGlevel++)
        numerics_container[iMGlevel][FLOW_SOL][VISC_BOUND_TERM] = new CAvgGradArtComp_Flow(nDim, nVar_Flow, config);
    }
    if (freesurface) {
      /*--- Freesurface flow, use artificial compressibility method ---*/
      numerics_container[MESH_0][FLOW_SOL][VISC_TERM] = new CAvgGradCorrectedArtComp_Flow(nDim, nVar_Flow, config);
      for (iMGlevel = 1; iMGlevel <= config->GetnMGLevels(); iMGlevel++)
        numerics_container[iMGlevel][FLOW_SOL][VISC_TERM] = new CAvgGradArtComp_Flow(nDim, nVar_Flow, config);
      
      /*--- Definition of the boundary condition method ---*/
      for (iMGlevel = 0; iMGlevel <= config->GetnMGLevels(); iMGlevel++)
        numerics_container[iMGlevel][FLOW_SOL][VISC_BOUND_TERM] = new CAvgGradArtComp_Flow(nDim, nVar_Flow, config);
    }
    
    /*--- Definition of the source term integration scheme for each equation and mesh level ---*/
    for (iMGlevel = 0; iMGlevel <= config->GetnMGLevels(); iMGlevel++) {
      
      if (config->GetRotating_Frame() == YES)
        numerics_container[iMGlevel][FLOW_SOL][SOURCE_FIRST_TERM] = new CSourceRotatingFrame_Flow(nDim, nVar_Flow, config);
      else if (config->GetAxisymmetric() == YES)
        numerics_container[iMGlevel][FLOW_SOL][SOURCE_FIRST_TERM] = new CSourceAxisymmetric_Flow(nDim, nVar_Flow, config);
      else if (config->GetGravityForce() == YES)
        numerics_container[iMGlevel][FLOW_SOL][SOURCE_FIRST_TERM] = new CSourceGravity(nDim, nVar_Flow, config);
      else if (config->GetWind_Gust() == YES)
        numerics_container[iMGlevel][FLOW_SOL][SOURCE_FIRST_TERM] = new CSourceWindGust(nDim, nVar_Flow, config);
      else
        numerics_container[iMGlevel][FLOW_SOL][SOURCE_FIRST_TERM] = new CSourceNothing(nDim, nVar_Flow, config);
      
      numerics_container[iMGlevel][FLOW_SOL][SOURCE_SECOND_TERM] = new CSourceNothing(nDim, nVar_Flow, config);
    }
    
  }
  
  /*--- Riemann solver definition for the Potential, Euler, Navier-Stokes problems ---*/
  if ((fem_euler) || (fem_ns)) {
    
    switch (config->GetRiemann_Solver_FEM()) {
      case NO_UPWIND : cout << "Riemann solver disabled." << endl; break;
      case ROE:
          for (iMGlevel = 0; iMGlevel <= config->GetnMGLevels(); iMGlevel++) {
            numerics_container[iMGlevel][FLOW_SOL][CONV_TERM] = new CUpwRoe_Flow(nDim, nVar_Flow, config);
            numerics_container[iMGlevel][FLOW_SOL][CONV_BOUND_TERM] = new CUpwRoe_Flow(nDim, nVar_Flow, config);
          }
        break;
        
      case AUSM:
        for (iMGlevel = 0; iMGlevel <= config->GetnMGLevels(); iMGlevel++) {
          numerics_container[iMGlevel][FLOW_SOL][CONV_TERM] = new CUpwAUSM_Flow(nDim, nVar_Flow, config);
          numerics_container[iMGlevel][FLOW_SOL][CONV_BOUND_TERM] = new CUpwAUSM_Flow(nDim, nVar_Flow, config);
        }
        break;
        
      case TURKEL:
        for (iMGlevel = 0; iMGlevel <= config->GetnMGLevels(); iMGlevel++) {
          numerics_container[iMGlevel][FLOW_SOL][CONV_TERM] = new CUpwTurkel_Flow(nDim, nVar_Flow, config);
          numerics_container[iMGlevel][FLOW_SOL][CONV_BOUND_TERM] = new CUpwTurkel_Flow(nDim, nVar_Flow, config);
        }
        break;
        
      case HLLC:
          for (iMGlevel = 0; iMGlevel <= config->GetnMGLevels(); iMGlevel++) {
            numerics_container[iMGlevel][FLOW_SOL][CONV_TERM] = new CUpwHLLC_Flow(nDim, nVar_Flow, config);
            numerics_container[iMGlevel][FLOW_SOL][CONV_BOUND_TERM] = new CUpwHLLC_Flow(nDim, nVar_Flow, config);
          }
        break;
        
      case MSW:
        for (iMGlevel = 0; iMGlevel <= config->GetnMGLevels(); iMGlevel++) {
          numerics_container[iMGlevel][FLOW_SOL][CONV_TERM] = new CUpwMSW_Flow(nDim, nVar_Flow, config);
          numerics_container[iMGlevel][FLOW_SOL][CONV_BOUND_TERM] = new CUpwMSW_Flow(nDim, nVar_Flow, config);
        }
        break;
        
      case CUSP:
        for (iMGlevel = 0; iMGlevel <= config->GetnMGLevels(); iMGlevel++) {
          numerics_container[iMGlevel][FLOW_SOL][CONV_TERM] = new CUpwCUSP_Flow(nDim, nVar_Flow, config);
          numerics_container[iMGlevel][FLOW_SOL][CONV_BOUND_TERM] = new CUpwCUSP_Flow(nDim, nVar_Flow, config);
        }
        break;
        
      default : cout << "Riemann solver not implemented." << endl; exit(EXIT_FAILURE); break;
    }
    
    /*--- Note: if we don't end up using the other numerics classes for DG, we should remove them. ---*/
     
    /*--- Definition of the viscous scheme for each equation and mesh level ---*/
    
    numerics_container[MESH_0][FLOW_SOL][VISC_TERM] = new CFEMVisc_Flow(nDim, nVar_Flow, config);
    for (iMGlevel = 1; iMGlevel <= config->GetnMGLevels(); iMGlevel++)
      numerics_container[iMGlevel][FLOW_SOL][VISC_TERM] = new CFEMVisc_Flow(nDim, nVar_Flow, config);
    
    /*--- Definition of the boundary condition method ---*/
    for (iMGlevel = 0; iMGlevel <= config->GetnMGLevels(); iMGlevel++)
      numerics_container[iMGlevel][FLOW_SOL][VISC_BOUND_TERM] = new CFEMVisc_Flow(nDim, nVar_Flow, config);
    
    /*--- Definition of the source term integration scheme for each equation and mesh level ---*/
    for (iMGlevel = 0; iMGlevel <= config->GetnMGLevels(); iMGlevel++) {
      
      numerics_container[iMGlevel][FLOW_SOL][SOURCE_FIRST_TERM] = new CSourceFEM(nDim, nVar_Flow, config);
      
      numerics_container[iMGlevel][FLOW_SOL][SOURCE_SECOND_TERM] = new CSourceNothing(nDim, nVar_Flow, config);
    }
    
  }
  
  /*--- Solver definition for the turbulent model problem ---*/
  
  if (turbulent) {
    
    /*--- Definition of the convective scheme for each equation and mesh level ---*/
    
    switch (config->GetKind_ConvNumScheme_Turb()) {
      case NONE :
        break;
      case SPACE_UPWIND :
        for (iMGlevel = 0; iMGlevel <= config->GetnMGLevels(); iMGlevel++) {
          if (spalart_allmaras) numerics_container[iMGlevel][TURB_SOL][CONV_TERM] = new CUpwSca_TurbSA(nDim, nVar_Turb, config);
          else if (neg_spalart_allmaras) numerics_container[iMGlevel][TURB_SOL][CONV_TERM] = new CUpwSca_TurbSA(nDim, nVar_Turb, config);
          else if (menter_sst) numerics_container[iMGlevel][TURB_SOL][CONV_TERM] = new CUpwSca_TurbSST(nDim, nVar_Turb, config);
        }
        break;
      default :
        cout << "Convective scheme not implemented (turbulent)." << endl; exit(EXIT_FAILURE);
        break;
    }
    
    /*--- Definition of the viscous scheme for each equation and mesh level ---*/
    
    for (iMGlevel = 0; iMGlevel <= config->GetnMGLevels(); iMGlevel++) {
      if (spalart_allmaras) numerics_container[iMGlevel][TURB_SOL][VISC_TERM] = new CAvgGradCorrected_TurbSA(nDim, nVar_Turb, config);
      else if (neg_spalart_allmaras) numerics_container[iMGlevel][TURB_SOL][VISC_TERM] = new CAvgGradCorrected_TurbSA_Neg(nDim, nVar_Turb, config);
      else if (menter_sst) numerics_container[iMGlevel][TURB_SOL][VISC_TERM] = new CAvgGradCorrected_TurbSST(nDim, nVar_Turb, constants, config);
    }
    
    /*--- Definition of the source term integration scheme for each equation and mesh level ---*/
    
    for (iMGlevel = 0; iMGlevel <= config->GetnMGLevels(); iMGlevel++) {
      if (spalart_allmaras) numerics_container[iMGlevel][TURB_SOL][SOURCE_FIRST_TERM] = new CSourcePieceWise_TurbSA(nDim, nVar_Turb, config);
      else if (neg_spalart_allmaras) numerics_container[iMGlevel][TURB_SOL][SOURCE_FIRST_TERM] = new CSourcePieceWise_TurbSA_Neg(nDim, nVar_Turb, config);
      else if (menter_sst) numerics_container[iMGlevel][TURB_SOL][SOURCE_FIRST_TERM] = new CSourcePieceWise_TurbSST(nDim, nVar_Turb, constants, config);
      numerics_container[iMGlevel][TURB_SOL][SOURCE_SECOND_TERM] = new CSourceNothing(nDim, nVar_Turb, config);
    }
    
    /*--- Definition of the boundary condition method ---*/
    
    for (iMGlevel = 0; iMGlevel <= config->GetnMGLevels(); iMGlevel++) {
      if (spalart_allmaras) {
        numerics_container[iMGlevel][TURB_SOL][CONV_BOUND_TERM] = new CUpwSca_TurbSA(nDim, nVar_Turb, config);
        numerics_container[iMGlevel][TURB_SOL][VISC_BOUND_TERM] = new CAvgGrad_TurbSA(nDim, nVar_Turb, config);
      }
      else if (neg_spalart_allmaras) {
        numerics_container[iMGlevel][TURB_SOL][CONV_BOUND_TERM] = new CUpwSca_TurbSA(nDim, nVar_Turb, config);
        numerics_container[iMGlevel][TURB_SOL][VISC_BOUND_TERM] = new CAvgGrad_TurbSA_Neg(nDim, nVar_Turb, config);
      }
      else if (menter_sst) {
        numerics_container[iMGlevel][TURB_SOL][CONV_BOUND_TERM] = new CUpwSca_TurbSST(nDim, nVar_Turb, config);
        numerics_container[iMGlevel][TURB_SOL][VISC_BOUND_TERM] = new CAvgGrad_TurbSST(nDim, nVar_Turb, constants, config);
      }
    }
  }
  
  /*--- Solver definition for the transition model problem ---*/
  if (transition) {
    
    /*--- Definition of the convective scheme for each equation and mesh level ---*/
    switch (config->GetKind_ConvNumScheme_Turb()) {
      case NONE :
        break;
      case SPACE_UPWIND :
        for (iMGlevel = 0; iMGlevel <= config->GetnMGLevels(); iMGlevel++) {
          numerics_container[iMGlevel][TRANS_SOL][CONV_TERM] = new CUpwSca_TransLM(nDim, nVar_Trans, config);
        }
        break;
      default :
        cout << "Convective scheme not implemented (transition)." << endl; exit(EXIT_FAILURE);
        break;
    }
    
    /*--- Definition of the viscous scheme for each equation and mesh level ---*/
    for (iMGlevel = 0; iMGlevel <= config->GetnMGLevels(); iMGlevel++) {
      numerics_container[iMGlevel][TRANS_SOL][VISC_TERM] = new CAvgGradCorrected_TransLM(nDim, nVar_Trans, config);
    }
    
    /*--- Definition of the source term integration scheme for each equation and mesh level ---*/
    for (iMGlevel = 0; iMGlevel <= config->GetnMGLevels(); iMGlevel++) {
      numerics_container[iMGlevel][TRANS_SOL][SOURCE_FIRST_TERM] = new CSourcePieceWise_TransLM(nDim, nVar_Trans, config);
      numerics_container[iMGlevel][TRANS_SOL][SOURCE_SECOND_TERM] = new CSourceNothing(nDim, nVar_Trans, config);
    }
    
    /*--- Definition of the boundary condition method ---*/
    for (iMGlevel = 0; iMGlevel <= config->GetnMGLevels(); iMGlevel++) {
      numerics_container[iMGlevel][TRANS_SOL][CONV_BOUND_TERM] = new CUpwLin_TransLM(nDim, nVar_Trans, config);
    }
  }
  
  /*--- Solver definition for the poisson potential problem ---*/
  if (poisson) {
    
    /*--- Definition of the viscous scheme for each equation and mesh level ---*/
    numerics_container[MESH_0][POISSON_SOL][VISC_TERM] = new CGalerkin_Flow(nDim, nVar_Poisson, config);
    
    /*--- Definition of the source term integration scheme for each equation and mesh level ---*/
    numerics_container[MESH_0][POISSON_SOL][SOURCE_FIRST_TERM] = new CSourceNothing(nDim, nVar_Poisson, config);
    numerics_container[MESH_0][POISSON_SOL][SOURCE_SECOND_TERM] = new CSourceNothing(nDim, nVar_Poisson, config);
    
  }
  
  /*--- Solver definition for the poisson potential problem ---*/
  if (heat) {
    
    /*--- Definition of the viscous scheme for each equation and mesh level ---*/
    numerics_container[MESH_0][HEAT_SOL][VISC_TERM] = new CGalerkin_Flow(nDim, nVar_Heat, config);
    
    /*--- Definition of the source term integration scheme for each equation and mesh level ---*/
    numerics_container[MESH_0][HEAT_SOL][SOURCE_FIRST_TERM] = new CSourceNothing(nDim, nVar_Heat, config);
    numerics_container[MESH_0][HEAT_SOL][SOURCE_SECOND_TERM] = new CSourceNothing(nDim, nVar_Heat, config);
    
  }
  
  /*--- Solver definition for the flow adjoint problem ---*/
  
  if (adj_euler || adj_ns) {
    
    /*--- Definition of the convective scheme for each equation and mesh level ---*/
    
    switch (config->GetKind_ConvNumScheme_AdjFlow()) {
      case NO_CONVECTIVE :
        cout << "No convective scheme." << endl; exit(EXIT_FAILURE);
        break;
        
      case SPACE_CENTERED :
        
        if (compressible) {
          
          /*--- Compressible flow ---*/
          
          switch (config->GetKind_Centered_AdjFlow()) {
            case NO_CENTERED : cout << "No centered scheme." << endl; break;
            case LAX : numerics_container[MESH_0][ADJFLOW_SOL][CONV_TERM] = new CCentLax_AdjFlow(nDim, nVar_Adj_Flow, config); break;
            case JST : numerics_container[MESH_0][ADJFLOW_SOL][CONV_TERM] = new CCentJST_AdjFlow(nDim, nVar_Adj_Flow, config); break;
            default : cout << "Centered scheme not implemented." << endl; exit(EXIT_FAILURE); break;
          }
          
          for (iMGlevel = 1; iMGlevel <= config->GetnMGLevels(); iMGlevel++)
            numerics_container[iMGlevel][ADJFLOW_SOL][CONV_TERM] = new CCentLax_AdjFlow(nDim, nVar_Adj_Flow, config);
          
          for (iMGlevel = 0; iMGlevel <= config->GetnMGLevels(); iMGlevel++)
            numerics_container[iMGlevel][ADJFLOW_SOL][CONV_BOUND_TERM] = new CUpwRoe_AdjFlow(nDim, nVar_Adj_Flow, config);
          
        }
        
        if (incompressible || freesurface) {
          
          /*--- Incompressible flow, use artificial compressibility method ---*/
          
          switch (config->GetKind_Centered_AdjFlow()) {
            case NO_CENTERED : cout << "No centered scheme." << endl; break;
            case LAX : numerics_container[MESH_0][ADJFLOW_SOL][CONV_TERM] = new CCentLaxArtComp_AdjFlow(nDim, nVar_Adj_Flow, config); break;
            case JST : numerics_container[MESH_0][ADJFLOW_SOL][CONV_TERM] = new CCentJSTArtComp_AdjFlow(nDim, nVar_Adj_Flow, config); break;
            default : cout << "Centered scheme not implemented." << endl; exit(EXIT_FAILURE); break;
          }
          
          for (iMGlevel = 1; iMGlevel <= config->GetnMGLevels(); iMGlevel++)
            numerics_container[iMGlevel][ADJFLOW_SOL][CONV_TERM] = new CCentLaxArtComp_AdjFlow(nDim, nVar_Adj_Flow, config);
          
          for (iMGlevel = 0; iMGlevel <= config->GetnMGLevels(); iMGlevel++)
            numerics_container[iMGlevel][ADJFLOW_SOL][CONV_BOUND_TERM] = new CUpwRoeArtComp_AdjFlow(nDim, nVar_Adj_Flow, config);
          
        }
        
        break;
        
      case SPACE_UPWIND :
        
        if (compressible) {
          
          /*--- Compressible flow ---*/
          
          switch (config->GetKind_Upwind_AdjFlow()) {
            case NO_UPWIND : cout << "No upwind scheme." << endl; break;
            case ROE:
              for (iMGlevel = 0; iMGlevel <= config->GetnMGLevels(); iMGlevel++) {
                numerics_container[iMGlevel][ADJFLOW_SOL][CONV_TERM] = new CUpwRoe_AdjFlow(nDim, nVar_Adj_Flow, config);
                numerics_container[iMGlevel][ADJFLOW_SOL][CONV_BOUND_TERM] = new CUpwRoe_AdjFlow(nDim, nVar_Adj_Flow, config);
              }
              break;
            default : cout << "Upwind scheme not implemented." << endl; exit(EXIT_FAILURE); break;
          }
        }
        
        if (incompressible || freesurface) {
          
          /*--- Incompressible flow, use artificial compressibility method ---*/
          
          switch (config->GetKind_Upwind_AdjFlow()) {
            case NO_UPWIND : cout << "No upwind scheme." << endl; break;
            case ROE:
              for (iMGlevel = 0; iMGlevel <= config->GetnMGLevels(); iMGlevel++) {
                numerics_container[iMGlevel][ADJFLOW_SOL][CONV_TERM] = new CUpwRoeArtComp_AdjFlow(nDim, nVar_Adj_Flow, config);
                numerics_container[iMGlevel][ADJFLOW_SOL][CONV_BOUND_TERM] = new CUpwRoeArtComp_AdjFlow(nDim, nVar_Adj_Flow, config);
              }
              break;
            default : cout << "Upwind scheme not implemented." << endl; exit(EXIT_FAILURE); break;
          }
        }
        
        break;
        
      default :
        cout << "Convective scheme not implemented (adj_euler and adj_ns)." << endl; exit(EXIT_FAILURE);
        break;
    }
    
    /*--- Definition of the viscous scheme for each equation and mesh level ---*/
    
    if (compressible) {
      
      /*--- Compressible flow ---*/
      
      numerics_container[MESH_0][ADJFLOW_SOL][VISC_TERM] = new CAvgGradCorrected_AdjFlow(nDim, nVar_Adj_Flow, config);
      numerics_container[MESH_0][ADJFLOW_SOL][VISC_BOUND_TERM] = new CAvgGrad_AdjFlow(nDim, nVar_Adj_Flow, config);
      
      for (iMGlevel = 1; iMGlevel <= config->GetnMGLevels(); iMGlevel++) {
        numerics_container[iMGlevel][ADJFLOW_SOL][VISC_TERM] = new CAvgGrad_AdjFlow(nDim, nVar_Adj_Flow, config);
        numerics_container[iMGlevel][ADJFLOW_SOL][VISC_BOUND_TERM] = new CAvgGrad_AdjFlow(nDim, nVar_Adj_Flow, config);
      }
      
    }
    
    if (incompressible || freesurface) {
      
      /*--- Incompressible flow, use artificial compressibility method ---*/
      
      numerics_container[MESH_0][ADJFLOW_SOL][VISC_TERM] = new CAvgGradCorrectedArtComp_AdjFlow(nDim, nVar_Adj_Flow, config);
      numerics_container[MESH_0][ADJFLOW_SOL][VISC_BOUND_TERM] = new CAvgGradArtComp_AdjFlow(nDim, nVar_Adj_Flow, config);
      
      for (iMGlevel = 1; iMGlevel <= config->GetnMGLevels(); iMGlevel++) {
        numerics_container[iMGlevel][ADJFLOW_SOL][VISC_TERM] = new CAvgGradArtComp_AdjFlow(nDim, nVar_Adj_Flow, config);
        numerics_container[iMGlevel][ADJFLOW_SOL][VISC_BOUND_TERM] = new CAvgGradArtComp_AdjFlow(nDim, nVar_Adj_Flow, config);
      }
      
    }
    
    /*--- Definition of the source term integration scheme for each equation and mesh level ---*/
    
    for (iMGlevel = 0; iMGlevel <= config->GetnMGLevels(); iMGlevel++) {
      
      /*--- Note that RANS is incompatible with Axisymmetric or Rotational (Fix it!) ---*/
      
      if (compressible) {
        
        if (adj_ns) {
          
          numerics_container[iMGlevel][ADJFLOW_SOL][SOURCE_FIRST_TERM] = new CSourceViscous_AdjFlow(nDim, nVar_Adj_Flow, config);
          
          if (config->GetRotating_Frame() == YES)
            numerics_container[iMGlevel][ADJFLOW_SOL][SOURCE_SECOND_TERM] = new CSourceRotatingFrame_AdjFlow(nDim, nVar_Adj_Flow, config);
          else
            numerics_container[iMGlevel][ADJFLOW_SOL][SOURCE_SECOND_TERM] = new CSourceConservative_AdjFlow(nDim, nVar_Adj_Flow, config);
          
        }
        
        else {
          
          if (config->GetRotating_Frame() == YES)
            numerics_container[iMGlevel][ADJFLOW_SOL][SOURCE_FIRST_TERM] = new CSourceRotatingFrame_AdjFlow(nDim, nVar_Adj_Flow, config);
          else if (config->GetAxisymmetric() == YES)
            numerics_container[iMGlevel][ADJFLOW_SOL][SOURCE_FIRST_TERM] = new CSourceAxisymmetric_AdjFlow(nDim, nVar_Adj_Flow, config);
          else
            numerics_container[iMGlevel][ADJFLOW_SOL][SOURCE_FIRST_TERM] = new CSourceNothing(nDim, nVar_Adj_Flow, config);
          
          numerics_container[iMGlevel][ADJFLOW_SOL][SOURCE_SECOND_TERM] = new CSourceNothing(nDim, nVar_Adj_Flow, config);
          
        }
        
      }
      
      if (incompressible || freesurface) {
        
        numerics_container[iMGlevel][ADJFLOW_SOL][SOURCE_FIRST_TERM] = new CSourceNothing(nDim, nVar_Adj_Flow, config);
        numerics_container[iMGlevel][ADJFLOW_SOL][SOURCE_SECOND_TERM] = new CSourceNothing(nDim, nVar_Adj_Flow, config);
        
      }
      
    }
    
  }
  
  /*--- Solver definition for the turbulent adjoint problem ---*/
  if (adj_turb) {
    /*--- Definition of the convective scheme for each equation and mesh level ---*/
    switch (config->GetKind_ConvNumScheme_AdjTurb()) {
      case NONE :
        break;
      case SPACE_UPWIND :
        for (iMGlevel = 0; iMGlevel <= config->GetnMGLevels(); iMGlevel++)
          if (spalart_allmaras) {
            numerics_container[iMGlevel][ADJTURB_SOL][CONV_TERM] = new CUpwSca_AdjTurb(nDim, nVar_Adj_Turb, config);
          }
          else if (neg_spalart_allmaras) {cout << "Adjoint Neg SA turbulence model not implemented." << endl; exit(EXIT_FAILURE);}
          else if (menter_sst) {cout << "Adjoint SST turbulence model not implemented." << endl; exit(EXIT_FAILURE);}
        break;
      default :
        cout << "Convective scheme not implemented (adj_turb)." << endl; exit(EXIT_FAILURE);
        break;
    }
    
    /*--- Definition of the viscous scheme for each equation and mesh level ---*/
    for (iMGlevel = 0; iMGlevel <= config->GetnMGLevels(); iMGlevel++) {
      if (spalart_allmaras) {
        numerics_container[iMGlevel][ADJTURB_SOL][VISC_TERM] = new CAvgGradCorrected_AdjTurb(nDim, nVar_Adj_Turb, config);
      }
      else if (neg_spalart_allmaras) {cout << "Adjoint Neg SA turbulence model not implemented." << endl; exit(EXIT_FAILURE);}
      else if (menter_sst) {cout << "Adjoint SST turbulence model not implemented." << endl; exit(EXIT_FAILURE);}
    }
    
    /*--- Definition of the source term integration scheme for each equation and mesh level ---*/
    for (iMGlevel = 0; iMGlevel <= config->GetnMGLevels(); iMGlevel++) {
      if (spalart_allmaras) {
        numerics_container[iMGlevel][ADJTURB_SOL][SOURCE_FIRST_TERM] = new CSourcePieceWise_AdjTurb(nDim, nVar_Adj_Turb, config);
        numerics_container[iMGlevel][ADJTURB_SOL][SOURCE_SECOND_TERM] = new CSourceConservative_AdjTurb(nDim, nVar_Adj_Turb, config);
      }
      else if (neg_spalart_allmaras) {cout << "Adjoint Neg SA turbulence model not implemented." << endl; exit(EXIT_FAILURE);}
      else if (menter_sst) {cout << "Adjoint SST turbulence model not implemented." << endl; exit(EXIT_FAILURE);}
    }
    
    /*--- Definition of the boundary condition method ---*/
    for (iMGlevel = 0; iMGlevel <= config->GetnMGLevels(); iMGlevel++) {
      if (spalart_allmaras) numerics_container[iMGlevel][ADJTURB_SOL][CONV_BOUND_TERM] = new CUpwLin_AdjTurb(nDim, nVar_Adj_Turb, config);
      else if (neg_spalart_allmaras) {cout << "Adjoint Neg SA turbulence model not implemented." << endl; exit(EXIT_FAILURE);}
      else if (menter_sst) {cout << "Adjoint SST turbulence model not implemented." << endl; exit(EXIT_FAILURE);}
    }
    
  }
  
  /*--- Solver definition for the wave problem ---*/
  if (wave) {
    
    /*--- Definition of the viscous scheme for each equation and mesh level ---*/
    numerics_container[MESH_0][WAVE_SOL][VISC_TERM] = new CGalerkin_Flow(nDim, nVar_Wave, config);
    
  }
  
  /*--- Solver definition for the FEM problem ---*/
  if (fem) {
    switch (config->GetGeometricConditions()) {
      case SMALL_DEFORMATIONS :
        switch (config->GetMaterialModel()) {
          case LINEAR_ELASTIC: numerics_container[MESH_0][FEA_SOL][FEA_TERM] = new CFEM_LinearElasticity(nDim, nVar_FEM, config); break;
          case NEO_HOOKEAN : cout << "Material model does not correspond to geometric conditions." << endl; exit(EXIT_FAILURE); break;
          default: cout << "Material model not implemented." << endl; exit(EXIT_FAILURE); break;
        }
        break;
      case LARGE_DEFORMATIONS :
        switch (config->GetMaterialModel()) {
          case LINEAR_ELASTIC: cout << "Material model does not correspond to geometric conditions." << endl; exit(EXIT_FAILURE); break;
          case NEO_HOOKEAN :
            switch (config->GetMaterialCompressibility()) {
              case COMPRESSIBLE_MAT : numerics_container[MESH_0][FEA_SOL][FEA_TERM] = new CFEM_NeoHookean_Comp(nDim, nVar_FEM, config); break;
              case INCOMPRESSIBLE_MAT : numerics_container[MESH_0][FEA_SOL][FEA_TERM] = new CFEM_NeoHookean_Incomp(nDim, nVar_FEM, config); break;
              default: cout << "Material model not implemented." << endl; exit(EXIT_FAILURE); break;
            }
            break;
          default: cout << "Material model not implemented." << endl; exit(EXIT_FAILURE); break;
        }
        break;
      default: cout << " Solver not implemented." << endl; exit(EXIT_FAILURE); break;
    }
    
  }
  
}


void CDriver::Numerics_Postprocessing(CNumerics ****numerics_container,
                                      CSolver ***solver_container, CGeometry **geometry,
                                      CConfig *config) {
  
  unsigned short iMGlevel, iSol;
  
  
  bool
  euler, adj_euler,
  ns, adj_ns,
  fem_euler, fem_ns, fem_turbulent,
  turbulent, adj_turb,
  spalart_allmaras, neg_spalart_allmaras, menter_sst,
  poisson,
  wave,
  fem,
  heat,
  transition,
  template_solver;
  
  bool compressible = (config->GetKind_Regime() == COMPRESSIBLE);
  bool incompressible = (config->GetKind_Regime() == INCOMPRESSIBLE);
  bool freesurface = (config->GetKind_Regime() == FREESURFACE);
  
  /*--- Initialize some useful booleans ---*/
  euler            = false; ns     = false; turbulent     = false;
  fem_euler        = false; fem_ns = false; fem_turbulent = false;
  poisson          = false;
  adj_euler        = false; adj_ns           = false;   adj_turb         = false;
  wave             = false; heat             = false;   fem        = false;
  spalart_allmaras = false; neg_spalart_allmaras = false; menter_sst       = false;
  transition       = false;
  template_solver  = false;
  
  /*--- Assign booleans ---*/
  switch (config->GetKind_Solver()) {
    case TEMPLATE_SOLVER: template_solver = true; break;
    case EULER : case DISC_ADJ_EULER: euler = true; break;
    case NAVIER_STOKES: case DISC_ADJ_NAVIER_STOKES: ns = true; break;
    case RANS : case DISC_ADJ_RANS:  ns = true; turbulent = true; if (config->GetKind_Trans_Model() == LM) transition = true; break;
    case FEM_EULER : fem_euler = true; break;
    case FEM_NAVIER_STOKES: fem_ns = true; break;
    case FEM_RANS : fem_ns = true; fem_turbulent = true; break;
    case FEM_LES :  fem_ns = true; break;
    case POISSON_EQUATION: poisson = true; break;
    case WAVE_EQUATION: wave = true; break;
    case HEAT_EQUATION: heat = true; break;
    case FEM_ELASTICITY: fem = true; break;
    case ADJ_EULER : euler = true; adj_euler = true; break;
    case ADJ_NAVIER_STOKES : ns = true; turbulent = (config->GetKind_Turb_Model() != NONE); adj_ns = true; break;
    case ADJ_RANS : ns = true; turbulent = true; adj_ns = true; adj_turb = (!config->GetFrozen_Visc()); break;
  }
  
  /*--- Assign turbulence model booleans ---*/
  
  if (turbulent || fem_turbulent)
    switch (config->GetKind_Turb_Model()) {
      case SA:     spalart_allmaras = true;     break;
      case SA_NEG: neg_spalart_allmaras = true; break;
      case SST:    menter_sst = true;  break;

    }
  
  /*--- Solver definition for the template problem ---*/
  if (template_solver) {
    
    /*--- Definition of the convective scheme for each equation and mesh level ---*/
    switch (config->GetKind_ConvNumScheme_Template()) {
      case SPACE_CENTERED : case SPACE_UPWIND :
        for (iMGlevel = 0; iMGlevel <= config->GetnMGLevels(); iMGlevel++)
          delete numerics_container[iMGlevel][TEMPLATE_SOL][CONV_TERM];
        break;
    }
    
    for (iMGlevel = 0; iMGlevel <= config->GetnMGLevels(); iMGlevel++) {
      /*--- Definition of the viscous scheme for each equation and mesh level ---*/
      delete numerics_container[iMGlevel][TEMPLATE_SOL][VISC_TERM];
      /*--- Definition of the source term integration scheme for each equation and mesh level ---*/
      delete numerics_container[iMGlevel][TEMPLATE_SOL][SOURCE_FIRST_TERM];
      /*--- Definition of the boundary condition method ---*/
      delete numerics_container[iMGlevel][TEMPLATE_SOL][CONV_BOUND_TERM];
    }
    
  }
  
  /*--- Solver definition for the Potential, Euler, Navier-Stokes problems ---*/
  if ((euler) || (ns)) {
    
    /*--- Definition of the convective scheme for each equation and mesh level ---*/
    switch (config->GetKind_ConvNumScheme_Flow()) {
        
      case SPACE_CENTERED :
        if (compressible) {
          
          /*--- Compressible flow ---*/
          switch (config->GetKind_Centered_Flow()) {
            case LAX : case JST :  case JST_KE : delete numerics_container[MESH_0][FLOW_SOL][CONV_TERM]; break;
          }
          for (iMGlevel = 1; iMGlevel <= config->GetnMGLevels(); iMGlevel++)
            delete numerics_container[iMGlevel][FLOW_SOL][CONV_TERM];
          
          /*--- Definition of the boundary condition method ---*/
          for (iMGlevel = 0; iMGlevel <= config->GetnMGLevels(); iMGlevel++)
            delete numerics_container[iMGlevel][FLOW_SOL][CONV_BOUND_TERM];
          
        }
        if (incompressible) {
          /*--- Incompressible flow, use artificial compressibility method ---*/
          switch (config->GetKind_Centered_Flow()) {
              
            case LAX : case JST : delete numerics_container[MESH_0][FLOW_SOL][CONV_TERM]; break;
              
          }
          for (iMGlevel = 1; iMGlevel <= config->GetnMGLevels(); iMGlevel++)
            delete numerics_container[iMGlevel][FLOW_SOL][CONV_TERM];
          
          /*--- Definition of the boundary condition method ---*/
          for (iMGlevel = 0; iMGlevel <= config->GetnMGLevels(); iMGlevel++)
            delete numerics_container[iMGlevel][FLOW_SOL][CONV_BOUND_TERM];
          
        }
        break;
      case SPACE_UPWIND :
        
        if (compressible) {
          /*--- Compressible flow ---*/
          switch (config->GetKind_Upwind_Flow()) {
            case ROE: case AUSM : case TURKEL: case HLLC: case MSW:  case CUSP:
              for (iMGlevel = 0; iMGlevel <= config->GetnMGLevels(); iMGlevel++) {
                delete numerics_container[iMGlevel][FLOW_SOL][CONV_TERM];
                delete numerics_container[iMGlevel][FLOW_SOL][CONV_BOUND_TERM];
              }
              
              break;
          }
          
        }
        if (incompressible || freesurface) {
          /*--- Incompressible flow, use artificial compressibility method ---*/
          switch (config->GetKind_Upwind_Flow()) {
            case ROE:
              for (iMGlevel = 0; iMGlevel <= config->GetnMGLevels(); iMGlevel++) {
                delete numerics_container[iMGlevel][FLOW_SOL][CONV_TERM];
                delete numerics_container[iMGlevel][FLOW_SOL][CONV_BOUND_TERM];
              }
              break;
          }
        }
        
        break;
    }
    
    /*--- Definition of the viscous scheme for each equation and mesh level ---*/
    if (compressible||incompressible||freesurface) {
      /*--- Compressible flow Ideal gas ---*/
      delete numerics_container[MESH_0][FLOW_SOL][VISC_TERM];
      for (iMGlevel = 1; iMGlevel <= config->GetnMGLevels(); iMGlevel++)
        delete numerics_container[iMGlevel][FLOW_SOL][VISC_TERM];
      
      /*--- Definition of the boundary condition method ---*/
      for (iMGlevel = 0; iMGlevel <= config->GetnMGLevels(); iMGlevel++)
        delete numerics_container[iMGlevel][FLOW_SOL][VISC_BOUND_TERM];
      
    }
    
    /*--- Definition of the source term integration scheme for each equation and mesh level ---*/
    for (iMGlevel = 0; iMGlevel <= config->GetnMGLevels(); iMGlevel++) {
      delete numerics_container[iMGlevel][FLOW_SOL][SOURCE_FIRST_TERM];
      delete numerics_container[iMGlevel][FLOW_SOL][SOURCE_SECOND_TERM];
    }
    
  }

  /*--- DG-FEM solver definition for Euler, Navier-Stokes problems ---*/

  if ((fem_euler) || (fem_ns)) {

    /*--- Definition of the convective scheme for each equation and mesh level ---*/
    switch (config->GetRiemann_Solver_FEM()) {
      case ROE: case AUSM: case TURKEL: case HLLC: case MSW:

        for (iMGlevel = 0; iMGlevel <= config->GetnMGLevels(); iMGlevel++) {
          delete numerics_container[iMGlevel][FLOW_SOL][CONV_TERM];
          delete numerics_container[iMGlevel][FLOW_SOL][CONV_BOUND_TERM];
        }
        break;
    }

    /*--- Definition of the viscous scheme for each equation and mesh level ---*/
    delete numerics_container[MESH_0][FLOW_SOL][VISC_TERM];
    for (iMGlevel = 1; iMGlevel <= config->GetnMGLevels(); iMGlevel++)
      delete numerics_container[iMGlevel][FLOW_SOL][VISC_TERM];

    /*--- Definition of the boundary condition method ---*/
    for (iMGlevel = 0; iMGlevel <= config->GetnMGLevels(); iMGlevel++)
      delete numerics_container[iMGlevel][FLOW_SOL][VISC_BOUND_TERM];

    /*--- Definition of the source term integration scheme for each equation and mesh level ---*/
    for (iMGlevel = 0; iMGlevel <= config->GetnMGLevels(); iMGlevel++) {
      delete numerics_container[iMGlevel][FLOW_SOL][SOURCE_FIRST_TERM];
      delete numerics_container[iMGlevel][FLOW_SOL][SOURCE_SECOND_TERM];
    }
  }

  /*--- Solver definition for the turbulent model problem ---*/
  
  if (turbulent) {
    
    /*--- Definition of the convective scheme for each equation and mesh level ---*/
    
    switch (config->GetKind_ConvNumScheme_Turb()) {
      case SPACE_UPWIND :
        for (iMGlevel = 0; iMGlevel <= config->GetnMGLevels(); iMGlevel++) {
          if (spalart_allmaras || neg_spalart_allmaras ||menter_sst)
            delete numerics_container[iMGlevel][TURB_SOL][CONV_TERM];
        }
        break;
    }
    
    /*--- Definition of the viscous scheme for each equation and mesh level ---*/
    if (spalart_allmaras || neg_spalart_allmaras || menter_sst) {
      for (iMGlevel = 0; iMGlevel <= config->GetnMGLevels(); iMGlevel++) {
        delete numerics_container[iMGlevel][TURB_SOL][VISC_TERM];
        delete numerics_container[iMGlevel][TURB_SOL][SOURCE_FIRST_TERM];
        delete numerics_container[iMGlevel][TURB_SOL][SOURCE_SECOND_TERM];
        /*--- Definition of the boundary condition method ---*/
        delete numerics_container[iMGlevel][TURB_SOL][CONV_BOUND_TERM];
        delete numerics_container[iMGlevel][TURB_SOL][VISC_BOUND_TERM];
        
      }
    }
    
  }
  
  /*--- Solver definition for the transition model problem ---*/
  if (transition) {
    
    /*--- Definition of the convective scheme for each equation and mesh level ---*/
    switch (config->GetKind_ConvNumScheme_Turb()) {
      case SPACE_UPWIND :
        for (iMGlevel = 0; iMGlevel <= config->GetnMGLevels(); iMGlevel++) {
          delete numerics_container[iMGlevel][TRANS_SOL][CONV_TERM];
        }
        break;
    }
    
    for (iMGlevel = 0; iMGlevel <= config->GetnMGLevels(); iMGlevel++) {
      /*--- Definition of the viscous scheme for each equation and mesh level ---*/
      delete numerics_container[iMGlevel][TRANS_SOL][VISC_TERM];
      /*--- Definition of the source term integration scheme for each equation and mesh level ---*/
      delete numerics_container[iMGlevel][TRANS_SOL][SOURCE_FIRST_TERM];
      delete numerics_container[iMGlevel][TRANS_SOL][SOURCE_SECOND_TERM];
      /*--- Definition of the boundary condition method ---*/
      delete numerics_container[iMGlevel][TRANS_SOL][CONV_BOUND_TERM];
    }
  }
  
  /*--- Solver definition for the poisson potential problem ---*/
  if (poisson || heat) {
    
    /*--- Definition of the viscous scheme for each equation and mesh level ---*/
    delete numerics_container[MESH_0][POISSON_SOL][VISC_TERM];
    
    /*--- Definition of the source term integration scheme for each equation and mesh level ---*/
    delete numerics_container[MESH_0][POISSON_SOL][SOURCE_FIRST_TERM];
    delete numerics_container[MESH_0][POISSON_SOL][SOURCE_SECOND_TERM];
    
  }
  
  /*--- Solver definition for the flow adjoint problem ---*/
  
  if (adj_euler || adj_ns ) {
    
    /*--- Definition of the convective scheme for each equation and mesh level ---*/
    
    switch (config->GetKind_ConvNumScheme_AdjFlow()) {
      case SPACE_CENTERED :
        
        if (compressible) {
          
          /*--- Compressible flow ---*/
          
          switch (config->GetKind_Centered_AdjFlow()) {
            case LAX : case JST:
              delete numerics_container[MESH_0][ADJFLOW_SOL][CONV_TERM];
              break;
          }
          
          for (iMGlevel = 1; iMGlevel <= config->GetnMGLevels(); iMGlevel++)
            delete numerics_container[iMGlevel][ADJFLOW_SOL][CONV_TERM];
          
          for (iMGlevel = 0; iMGlevel <= config->GetnMGLevels(); iMGlevel++)
            delete numerics_container[iMGlevel][ADJFLOW_SOL][CONV_BOUND_TERM];
          
        }
        
        if (incompressible || freesurface) {
          
          /*--- Incompressible flow, use artificial compressibility method ---*/
          
          switch (config->GetKind_Centered_AdjFlow()) {
            case LAX : case JST:
              delete numerics_container[MESH_0][ADJFLOW_SOL][CONV_TERM]; break;
          }
          
          for (iMGlevel = 1; iMGlevel <= config->GetnMGLevels(); iMGlevel++)
            delete numerics_container[iMGlevel][ADJFLOW_SOL][CONV_TERM];
          
          for (iMGlevel = 0; iMGlevel <= config->GetnMGLevels(); iMGlevel++)
            delete numerics_container[iMGlevel][ADJFLOW_SOL][CONV_BOUND_TERM];
          
        }
        
        break;
        
      case SPACE_UPWIND :
        
        if (compressible || incompressible || freesurface) {
          
          /*--- Compressible flow ---*/
          
          switch (config->GetKind_Upwind_AdjFlow()) {
            case ROE:
              for (iMGlevel = 0; iMGlevel <= config->GetnMGLevels(); iMGlevel++) {
                delete numerics_container[iMGlevel][ADJFLOW_SOL][CONV_TERM];
                delete numerics_container[iMGlevel][ADJFLOW_SOL][CONV_BOUND_TERM];
              }
              break;
          }
        }
        
        break;
    }
    
    /*--- Definition of the viscous scheme for each equation and mesh level ---*/
    
    if (compressible || incompressible || freesurface) {
      
      /*--- Compressible flow ---*/
      for (iMGlevel = 0; iMGlevel <= config->GetnMGLevels(); iMGlevel++) {
        delete numerics_container[iMGlevel][ADJFLOW_SOL][VISC_TERM];
        delete numerics_container[iMGlevel][ADJFLOW_SOL][VISC_BOUND_TERM];
      }
    }
    
    /*--- Definition of the source term integration scheme for each equation and mesh level ---*/
    
    for (iMGlevel = 0; iMGlevel <= config->GetnMGLevels(); iMGlevel++) {
      
      
      if (compressible || incompressible || freesurface) {
        
        delete numerics_container[iMGlevel][ADJFLOW_SOL][SOURCE_FIRST_TERM];
        delete numerics_container[iMGlevel][ADJFLOW_SOL][SOURCE_SECOND_TERM];
        
      }
    }
    
  }
  
  
  /*--- Solver definition for the turbulent adjoint problem ---*/
  if (adj_turb) {
    /*--- Definition of the convective scheme for each equation and mesh level ---*/
    switch (config->GetKind_ConvNumScheme_AdjTurb()) {
        
      case SPACE_UPWIND :
        for (iMGlevel = 0; iMGlevel <= config->GetnMGLevels(); iMGlevel++)
          if (spalart_allmaras) {
            delete numerics_container[iMGlevel][ADJTURB_SOL][CONV_TERM];
          }
        break;
    }
    
    
    for (iMGlevel = 0; iMGlevel <= config->GetnMGLevels(); iMGlevel++) {
      if (spalart_allmaras) {
        /*--- Definition of the viscous scheme for each equation and mesh level ---*/
        delete numerics_container[iMGlevel][ADJTURB_SOL][VISC_TERM];
        /*--- Definition of the source term integration scheme for each equation and mesh level ---*/
        delete numerics_container[iMGlevel][ADJTURB_SOL][SOURCE_FIRST_TERM];
        delete numerics_container[iMGlevel][ADJTURB_SOL][SOURCE_SECOND_TERM];
        /*--- Definition of the boundary condition method ---*/
        delete numerics_container[iMGlevel][ADJTURB_SOL][CONV_BOUND_TERM];
      }
    }
  }
  
  /*--- Solver definition for the wave problem ---*/
  if (wave) {
    
    /*--- Definition of the viscous scheme for each equation and mesh level ---*/
    delete numerics_container[MESH_0][WAVE_SOL][VISC_TERM];
    
  }
  
  /*--- Solver definition for the FEA problem ---*/
  if (fem) {
    
    /*--- Definition of the viscous scheme for each equation and mesh level ---*/
    delete numerics_container[MESH_0][FEA_SOL][FEA_TERM];
    
  }
  
  /*--- Definition of the Class for the numerical method: numerics_container[MESH_LEVEL][EQUATION][EQ_TERM] ---*/
  for (iMGlevel = 0; iMGlevel <= config->GetnMGLevels(); iMGlevel++) {
    for (iSol = 0; iSol < MAX_SOLS; iSol++) {
      delete [] numerics_container[iMGlevel][iSol];
    }
    delete[] numerics_container[iMGlevel];
  }
  
}

void CDriver::Iteration_Preprocessing() {
  
  int rank = MASTER_NODE;
#ifdef HAVE_MPI
  MPI_Comm_rank(MPI_COMM_WORLD, &rank);
#endif
  
  /*--- Initial print to console for this zone. ---*/
  
  if (rank == MASTER_NODE) cout << "Zone " << iZone+1;
  
  /*--- Loop over all zones and instantiate the physics iteration. ---*/
  
  switch (config_container[iZone]->GetKind_Solver()) {
      
    case EULER: case NAVIER_STOKES: case RANS:
      if (rank == MASTER_NODE)
        cout << ": Euler/Navier-Stokes/RANS flow iteration." << endl;
      iteration_container[iZone] = new CMeanFlowIteration(config_container[iZone]);
      break;
      
    case FEM_EULER: case FEM_NAVIER_STOKES: case FEM_RANS: case FEM_LES:
      if (rank == MASTER_NODE)
        cout << ": finite element Euler/Navier-Stokes/RANS/LES flow iteration." << endl;
      iteration_container[iZone] = new CFEMFlowIteration(config_container[iZone]);
      break;
      
    case WAVE_EQUATION:
      if (rank == MASTER_NODE)
        cout << ": wave iteration." << endl;
      iteration_container[iZone] = new CWaveIteration(config_container[iZone]);
      break;
      
    case HEAT_EQUATION:
      if (rank == MASTER_NODE)
        cout << ": heat iteration." << endl;
      iteration_container[iZone] = new CHeatIteration(config_container[iZone]);
      break;
      
    case POISSON_EQUATION:
      if (rank == MASTER_NODE)
        cout << ": poisson iteration." << endl;
      iteration_container[iZone] = new CPoissonIteration(config_container[iZone]);
      break;
      
    case FEM_ELASTICITY:
      if (rank == MASTER_NODE)
        cout << ": FEM iteration." << endl;
      iteration_container[iZone] = new CFEM_StructuralAnalysis(config_container[iZone]);
      break;
    case ADJ_EULER: case ADJ_NAVIER_STOKES: case ADJ_RANS:
      if (rank == MASTER_NODE)
        cout << ": adjoint Euler/Navier-Stokes/RANS flow iteration." << endl;
      iteration_container[iZone] = new CAdjMeanFlowIteration(config_container[iZone]);
      break;
      
    case DISC_ADJ_EULER: case DISC_ADJ_NAVIER_STOKES: case DISC_ADJ_RANS:
      if (rank == MASTER_NODE)
        cout << ": discrete adjoint Euler/Navier-Stokes/RANS flow iteration." << endl;
      iteration_container[iZone] = new CDiscAdjMeanFlowIteration(config_container[iZone]);
      break;
      
  }
  
}

void CDriver::Interface_Preprocessing() {

  int rank = MASTER_NODE, nProcessor = 1;
  unsigned short donorZone, targetZone;
  unsigned short nVar, nVarTransfer;

  unsigned short nMarkerTarget, iMarkerTarget, nMarkerDonor, iMarkerDonor;

  /*--- Initialize some useful booleans ---*/
  bool fluid_donor, structural_donor;
  bool fluid_target, structural_target;

  int markDonor, markTarget, Donor_check, Target_check, iMarkerInt, nMarkerInt;

  #ifdef HAVE_MPI
  int *Buffer_Recv_mark=NULL, iRank;

  MPI_Comm_rank(MPI_COMM_WORLD, &rank);
  MPI_Comm_size(MPI_COMM_WORLD, &nProcessor);

  if (rank == MASTER_NODE) 
    Buffer_Recv_mark = new int[nProcessor];
  #endif

  if (config_container[ZONE_0]->GetFSI_Simulation() && nZone != 2 && rank == MASTER_NODE){
    cout << "Error, cannot run the FSI solver on more than 2 zones!" << endl;
    exit(EXIT_FAILURE);
  }

  /*--- Coupling between zones ---*/
  // There's a limit here, the interface boundary must connect only 2 zones

  /*--- Loops over all target and donor zones to find which ones are connected through an interface boundary (fsi or sliding mesh) ---*/
  for (targetZone = 0; targetZone < nZone; targetZone++){
		
    for (donorZone = 0; donorZone < nZone; donorZone++){
  
      if ( donorZone == targetZone ) // We're processing the same zone, so skip the following
        continue;

      nMarkerInt = (int) ( config_container[donorZone]->GetMarker_n_FSIinterface() / 2 );

      /*--- Loops on Interface markers to find if the 2 zones are sharing the boundary and to determine donor and target marker tag ---*/
      for (iMarkerInt = 1; iMarkerInt <= nMarkerInt; iMarkerInt++) {

        markDonor  = -1;
        markTarget = -1;

        /*--- On the donor side ---*/
        nMarkerDonor = config_container[donorZone]->GetnMarker_All();

        for (iMarkerDonor = 0; iMarkerDonor < nMarkerDonor; iMarkerDonor++){

          /*--- If the tag GetMarker_All_FSIinterface(iMarker) equals the index we are looping at ---*/
          if ( config_container[donorZone]->GetMarker_All_FSIinterface(iMarkerDonor) == iMarkerInt ){
            /*--- We have identified the identifier for the interface marker ---*/
            markDonor = iMarkerDonor;
            
            break;
          }
        }


      /*--- On the target side ---*/
      nMarkerTarget = config_container[targetZone]->GetnMarker_All();

      for (iMarkerTarget = 0; iMarkerTarget < nMarkerTarget; iMarkerTarget++){

        /*--- If the tag GetMarker_All_FSIinterface(iMarker) equals the index we are looping at ---*/
        if ( config_container[targetZone]->GetMarker_All_FSIinterface(iMarkerTarget) == iMarkerInt ){
          /*--- We have identified the identifier for the interface marker ---*/
          markTarget = iMarkerTarget;
          
          break;
        } 
      }

      #ifdef HAVE_MPI

      Donor_check  = -1;
      Target_check = -1;

      /*--- We gather a vector in MASTER_NODE that determines if the boundary is not on the processor because of the partition or because the zone does not include it ---*/

      SU2_MPI::Gather(&markDonor , 1, MPI_INT, Buffer_Recv_mark, 1, MPI_INT, MASTER_NODE, MPI_COMM_WORLD);

      if (rank == MASTER_NODE){
        for (iRank = 0; iRank < nProcessor; iRank++){
          if( Buffer_Recv_mark[iRank] != -1 ){
            Donor_check = Buffer_Recv_mark[iRank];
            
            break;
          }
        }
      }

      SU2_MPI::Bcast(&Donor_check , 1, MPI_INT, MASTER_NODE, MPI_COMM_WORLD);

      SU2_MPI::Gather(&markTarget, 1, MPI_INT, Buffer_Recv_mark, 1, MPI_INT, MASTER_NODE, MPI_COMM_WORLD);

      if (rank == MASTER_NODE){
        for (iRank = 0; iRank < nProcessor; iRank++){
          if( Buffer_Recv_mark[iRank] != -1 ){
            Target_check = Buffer_Recv_mark[iRank];
            
            break;
          }
        }
      }

      SU2_MPI::Bcast(&Target_check, 1, MPI_INT, MASTER_NODE, MPI_COMM_WORLD);

      #else
      Donor_check  = markDonor;
      Target_check = markTarget;	
      #endif

      /* --- Check ifzones are actually sharing the interface boundary, if not skip ---*/				
      if(Target_check == -1 || Donor_check == -1)
        continue;


      /*--- Set some boolean to properly allocate data structure later ---*/
      fluid_target      = false; 
      structural_target = false;

      fluid_donor       = false; 
      structural_donor  = false;

      switch ( config_container[targetZone]->GetKind_Solver() ) {

        case EULER : case NAVIER_STOKES: case RANS: 
          fluid_target  = true;   
            		
          break;

        case FEM_ELASTICITY:            
          structural_target = true;   
          
          break;
      }


      switch ( config_container[donorZone]->GetKind_Solver() ) {

      case EULER : case NAVIER_STOKES: case RANS: 
        fluid_donor  = true;   
         
        break;

      case FEM_ELASTICITY:            
        structural_donor = true;  
        
        break;
      }
 
      /*--- Begin the creation of the communication pattern among zones ---*/

      /*--- Retrieve the number of conservative variables (for problems not involving structural analysis ---*/
      if (!structural_donor && !structural_target)
        nVar = solver_container[donorZone][MESH_0][FLOW_SOL]->GetnVar();
      else
        /*--- If at least one of the components is structural ---*/
        nVar = nDim;

      if (rank == MASTER_NODE) cout << "From zone " << donorZone << " to zone " << targetZone << ": ";

      /*--- Match Zones ---*/
      if (rank == MASTER_NODE) cout << "Setting coupling "<<endl;

      /*--- If the mesh is matching: match points ---*/
      if ( config_container[donorZone]->GetMatchingMesh() ){
        if (rank == MASTER_NODE) 
          cout << "between matching meshes. " << endl;
        geometry_container[donorZone][MESH_0]->MatchZone(config_container[donorZone], geometry_container[targetZone][MESH_0], config_container[targetZone], donorZone, nZone);
      }
      /*--- Else: interpolate ---*/
      else {
        switch (config_container[donorZone]->GetKindInterpolation()){

          case NEAREST_NEIGHBOR:
            interpolator_container[donorZone][targetZone] = new CNearestNeighbor(geometry_container, config_container, donorZone, targetZone);
            if (rank == MASTER_NODE) cout << "using a nearest-neighbor approach." << endl;

            break;

          case ISOPARAMETRIC:
            interpolator_container[donorZone][targetZone] = new CIsoparametric(geometry_container, config_container, donorZone, targetZone);
            if (rank == MASTER_NODE) cout << "using an isoparametric approach." << endl;

            break;

          case CONSISTCONSERVE:
            if ( targetZone > 0 && structural_target ){
              interpolator_container[donorZone][targetZone] = new CMirror(geometry_container, config_container, donorZone, targetZone);
              if (rank == MASTER_NODE) cout << "using a mirror approach: matching coefficients from opposite mesh." << endl;
            }
            else{
              interpolator_container[donorZone][targetZone] = new CIsoparametric(geometry_container, config_container, donorZone, targetZone);
              if (rank == MASTER_NODE) cout << "using an isoparametric approach." << endl;
            }
            if ( targetZone == 0 && structural_target ){
              if (rank == MASTER_NODE) cout << "Consistent and conservative interpolation assumes the structure model mesh is evaluated second. Somehow this has not happened. The isoparametric coefficients will be calculated for both meshes, and are not guaranteed to be consistent." << endl;
            }

            break;

        }
      }

      /*--- Initialize the appropriate transfer strategy ---*/
      if (rank == MASTER_NODE) cout << "Transferring ";

      if (fluid_donor && structural_target) {
        nVarTransfer = 2;
        transfer_container[donorZone][targetZone] = new CTransfer_FlowTraction(nVar, nVarTransfer, config_container[donorZone]);
        if (rank == MASTER_NODE) cout << "flow tractions. "<< endl;
      }
      else if (structural_donor && fluid_target) {
        nVarTransfer = 0;
        transfer_container[donorZone][targetZone] = new CTransfer_StructuralDisplacements(nVar, nVarTransfer, config_container[donorZone]);
        if (rank == MASTER_NODE) cout << "structural displacements. "<< endl;
      }
      else if (!structural_donor && !structural_target) {
        nVarTransfer = 0;
        nVar = solver_container[donorZone][MESH_0][FLOW_SOL]->GetnPrimVar();
        transfer_container[donorZone][targetZone] = new CTransfer_SlidingInterface(nVar, nVarTransfer, config_container[donorZone]);
        if (rank == MASTER_NODE) cout << "sliding interface. " << endl;
      }
      else {
        nVarTransfer = 0;
        transfer_container[donorZone][targetZone] = new CTransfer_ConservativeVars(nVar, nVarTransfer, config_container[donorZone]);
        if (rank == MASTER_NODE) cout << "generic conservative variables. " << endl;	
      }

      break;

      }

    }

  }


  #ifdef HAVE_MPI
  if (rank == MASTER_NODE) 
    delete [] Buffer_Recv_mark;
  #endif
	
}

void CDriver::StartSolver(){

  int rank = MASTER_NODE;
  su2double tick = 0.0;

#ifdef HAVE_MPI
  MPI_Comm_rank(MPI_COMM_WORLD, &rank);
#endif
  
  /*--- Main external loop of the solver. Within this loop, each iteration ---*/
  
  if (rank == MASTER_NODE)
    cout << endl <<"------------------------------ Begin Solver -----------------------------" << endl;

  /*--- This is temporal and just to check. It will have to be added to the regular history file ---*/
  
  ofstream historyFile_FSI;
  bool writeHistFSI = config_container[ZONE_0]->GetWrite_Conv_FSI();
  if (writeHistFSI && (rank == MASTER_NODE)) {
    char cstrFSI[200];
    string filenameHistFSI = config_container[ZONE_0]->GetConv_FileName_FSI();
    strcpy (cstrFSI, filenameHistFSI.data());
    historyFile_FSI.open (cstrFSI);
    historyFile_FSI << "Time,Iteration,Aitken,URes,logResidual,orderMagnResidual" << endl;
    historyFile_FSI.close();
  }

  while ( ExtIter < config_container[ZONE_0]->GetnExtIter() ) {

    /*--- Perform some external iteration preprocessing. ---*/
    
    config_container[ZONE_0]->Tick(&tick);
    PreprocessExtIter(ExtIter);
    config_container[ZONE_0]->Tock(tick,"PreprocessExtIter",1);
    
    /*--- Perform a single iteration of the chosen PDE solver. ---*/

    if (!fsi) {
      
      /*--- Perform a dynamic mesh update if required. ---*/
      config_container[ZONE_0]->Tick(&tick);
      DynamicMeshUpdate(ExtIter);
      config_container[ZONE_0]->Tock(tick,"DynamicMeshUpdate",1);
      
      /*--- Run a single iteration of the problem (mean flow, wave, heat, ...). ---*/
      config_container[ZONE_0]->Tick(&tick);
      Run();
      config_container[ZONE_0]->Tock(tick,"Run",1);
      
      /*--- Update the solution for dual time stepping strategy ---*/
      config_container[ZONE_0]->Tick(&tick);
      Update();
      config_container[ZONE_0]->Tock(tick,"Update",1);
    }
    else{
      Run();      //In the FSIDriver case, mesh and solution updates are already included into the Run function
    }

    /*--- Monitor the computations after each iteration. ---*/
    config_container[ZONE_0]->Tick(&tick);
    Monitor(ExtIter);
    config_container[ZONE_0]->Tock(tick,"Monitor",1);
    
    /*--- Output the solution in files. ---*/
    config_container[ZONE_0]->Tick(&tick);
    Output(ExtIter);
    config_container[ZONE_0]->Tock(tick,"Output",1);
    
    /*--- If the convergence criteria has been met, terminate the simulation. ---*/
    
    if (StopCalc) break;
    
    ExtIter++;
    
  }
}

void CDriver::PreprocessExtIter(unsigned long ExtIter) {
  
  /*--- Set the value of the external iteration. ---*/
  
  for (iZone = 0; iZone < nZone; iZone++) config_container[iZone]->SetExtIter(ExtIter);
  
  
  /*--- Read the target pressure ---*/
  
  if (config_container[ZONE_0]->GetInvDesign_Cp() == YES)
    output->SetCp_InverseDesign(solver_container[ZONE_0][MESH_0][FLOW_SOL],
                                geometry_container[ZONE_0][MESH_0], config_container[ZONE_0], ExtIter);
  
  /*--- Read the target heat flux ---*/
  
  if (config_container[ZONE_0]->GetInvDesign_HeatFlux() == YES)
    output->SetHeat_InverseDesign(solver_container[ZONE_0][MESH_0][FLOW_SOL],
                                  geometry_container[ZONE_0][MESH_0], config_container[ZONE_0], ExtIter);
  
  /*--- Set the initial condition for EULER/N-S/RANS and for a non FSI simulation ---*/
  
  if ( (!fsi) &&
      ( (config_container[ZONE_0]->GetKind_Solver() ==  EULER) ||
       (config_container[ZONE_0]->GetKind_Solver() ==  NAVIER_STOKES) ||
       (config_container[ZONE_0]->GetKind_Solver() ==  RANS) ) ) {
        for(iZone = 0; iZone < nZone; iZone++) {
          solver_container[iZone][MESH_0][FLOW_SOL]->SetInitialCondition(geometry_container[iZone], solver_container[iZone], config_container[iZone], ExtIter);
        }
      }

#ifdef HAVE_MPI
  MPI_Barrier(MPI_COMM_WORLD);
#endif
  
}


bool CDriver::Monitor(unsigned long ExtIter) {
  
  /*--- Synchronization point after a single solver iteration. Compute the
   wall clock time required. ---*/
  
#ifndef HAVE_MPI
  StopTime = su2double(clock())/su2double(CLOCKS_PER_SEC);
#else
  StopTime = MPI_Wtime();
#endif
  
  UsedTime = (StopTime - StartTime);
  
  
  /*--- Check if there is any change in the runtime parameters ---*/
  
  CConfig *runtime = NULL;
  strcpy(runtime_file_name, "runtime.dat");
  runtime = new CConfig(runtime_file_name, config_container[ZONE_0]);
  runtime->SetExtIter(ExtIter);
  delete runtime;
  
  /*--- Update the convergence history file (serial and parallel computations). ---*/
  
  if (!fsi) {
    output->SetConvHistory_Body(&ConvHist_file, geometry_container, solver_container,
                                config_container, integration_container, false, UsedTime, ZONE_0);
    
  }
  
  
  /*--- Evaluate the new CFL number (adaptive). ---*/
  
  if (config_container[ZONE_0]->GetCFL_Adapt() == YES) {
    output->SetCFL_Number(solver_container, config_container, ZONE_0);
  }
  
  /*--- Check whether the current simulation has reached the specified
   convergence criteria, and set StopCalc to true, if so. ---*/
  
  switch (config_container[ZONE_0]->GetKind_Solver()) {
    case EULER: case NAVIER_STOKES: case RANS:
      StopCalc = integration_container[ZONE_0][FLOW_SOL]->GetConvergence(); break;
    case WAVE_EQUATION:
      StopCalc = integration_container[ZONE_0][WAVE_SOL]->GetConvergence(); break;
    case HEAT_EQUATION:
      StopCalc = integration_container[ZONE_0][HEAT_SOL]->GetConvergence(); break;
    case FEM_ELASTICITY:
      StopCalc = integration_container[ZONE_0][FEA_SOL]->GetConvergence(); break;
    case ADJ_EULER: case ADJ_NAVIER_STOKES: case ADJ_RANS:
    case DISC_ADJ_EULER: case DISC_ADJ_NAVIER_STOKES: case DISC_ADJ_RANS:
      StopCalc = integration_container[ZONE_0][ADJFLOW_SOL]->GetConvergence(); break;
  }
  
  return StopCalc;
  
}


void CDriver::Output(unsigned long ExtIter){
  
  
  unsigned short KindSolver = config_container[ZONE_0]->GetKind_Solver();
  int rank = MASTER_NODE;
  
#ifdef HAVE_MPI
  MPI_Comm_rank(MPI_COMM_WORLD, &rank);
#endif

    /*--- Solution output. Determine whether a solution needs to be written
     after the current iteration, and if so, execute the output file writing
     routines. ---*/

    if ((ExtIter+1 >= config_container[ZONE_0]->GetnExtIter())

	||

	((ExtIter % config_container[ZONE_0]->GetWrt_Sol_Freq() == 0) && (ExtIter != 0) &&
	 !((config_container[ZONE_0]->GetUnsteady_Simulation() == DT_STEPPING_1ST) ||
	   (config_container[ZONE_0]->GetUnsteady_Simulation() == DT_STEPPING_2ND) ||
	   (config_container[ZONE_0]->GetUnsteady_Simulation() == TIME_STEPPING)))

	||

	(StopCalc)

	||

	(((config_container[ZONE_0]->GetUnsteady_Simulation() == DT_STEPPING_1ST) ||
	  (config_container[ZONE_0]->GetUnsteady_Simulation() == TIME_STEPPING)) &&
	 ((ExtIter == 0) || (ExtIter % config_container[ZONE_0]->GetWrt_Sol_Freq_DualTime() == 0)))

	||

	((config_container[ZONE_0]->GetUnsteady_Simulation() == DT_STEPPING_2ND) && (!fsi) &&
         ((ExtIter == 0) || ((ExtIter % config_container[ZONE_0]->GetWrt_Sol_Freq_DualTime() == 0) ||
			     ((ExtIter-1) % config_container[ZONE_0]->GetWrt_Sol_Freq_DualTime() == 0))))

	||

	((config_container[ZONE_0]->GetUnsteady_Simulation() == DT_STEPPING_2ND) && (fsi) &&
	 ((ExtIter == 0) || ((ExtIter % config_container[ZONE_0]->GetWrt_Sol_Freq_DualTime() == 0))))

	||

	(((config_container[ZONE_0]->GetDynamic_Analysis() == DYNAMIC) &&
	  ((ExtIter == 0) || (ExtIter % config_container[ZONE_0]->GetWrt_Sol_Freq_DualTime() == 0))))) {


      /*--- Low-fidelity simulations (using a coarser multigrid level
       approximation to the solution) require an interpolation back to the
       finest grid. ---*/

      if (config_container[ZONE_0]->GetLowFidelitySim()) {
        integration_container[ZONE_0][FLOW_SOL]->SetProlongated_Solution(RUNTIME_FLOW_SYS, solver_container[ZONE_0][MESH_0][FLOW_SOL], solver_container[ZONE_0][MESH_1][FLOW_SOL], geometry_container[ZONE_0][MESH_0], geometry_container[ZONE_0][MESH_1], config_container[ZONE_0]);
        integration_container[ZONE_0][FLOW_SOL]->Smooth_Solution(RUNTIME_FLOW_SYS, solver_container[ZONE_0][MESH_0][FLOW_SOL], geometry_container[ZONE_0][MESH_0], 3, 1.25, config_container[ZONE_0]);
        solver_container[ZONE_0][MESH_0][config_container[ZONE_0]->GetContainerPosition(RUNTIME_FLOW_SYS)]->Set_MPI_Solution(geometry_container[ZONE_0][MESH_0], config_container[ZONE_0]);
        solver_container[ZONE_0][MESH_0][config_container[ZONE_0]->GetContainerPosition(RUNTIME_FLOW_SYS)]->Preprocessing(geometry_container[ZONE_0][MESH_0], solver_container[ZONE_0][MESH_0], config_container[ZONE_0], MESH_0, 0, RUNTIME_FLOW_SYS, true);
      }


      if (rank == MASTER_NODE) cout << endl << "-------------------------- File Output Summary --------------------------";

      /*--- For specific applications, evaluate and plot the surface. ---*/
      
      if (config_container[ZONE_0]->GetnMarker_Analyze() != 0) {
        
        output->WriteSurface_Analysis(config_container[ZONE_0], geometry_container[ZONE_0][MESH_0],
                                     solver_container[ZONE_0][MESH_0][FLOW_SOL]);
      }
      
      /*--- For specific applications, evaluate and plot the equivalent area. ---*/
      
      if (config_container[ZONE_0]->GetEquivArea() == YES) {
        
        output->SetEquivalentArea(solver_container[ZONE_0][MESH_0][FLOW_SOL],
                                  geometry_container[ZONE_0][MESH_0], config_container[ZONE_0], ExtIter);
      }
      
      if ((KindSolver == FEM_EULER) ||
          (KindSolver == FEM_NAVIER_STOKES) ||
          (KindSolver == FEM_RANS) ||
          (KindSolver == FEM_LES)) {
        
        /*--- Temporary output for the FEM solver. ---*/
        output->SetResult_Files_FEM(solver_container, geometry_container, config_container, ExtIter, nZone);
        
      } else {
        
      
      /*--- Execute the routine for writing restart, volume solution,
       surface solution, and surface comma-separated value files. ---*/
      
      output->SetResult_Files(solver_container, geometry_container, config_container, ExtIter, nZone);
      
      /*--- Output a file with the forces breakdown. ---*/
      
      output->SetForces_Breakdown(geometry_container, solver_container,
                                  config_container, integration_container, ZONE_0);
    }
    
    /*--- Compute the forces at different sections. ---*/
    
    if (config_container[ZONE_0]->GetPlot_Section_Forces()) {
      output->SetForceSections(solver_container[ZONE_0][MESH_0][FLOW_SOL],
                               geometry_container[ZONE_0][MESH_0], config_container[ZONE_0], ExtIter);
    }
    
    if (rank == MASTER_NODE) cout << "-------------------------------------------------------------------------" << endl << endl;
    
  }

}


CDriver::~CDriver(void) {}

su2double CDriver::Get_Drag() {

  unsigned short val_iZone = ZONE_0;
  unsigned short FinestMesh = config_container[val_iZone]->GetFinestMesh();
  su2double CDrag, RefDensity, RefAreaCoeff, RefVel2(0.0), factor;

  /*--- Export free-stream density and reference area ---*/
  RefDensity = solver_container[val_iZone][FinestMesh][FLOW_SOL]->GetDensity_Inf();
  RefAreaCoeff = config_container[val_iZone]->GetRefAreaCoeff();

  /*--- Calculate free-stream velocity (squared) ---*/
  for(unsigned short iDim = 0; iDim < nDim; iDim++)
    RefVel2 += pow(solver_container[val_iZone][FinestMesh][FLOW_SOL]->GetVelocity_Inf(iDim),2);

  /*--- Calculate drag force based on drag coefficient ---*/
  factor = 0.5*RefDensity*RefAreaCoeff*RefVel2;
  CDrag = solver_container[val_iZone][FinestMesh][FLOW_SOL]->GetTotal_CD();

  return CDrag*factor;
}

su2double CDriver::Get_Lift() {

  unsigned short val_iZone = ZONE_0;
  unsigned short FinestMesh = config_container[val_iZone]->GetFinestMesh();
  su2double CLift, RefDensity, RefAreaCoeff, RefVel2(0.0), factor;

  /*--- Export free-stream density and reference area ---*/
  RefDensity = solver_container[val_iZone][FinestMesh][FLOW_SOL]->GetDensity_Inf();
  RefAreaCoeff = config_container[val_iZone]->GetRefAreaCoeff();

  /*--- Calculate free-stream velocity (squared) ---*/
  for(unsigned short iDim = 0; iDim < nDim; iDim++)
    RefVel2 += pow(solver_container[val_iZone][FinestMesh][FLOW_SOL]->GetVelocity_Inf(iDim),2);

  /*--- Calculate drag force based on drag coefficient ---*/
  factor = 0.5*RefDensity*RefAreaCoeff*RefVel2;
  CLift = solver_container[val_iZone][FinestMesh][FLOW_SOL]->GetTotal_CL();

  return CLift*factor;
}

su2double CDriver::Get_Mz() {

  unsigned short val_iZone = ZONE_0;
  unsigned short FinestMesh = config_container[val_iZone]->GetFinestMesh();
  su2double CMz, RefDensity, RefAreaCoeff, RefLengthCoeff, RefVel2(0.0), factor;

  /*--- Export free-stream density and reference area ---*/
  RefDensity = solver_container[val_iZone][FinestMesh][FLOW_SOL]->GetDensity_Inf();
  RefAreaCoeff = config_container[val_iZone]->GetRefAreaCoeff();
  RefLengthCoeff = config_container[val_iZone]->GetRefLengthMoment();

  /*--- Calculate free-stream velocity (squared) ---*/
  for(unsigned short iDim = 0; iDim < nDim; iDim++)
    RefVel2 += pow(solver_container[val_iZone][FinestMesh][FLOW_SOL]->GetVelocity_Inf(iDim),2);

  /*--- Calculate moment around z-axis based on coefficients ---*/
  factor = 0.5*RefDensity*RefAreaCoeff*RefVel2;
  CMz = solver_container[val_iZone][FinestMesh][FLOW_SOL]->GetTotal_CMz();

  return CMz*factor*RefLengthCoeff;

}

unsigned short CDriver::GetMovingMarker() {

  unsigned short IDtoSend(0),iMarker, jMarker, Moving;
  string Marker_Tag, Moving_Tag;

  for (iMarker = 0; iMarker < config_container[ZONE_0]->GetnMarker_All(); iMarker++) {
    Moving = config_container[ZONE_0]->GetMarker_All_Moving(iMarker);
    if (Moving == YES) {
      for (jMarker = 0; jMarker<config_container[ZONE_0]->GetnMarker_Moving(); jMarker++) {
        Moving_Tag = config_container[ZONE_0]->GetMarker_Moving_TagBound(jMarker);
        Marker_Tag = config_container[ZONE_0]->GetMarker_All_TagBound(iMarker);
        if (Marker_Tag == Moving_Tag) {
          IDtoSend = iMarker;
          break;
        }
      }
    }
  }

  return IDtoSend;

}

unsigned long CDriver::GetNumberVertices(unsigned short iMarker) {

  unsigned long nFluidVertex;
  unsigned short jMarker, Moving;
  string Marker_Tag, Moving_Tag;

  nFluidVertex = 0;

  Moving = config_container[ZONE_0]->GetMarker_All_Moving(iMarker);
  if (Moving == YES) {
    for (jMarker = 0; jMarker<config_container[ZONE_0]->GetnMarker_Moving(); jMarker++) {
      Moving_Tag = config_container[ZONE_0]->GetMarker_Moving_TagBound(jMarker);
      Marker_Tag = config_container[ZONE_0]->GetMarker_All_TagBound(iMarker);
      if (Marker_Tag == Moving_Tag) {
        nFluidVertex = geometry_container[ZONE_0][MESH_0]->nVertex[iMarker];
      }
    }
  }

  return nFluidVertex;

}

unsigned long CDriver::GetVertexGlobalIndex(unsigned short iMarker, unsigned short iVertex) {

  unsigned long iPoint, GlobalIndex;

  iPoint = geometry_container[ZONE_0][MESH_0]->vertex[iMarker][iVertex]->GetNode();
  GlobalIndex = geometry_container[ZONE_0][MESH_0]->node[iPoint]->GetGlobalIndex();

  return GlobalIndex;

}

su2double CDriver::GetVertexCoordX(unsigned short iMarker, unsigned short iVertex) {

  su2double* Coord;
  unsigned long iPoint;

  iPoint = geometry_container[ZONE_0][MESH_0]->vertex[iMarker][iVertex]->GetNode();
  Coord = geometry_container[ZONE_0][MESH_0]->node[iPoint]->GetCoord();
  return Coord[0];

}

su2double CDriver::GetVertexCoordY(unsigned short iMarker, unsigned short iVertex) {

  su2double* Coord;
  unsigned long iPoint;

  iPoint = geometry_container[ZONE_0][MESH_0]->vertex[iMarker][iVertex]->GetNode();
  Coord = geometry_container[ZONE_0][MESH_0]->node[iPoint]->GetCoord();
  return Coord[1];
}

su2double CDriver::GetVertexCoordZ(unsigned short iMarker, unsigned short iVertex) {

  su2double* Coord;
  unsigned long iPoint;

  if(nDim == 3) {
    iPoint = geometry_container[ZONE_0][MESH_0]->vertex[iMarker][iVertex]->GetNode();
    Coord = geometry_container[ZONE_0][MESH_0]->node[iPoint]->GetCoord();
    return Coord[2];
  }
  else {
    return 0.0;
  }


}

bool CDriver::ComputeVertexForces(unsigned short iMarker, unsigned short iVertex) {

    unsigned long iPoint;
    unsigned short iDim, jDim;
    su2double *Normal, AreaSquare, Area;
    bool halo;

    unsigned short FinestMesh = config_container[ZONE_0]->GetFinestMesh();

	/*--- Check the kind of fluid problem ---*/
	bool compressible       = (config_container[ZONE_0]->GetKind_Regime() == COMPRESSIBLE);
	bool incompressible     = (config_container[ZONE_0]->GetKind_Regime() == INCOMPRESSIBLE);
	bool viscous_flow       = ((config_container[ZONE_0]->GetKind_Solver() == NAVIER_STOKES) ||
							   (config_container[ZONE_0]->GetKind_Solver() == RANS) );

    /*--- Parameters for the calculations ---*/
	// Pn: Pressure
	// Pinf: Pressure_infinite
	// div_vel: Velocity divergence
	// Dij: Dirac delta
	su2double Pn = 0.0, div_vel = 0.0, Dij = 0.0;
	su2double Viscosity = 0.0;
	su2double Grad_Vel[3][3] = { {0.0, 0.0, 0.0} ,
							{0.0, 0.0, 0.0} ,
							{0.0, 0.0, 0.0} } ;
	su2double Tau[3][3] = { {0.0, 0.0, 0.0} ,
							{0.0, 0.0, 0.0} ,
							{0.0, 0.0, 0.0} } ;

	su2double Pinf = solver_container[ZONE_0][FinestMesh][FLOW_SOL]->GetPressure_Inf();

    iPoint = geometry_container[ZONE_0][MESH_0]->vertex[iMarker][iVertex]->GetNode();
    //GlobalIndex = geometry_container[ZONE_0][MESH_0]->node[iPoint]->GetGlobalIndex();

    /*--- It necessary to distinguish the halo nodes from the others, since they introduice non physical forces. ---*/
    //if(geometry_container[ZONE_0][MESH_0]->node[iPoint]->GetDomain()) partFluidSurfaceLoads[iVertex][0] = GlobalIndex;
    //else partFluidSurfaceLoads[iVertex][0] = -1.0;
    if(geometry_container[ZONE_0][MESH_0]->node[iPoint]->GetDomain()) {
    /*--- Get the normal at the vertex: this normal goes inside the fluid domain. ---*/
    Normal = geometry_container[ZONE_0][MESH_0]->vertex[iMarker][iVertex]->GetNormal();
    AreaSquare = 0.0;
    for(iDim = 0; iDim < nDim; iDim++) {
        AreaSquare += Normal[iDim]*Normal[iDim];
    }
    Area = sqrt(AreaSquare);

    /*--- Get the values of pressure and viscosity ---*/
    if (incompressible) {
      Pn = solver_container[ZONE_0][MESH_0][FLOW_SOL]->node[iPoint]->GetPressureInc();
      if (viscous_flow) {
        for(iDim=0; iDim<nDim; iDim++) {
          for(jDim=0; jDim<nDim; jDim++) {
            Grad_Vel[iDim][jDim] = solver_container[ZONE_0][FinestMesh][FLOW_SOL]->node[iPoint]->GetGradient_Primitive(iDim+1, jDim);
          }
        }
        Viscosity = solver_container[ZONE_0][MESH_0][FLOW_SOL]->node[iPoint]->GetLaminarViscosityInc();
      }
    }
    else if (compressible) {
      Pn = solver_container[ZONE_0][MESH_0][FLOW_SOL]->node[iPoint]->GetPressure();
      if (viscous_flow) {
        for(iDim=0; iDim<nDim; iDim++) {
          for(jDim=0; jDim<nDim; jDim++) {
            Grad_Vel[iDim][jDim] = solver_container[ZONE_0][FinestMesh][FLOW_SOL]->node[iPoint]->GetGradient_Primitive(iDim+1, jDim);
          }
        }
        Viscosity = solver_container[ZONE_0][MESH_0][FLOW_SOL]->node[iPoint]->GetLaminarViscosity();
      }
    }

   /*--- Calculate the inviscid (pressure) part of tn in the fluid nodes (force units) ---*/
   for (iDim = 0; iDim < nDim; iDim++) {
     //partFluidSurfaceLoads[iVertex][iDim+1] = -(Pn-Pinf)*Normal[iDim];   //NB : norm(Normal) = Area
     APINodalForce[iDim] = -(Pn-Pinf)*Normal[iDim];     //NB : norm(Normal) = Area
   }

   /*--- Calculate the viscous (shear stress) part of tn in the fluid nodes (force units ---*/
   if ((incompressible || compressible) && viscous_flow) {
     div_vel = 0.0;
     for (iDim = 0; iDim < nDim; iDim++)
       div_vel += Grad_Vel[iDim][iDim];
     if (incompressible) div_vel = 0.0;

     for (iDim = 0; iDim < nDim; iDim++) {
       for (jDim = 0 ; jDim < nDim; jDim++) {
         Dij = 0.0; if (iDim == jDim) Dij = 1.0;
         Tau[iDim][jDim] = Viscosity*(Grad_Vel[jDim][iDim] + Grad_Vel[iDim][jDim]) - TWO3*Viscosity*div_vel*Dij;
         //partFluidSurfaceLoads[iVertex][iDim+1] += Tau[iDim][jDim]*Normal[jDim];
         APINodalForce[iDim] += Tau[iDim][jDim]*Normal[jDim];
       }
     }
   }

   //Divide by local are in case of force density communication.
   for(iDim = 0; iDim < nDim; iDim++) {
     APINodalForceDensity[iDim] = APINodalForce[iDim]/Area;
   }

   halo = false;

   }
   else {
        halo = true;
   }

   return halo;

}

su2double CDriver::GetVertexForceX(unsigned short iMarker, unsigned short iVertex) {

    return APINodalForce[0];

}

su2double CDriver::GetVertexForceY(unsigned short iMarker, unsigned short iVertex) {

    return APINodalForce[1];

}

su2double CDriver::GetVertexForceZ(unsigned short iMarker, unsigned short iVertex) {

    return APINodalForce[2];

}

su2double CDriver::GetVertexForceDensityX(unsigned short iMarker, unsigned short iVertex) {
    return APINodalForceDensity[0];
}

su2double CDriver::GetVertexForceDensityY(unsigned short iMarker, unsigned short iVertex) {
    return APINodalForceDensity[1];
}

su2double CDriver::GetVertexForceDensityZ(unsigned short iMarker, unsigned short iVertex) {
    return APINodalForceDensity[2];
}

void CDriver::SetVertexCoordX(unsigned short iMarker, unsigned short iVertex, su2double newPosX) {

  unsigned long iPoint;
  su2double *Coord, *Coord_n;
  su2double dispX;

  iPoint = geometry_container[ZONE_0][MESH_0]->vertex[iMarker][iVertex]->GetNode();
  Coord = geometry_container[ZONE_0][MESH_0]->node[iPoint]->GetCoord();

  if(config_container[ZONE_0]->GetUnsteady_Simulation()) {
    Coord_n = geometry_container[ZONE_0][MESH_0]->node[iPoint]->GetCoord_n();
    dispX = newPosX - Coord_n[0];
    APIVarCoord[0] = dispX - Coord[0] + Coord_n[0];
  }
  else {
    APIVarCoord[0] = newPosX - Coord[0];
  }

}

void CDriver::SetVertexCoordY(unsigned short iMarker, unsigned short iVertex, su2double newPosY) {

  unsigned long iPoint;
  su2double *Coord, *Coord_n;
  su2double dispY;

  iPoint = geometry_container[ZONE_0][MESH_0]->vertex[iMarker][iVertex]->GetNode();
  Coord = geometry_container[ZONE_0][MESH_0]->node[iPoint]->GetCoord();

  if(config_container[ZONE_0]->GetUnsteady_Simulation()) {
    Coord_n = geometry_container[ZONE_0][MESH_0]->node[iPoint]->GetCoord_n();
    dispY = newPosY - Coord_n[1];
    APIVarCoord[1] = dispY - Coord[1] + Coord_n[1];
  }
  else {
    APIVarCoord[1] = newPosY - Coord[1];
  }
}

void CDriver::SetVertexCoordZ(unsigned short iMarker, unsigned short iVertex, su2double newPosZ) {

  unsigned long iPoint;
  su2double *Coord, *Coord_n;
  su2double dispZ;

  iPoint = geometry_container[ZONE_0][MESH_0]->vertex[iMarker][iVertex]->GetNode();
  Coord = geometry_container[ZONE_0][MESH_0]->node[iPoint]->GetCoord();
  Coord_n = geometry_container[ZONE_0][MESH_0]->node[iPoint]->GetCoord_n();
  if(nDim > 2) {
    if(config_container[ZONE_0]->GetUnsteady_Simulation()) {
      Coord_n = geometry_container[ZONE_0][MESH_0]->node[iPoint]->GetCoord_n();
      dispZ = newPosZ - Coord_n[2];
      APIVarCoord[2] = dispZ - Coord[2] + Coord_n[2];
    }
    else {
      APIVarCoord[2] = newPosZ - Coord[2];
    }
  }
  else {
    APIVarCoord[2] = 0.0;
  }
}

su2double CDriver::SetVertexVarCoord(unsigned short iMarker, unsigned short iVertex) {

    su2double nodalVarCoordNorm;

    geometry_container[ZONE_0][MESH_0]->vertex[iMarker][iVertex]->SetVarCoord(APIVarCoord);
    nodalVarCoordNorm = sqrt((APIVarCoord[0])*(APIVarCoord[0]) + (APIVarCoord[1])*(APIVarCoord[1]) + (APIVarCoord[2])*(APIVarCoord[2]));

    return nodalVarCoordNorm;

}

CGeneralDriver::CGeneralDriver(char* confFile, unsigned short val_nZone,
                                     unsigned short val_nDim) : CDriver(confFile,
                                                                        val_nZone,
                                                                        val_nDim) { }

CGeneralDriver::~CGeneralDriver(void) { }

void CGeneralDriver::Run() {


  unsigned short iZone;
  
  /*--- Run a single iteration of a fem problem by looping over all
   zones and executing the iterations. Note that data transers between zones
   and other intermediate procedures may be required. ---*/
  
  for (iZone = 0; iZone < nZone; iZone++) {
    
    iteration_container[iZone]->Preprocess(output, integration_container, geometry_container,
                                           solver_container, numerics_container, config_container,
                                           surface_movement, grid_movement, FFDBox, iZone);
    
    iteration_container[iZone]->Iterate(output, integration_container, geometry_container,
                                        solver_container, numerics_container, config_container,
                                        surface_movement, grid_movement, FFDBox, iZone);
  }
  
}


void CGeneralDriver::Update() {

  for (iZone = 0; iZone < nZone; iZone++)
    iteration_container[ZONE_0]->Update(output, integration_container, geometry_container,
                                      solver_container, numerics_container, config_container,
                                      surface_movement, grid_movement, FFDBox, ZONE_0);

}

void CGeneralDriver::ResetConvergence() {

  switch (config_container[ZONE_0]->GetKind_Solver()) {

    case EULER: case NAVIER_STOKES: case RANS:
      integration_container[ZONE_0][FLOW_SOL]->SetConvergence(false);
      if (config_container[ZONE_0]->GetKind_Solver() == RANS) integration_container[ZONE_0][TURB_SOL]->SetConvergence(false);
      if(config_container[ZONE_0]->GetKind_Trans_Model() == LM) integration_container[ZONE_0][TRANS_SOL]->SetConvergence(false);
      break;

    case WAVE_EQUATION:
      integration_container[ZONE_0][WAVE_SOL]->SetConvergence(false);
      break;

    case HEAT_EQUATION:
      integration_container[ZONE_0][HEAT_SOL]->SetConvergence(false);
      break;

    case POISSON_EQUATION:
      break;

    case FEM_ELASTICITY:
      integration_container[ZONE_0][FEA_SOL]->SetConvergence(false);
      break;

    case ADJ_EULER: case ADJ_NAVIER_STOKES: case ADJ_RANS: case DISC_ADJ_EULER: case DISC_ADJ_NAVIER_STOKES: case DISC_ADJ_RANS:
      integration_container[ZONE_0][ADJFLOW_SOL]->SetConvergence(false);
      if( (config_container[ZONE_0]->GetKind_Solver() == ADJ_RANS) || (config_container[ZONE_0]->GetKind_Solver() == DISC_ADJ_RANS) )
        integration_container[ZONE_0][ADJTURB_SOL]->SetConvergence(false);
      break;
      
  }

}

void CGeneralDriver::DynamicMeshUpdate(unsigned long ExtIter) {

  bool harmonic_balance;
  
  for (iZone = 0; iZone < nZone; iZone++) {
   harmonic_balance = (config_container[iZone]->GetUnsteady_Simulation() == HARMONIC_BALANCE);
    /*--- Dynamic mesh update ---*/
    if ((config_container[iZone]->GetGrid_Movement()) && (!harmonic_balance)) {
      iteration_container[iZone]->SetGrid_Movement(geometry_container, surface_movement, grid_movement, FFDBox, solver_container, config_container, iZone, 0, ExtIter );
    }
  }
}

void CGeneralDriver::StaticMeshUpdate() {

  int rank = MASTER_NODE;

#ifdef HAVE_MPI
  MPI_Comm_rank(MPI_COMM_WORLD, &rank);
#endif

  if(rank == MASTER_NODE) cout << " Deforming the volume grid." << endl;
  grid_movement[ZONE_0]->SetVolume_Deformation(geometry_container[ZONE_0][MESH_0], config_container[ZONE_0], true);

  if(rank == MASTER_NODE) cout << "No grid velocity to be computed : static grid deformation." << endl;

  if(rank == MASTER_NODE) cout << " Updating multigrid structure." << endl;
  grid_movement[ZONE_0]->UpdateMultiGrid(geometry_container[ZONE_0], config_container[ZONE_0]);

}

void CGeneralDriver::SetInitialMesh() {

  unsigned long iPoint;

  StaticMeshUpdate();

  /*--- Propagate the initial deformation to the past ---*/
  //if (!restart) {
    for (iMesh = 0; iMesh <= config_container[ZONE_0]->GetnMGLevels(); iMesh++) {
      for(iPoint = 0; iPoint < geometry_container[ZONE_0][iMesh]->GetnPoint(); iPoint++) {
        //solver_container[ZONE_0][iMesh][FLOW_SOL]->node[iPoint]->Set_Solution_time_n();
        //solver_container[ZONE_0][iMesh][FLOW_SOL]->node[iPoint]->Set_Solution_time_n1();
        geometry_container[ZONE_0][iMesh]->node[iPoint]->SetVolume_n();
        geometry_container[ZONE_0][iMesh]->node[iPoint]->SetVolume_nM1();
        geometry_container[ZONE_0][iMesh]->node[iPoint]->SetCoord_n();
        geometry_container[ZONE_0][iMesh]->node[iPoint]->SetCoord_n1();
      }
    }
  //}

}

CFluidDriver::CFluidDriver(char* confFile, unsigned short val_nZone, unsigned short val_nDim) : CDriver(confFile, val_nZone, val_nDim) { }

CFluidDriver::~CFluidDriver(void) { }

void CFluidDriver::Run() {
  
  unsigned short iZone, jZone, checkConvergence;
  unsigned long IntIter, nIntIter;
  bool unsteady;

  /*--- Run a single iteration of a multi-zone problem by looping over all
  zones and executing the iterations. Note that data transers between zones
  and other intermediate procedures may be required. ---*/

  unsteady = (config_container[MESH_0]->GetUnsteady_Simulation() == DT_STEPPING_1ST) || (config_container[MESH_0]->GetUnsteady_Simulation() == DT_STEPPING_2ND);

  /*--- Zone preprocessing ---*/

  for (iZone = 0; iZone < nZone; iZone++)
  	iteration_container[iZone]->Preprocess(output, integration_container, geometry_container, solver_container, numerics_container, config_container, surface_movement, grid_movement, FFDBox, iZone);

  /*--- Updating zone interface communication patterns,
  needed only for unsteady simulation since for steady problems
  this is done once in the interpolator_container constructor 
  at the beginning of the computation ---*/

  if ( unsteady ){
    for (iZone = 0; iZone < nZone; iZone++) {   
  	  for (jZone = 0; jZone < nZone; jZone++)
  	    if(jZone != iZone && interpolator_container[iZone][jZone] != NULL)
  		  interpolator_container[iZone][jZone]->Set_TransferCoeff(config_container);
	}
  }


  /*--- Begin Unsteady pseudo-time stepping internal loop, if not unsteady it does only one step --*/

  if (unsteady) 
    nIntIter = config_container[MESH_0]->GetUnst_nIntIter();
  else
    nIntIter = 1;

  for (IntIter = 0; IntIter < nIntIter; IntIter++){

    /*--- At each pseudo time-step updates transfer data ---*/
    for (iZone = 0; iZone < nZone; iZone++)   
	  for (jZone = 0; jZone < nZone; jZone++)
	    if(jZone != iZone && transfer_container[iZone][jZone] != NULL)
		  Transfer_Data(iZone, jZone);

	/*--- For each zone runs one single iteration ---*/
	for (iZone = 0; iZone < nZone; iZone++) {
      config_container[iZone]->SetIntIter(IntIter);

      iteration_container[iZone]->Iterate(output, integration_container, geometry_container, solver_container, numerics_container, config_container, surface_movement, grid_movement, FFDBox, iZone);
	}

	/*--- Check convergence in each zone --*/

	checkConvergence = 0;
	for (iZone = 0; iZone < nZone; iZone++)
	  checkConvergence += (int) integration_container[iZone][FLOW_SOL]->GetConvergence();

	/*--- If convergence was reached in every zone --*/

	if (checkConvergence == nZone) break;
  }


}

void CFluidDriver::Transfer_Data(unsigned short donorZone, unsigned short targetZone){

#ifdef HAVE_MPI
	int rank;
	MPI_Comm_rank(MPI_COMM_WORLD, &rank);
#endif

  bool MatchingMesh = config_container[targetZone]->GetMatchingMesh();

  /*--- Select the transfer method and the appropriate mesh properties (matching or nonmatching mesh) ---*/

  switch (config_container[targetZone]->GetKind_TransferMethod()) {
	  
    case BROADCAST_DATA:
      if (MatchingMesh){
        transfer_container[donorZone][targetZone]->Broadcast_InterfaceData_Matching(solver_container[donorZone][MESH_0][FLOW_SOL],solver_container[targetZone][MESH_0][FLOW_SOL],
        geometry_container[donorZone][MESH_0],geometry_container[targetZone][MESH_0],
        config_container[donorZone], config_container[targetZone]);
        /*--- Set the volume deformation for the fluid zone ---*/
        //			grid_movement[targetZone]->SetVolume_Deformation(geometry_container[targetZone][MESH_0], config_container[targetZone], true);
      }
      else {
        transfer_container[donorZone][targetZone]->Broadcast_InterfaceData_Interpolate(solver_container[donorZone][MESH_0][FLOW_SOL],solver_container[targetZone][MESH_0][FLOW_SOL],
        geometry_container[donorZone][MESH_0],geometry_container[targetZone][MESH_0],
        config_container[donorZone], config_container[targetZone]);
        /*--- Set the volume deformation for the fluid zone ---*/
        //			grid_movement[targetZone]->SetVolume_Deformation(geometry_container[targetZone][MESH_0], config_container[targetZone], true);
      }
    break;
    
  case SCATTER_DATA:
    if (MatchingMesh){
      transfer_container[donorZone][targetZone]->Scatter_InterfaceData(solver_container[donorZone][MESH_0][FLOW_SOL],solver_container[targetZone][MESH_0][FLOW_SOL],
      geometry_container[donorZone][MESH_0],geometry_container[targetZone][MESH_0],
      config_container[donorZone], config_container[targetZone]);
      /*--- Set the volume deformation for the fluid zone ---*/
      //			grid_movement[targetZone]->SetVolume_Deformation(geometry_container[targetZone][MESH_0], config_container[targetZone], true);
    }
    else {
      cout << "Scatter method not implemented for non-matching meshes. Exiting..." << endl;
      exit(EXIT_FAILURE);
    }
    break;
    
  case ALLGATHER_DATA:
    if (MatchingMesh){
      cout << "Allgather method not yet implemented for matching meshes. Exiting..." << endl;
      exit(EXIT_FAILURE);
    }
    else {
      transfer_container[donorZone][targetZone]->Allgather_InterfaceData(solver_container[donorZone][MESH_0][FLOW_SOL],solver_container[targetZone][MESH_0][FLOW_SOL],
      geometry_container[donorZone][MESH_0],geometry_container[targetZone][MESH_0],
      config_container[donorZone], config_container[targetZone]);
      /*--- Set the volume deformation for the fluid zone ---*/
      //			grid_movement[targetZone]->SetVolume_Deformation(geometry_container[targetZone][MESH_0], config_container[targetZone], true);
    }
    break;
  }

}

void CFluidDriver::Update() {

  for(iZone = 0; iZone < nZone; iZone++)
    iteration_container[iZone]->Update(output, integration_container, geometry_container,
                                       solver_container, numerics_container, config_container,
                                       surface_movement, grid_movement, FFDBox, iZone);
}

void CFluidDriver::ResetConvergence() {

  for(iZone = 0; iZone < nZone; iZone++) {
    switch (config_container[iZone]->GetKind_Solver()) {

    case EULER: case NAVIER_STOKES: case RANS:
      integration_container[iZone][FLOW_SOL]->SetConvergence(false);
      if (config_container[iZone]->GetKind_Solver() == RANS) integration_container[iZone][TURB_SOL]->SetConvergence(false);
      if(config_container[iZone]->GetKind_Trans_Model() == LM) integration_container[iZone][TRANS_SOL]->SetConvergence(false);
      break;

    case WAVE_EQUATION:
      integration_container[iZone][WAVE_SOL]->SetConvergence(false);
      break;

    case HEAT_EQUATION:
      integration_container[iZone][HEAT_SOL]->SetConvergence(false);
      break;

    case POISSON_EQUATION:
      break;

    case FEM_ELASTICITY:
      integration_container[iZone][FEA_SOL]->SetConvergence(false);
      break;

    case ADJ_EULER: case ADJ_NAVIER_STOKES: case ADJ_RANS: case DISC_ADJ_EULER: case DISC_ADJ_NAVIER_STOKES: case DISC_ADJ_RANS:
      integration_container[iZone][ADJFLOW_SOL]->SetConvergence(false);
      if( (config_container[iZone]->GetKind_Solver() == ADJ_RANS) || (config_container[iZone]->GetKind_Solver() == DISC_ADJ_RANS) )
        integration_container[iZone][ADJTURB_SOL]->SetConvergence(false);
      break;
    }
  }

}

void CFluidDriver::DynamicMeshUpdate(unsigned long ExtIter) {

  bool harmonic_balance;

  for (iZone = 0; iZone < nZone; iZone++) {
   harmonic_balance = (config_container[iZone]->GetUnsteady_Simulation() == HARMONIC_BALANCE);
    /*--- Dynamic mesh update ---*/
    if ((config_container[iZone]->GetGrid_Movement()) && (!harmonic_balance)) {
      iteration_container[iZone]->SetGrid_Movement(geometry_container, surface_movement, grid_movement, FFDBox, solver_container, config_container, iZone, 0, ExtIter );
    }
  }

}

void CFluidDriver::StaticMeshUpdate() {

  int rank = MASTER_NODE;

#ifdef HAVE_MPI
  MPI_Comm_rank(MPI_COMM_WORLD, &rank);
#endif

  for(iZone = 0; iZone < nZone; iZone++) {
    if(rank == MASTER_NODE) cout << " Deforming the volume grid." << endl;
    grid_movement[iZone]->SetVolume_Deformation(geometry_container[iZone][MESH_0], config_container[iZone], true);

    if(rank == MASTER_NODE) cout << "No grid velocity to be computde : static grid deformation." << endl;

    if(rank == MASTER_NODE) cout << " Updating multigrid structure." << endl;
    grid_movement[iZone]->UpdateMultiGrid(geometry_container[iZone], config_container[iZone]);
  }
}

void CFluidDriver::SetInitialMesh() {

  unsigned long iPoint;

  StaticMeshUpdate();

  /*--- Propagate the initial deformation to the past ---*/
  //if (!restart) {
    for(iZone = 0; iZone < nZone; iZone++) {
      for (iMesh = 0; iMesh <= config_container[iZone]->GetnMGLevels(); iMesh++) {
        for(iPoint = 0; iPoint < geometry_container[iZone][iMesh]->GetnPoint(); iPoint++) {
          //solver_container[iZone][iMesh][FLOW_SOL]->node[iPoint]->Set_Solution_time_n();
          //solver_container[iZone][iMesh][FLOW_SOL]->node[iPoint]->Set_Solution_time_n1();
          geometry_container[iZone][iMesh]->node[iPoint]->SetVolume_n();
          geometry_container[iZone][iMesh]->node[iPoint]->SetVolume_nM1();
          geometry_container[iZone][iMesh]->node[iPoint]->SetCoord_n();
          geometry_container[iZone][iMesh]->node[iPoint]->SetCoord_n1();
        }
      }
    }
  //}
}

CHBDriver::CHBDriver(char* confFile,
                                 unsigned short val_nZone,
                                 unsigned short val_nDim) : CDriver(confFile,
                                                                    val_nZone,
                                                                    val_nDim) {
	unsigned short kZone;

	D = NULL;
	/*--- allocate dynamic memory for the Harmonic Balance operator ---*/
	D = new su2double*[nZone]; for (kZone = 0; kZone < nZone; kZone++) D[kZone] = new su2double[nZone];

}

CHBDriver::~CHBDriver(void) {

	unsigned short kZone;

	  /*--- delete dynamic memory for the Harmonic Balance operator ---*/
	  for (kZone = 0; kZone < nZone; kZone++) if (D[kZone] != NULL) delete [] D[kZone];
	  if (D[kZone] != NULL) delete [] D;

}

void CHBDriver::Run() {
  
  /*--- Run a single iteration of a Harmonic Balance problem. Preprocess all
   all zones before beginning the iteration. ---*/
  
  for (iZone = 0; iZone < nZone; iZone++)
    iteration_container[iZone]->Preprocess(output, integration_container, geometry_container,
                                           solver_container, numerics_container, config_container,
                                           surface_movement, grid_movement, FFDBox, iZone);
  
  for (iZone = 0; iZone < nZone; iZone++)
    iteration_container[iZone]->Iterate(output, integration_container, geometry_container,
                                        solver_container, numerics_container, config_container,
                                        surface_movement, grid_movement, FFDBox, iZone);
    
}

void CHBDriver::Update() {

  for (iZone = 0; iZone < nZone; iZone++) {

    /*--- Update the harmonic balance terms across all zones ---*/
  	SetHarmonicBalance(iZone);

    iteration_container[iZone]->Update(output, integration_container, geometry_container,
                                       solver_container, numerics_container, config_container,
                                       surface_movement, grid_movement, FFDBox, iZone);

    output->HarmonicBalanceOutput(solver_container, config_container, nZone, iZone);

  }

}

void CHBDriver::ResetConvergence() {

  for(iZone = 0; iZone < nZone; iZone++) {
    switch (config_container[iZone]->GetKind_Solver()) {

    case EULER: case NAVIER_STOKES: case RANS:
      integration_container[iZone][FLOW_SOL]->SetConvergence(false);
      if (config_container[iZone]->GetKind_Solver() == RANS) integration_container[iZone][TURB_SOL]->SetConvergence(false);
      if(config_container[iZone]->GetKind_Trans_Model() == LM) integration_container[iZone][TRANS_SOL]->SetConvergence(false);
      break;

    case WAVE_EQUATION:
      integration_container[iZone][WAVE_SOL]->SetConvergence(false);
      break;

    case HEAT_EQUATION:
      integration_container[iZone][HEAT_SOL]->SetConvergence(false);
      break;

    case POISSON_EQUATION:
      break;

    case FEM_ELASTICITY:
      integration_container[iZone][FEA_SOL]->SetConvergence(false);
      break;

    case ADJ_EULER: case ADJ_NAVIER_STOKES: case ADJ_RANS: case DISC_ADJ_EULER: case DISC_ADJ_NAVIER_STOKES: case DISC_ADJ_RANS:
      integration_container[iZone][ADJFLOW_SOL]->SetConvergence(false);
      if( (config_container[iZone]->GetKind_Solver() == ADJ_RANS) || (config_container[iZone]->GetKind_Solver() == DISC_ADJ_RANS) )
        integration_container[iZone][ADJTURB_SOL]->SetConvergence(false);
      break;
    }
  }

}

void CHBDriver::SetHarmonicBalance(unsigned short iZone) {

#ifdef HAVE_MPI
  int rank = MASTER_NODE;
	MPI_Comm_rank(MPI_COMM_WORLD, &rank);
#endif

	unsigned short iVar, jZone, iMGlevel;
	unsigned short nVar = solver_container[ZONE_0][MESH_0][FLOW_SOL]->GetnVar();
	unsigned long iPoint;
	bool implicit = (config_container[ZONE_0]->GetKind_TimeIntScheme_Flow() == EULER_IMPLICIT);
	bool adjoint = (config_container[ZONE_0]->GetContinuous_Adjoint());
	if (adjoint) {
		implicit = (config_container[ZONE_0]->GetKind_TimeIntScheme_AdjFlow() == EULER_IMPLICIT);
	}

	unsigned long ExtIter = config_container[ZONE_0]->GetExtIter();

	/*--- Retrieve values from the config file ---*/
	su2double *U = new su2double[nVar];
	su2double *U_old = new su2double[nVar];
	su2double *Psi = new su2double[nVar];
	su2double *Psi_old = new su2double[nVar];
	su2double *Source = new su2double[nVar];
	su2double deltaU, deltaPsi;

	/*--- Compute period of oscillation ---*/
	su2double period = config_container[ZONE_0]->GetHarmonicBalance_Period();

	/*--- Non-dimensionalize the input period, if necessary.	*/
	period /= config_container[ZONE_0]->GetTime_Ref();

	if (ExtIter == 0)
		ComputeHB_Operator();

	/*--- Compute various source terms for explicit direct, implicit direct, and adjoint problems ---*/
	/*--- Loop over all grid levels ---*/
	for (iMGlevel = 0; iMGlevel <= config_container[ZONE_0]->GetnMGLevels(); iMGlevel++) {

		/*--- Loop over each node in the volume mesh ---*/
		for (iPoint = 0; iPoint < geometry_container[ZONE_0][iMGlevel]->GetnPoint(); iPoint++) {

			for (iVar = 0; iVar < nVar; iVar++) {
				Source[iVar] = 0.0;
			}

			/*--- Step across the columns ---*/
			for (jZone = 0; jZone < nZone; jZone++) {

				/*--- Retrieve solution at this node in current zone ---*/
				for (iVar = 0; iVar < nVar; iVar++) {

					if (!adjoint) {
						U[iVar] = solver_container[jZone][iMGlevel][FLOW_SOL]->node[iPoint]->GetSolution(iVar);
						Source[iVar] += U[iVar]*D[iZone][jZone];

						if (implicit) {
							U_old[iVar] = solver_container[jZone][iMGlevel][FLOW_SOL]->node[iPoint]->GetSolution_Old(iVar);
							deltaU = U[iVar] - U_old[iVar];
							Source[iVar] += deltaU*D[iZone][jZone];
						}

					}

					else {
						Psi[iVar] = solver_container[jZone][iMGlevel][ADJFLOW_SOL]->node[iPoint]->GetSolution(iVar);
						Source[iVar] += Psi[iVar]*D[jZone][iZone];

						if (implicit) {
							Psi_old[iVar] = solver_container[jZone][iMGlevel][ADJFLOW_SOL]->node[iPoint]->GetSolution_Old(iVar);
							deltaPsi = Psi[iVar] - Psi_old[iVar];
							Source[iVar] += deltaPsi*D[jZone][iZone];
						}
					}
				}

				/*--- Store sources for current row ---*/
				for (iVar = 0; iVar < nVar; iVar++) {
					if (!adjoint) {
						solver_container[iZone][iMGlevel][FLOW_SOL]->node[iPoint]->SetHarmonicBalance_Source(iVar, Source[iVar]);
					}
					else {
						solver_container[iZone][iMGlevel][ADJFLOW_SOL]->node[iPoint]->SetHarmonicBalance_Source(iVar, Source[iVar]);
					}
				}

			}
		}
	}
  
  /*--- Source term for a turbulence model ---*/
  if (config_container[ZONE_0]->GetKind_Solver() == RANS) {
    
    /*--- Extra variables needed if we have a turbulence model. ---*/
    unsigned short nVar_Turb = solver_container[ZONE_0][MESH_0][TURB_SOL]->GetnVar();
    su2double *U_Turb = new su2double[nVar_Turb];
    su2double *Source_Turb = new su2double[nVar_Turb];
    
    /*--- Loop over only the finest mesh level (turbulence is always solved
     on the original grid only). ---*/
    for (iPoint = 0; iPoint < geometry_container[ZONE_0][MESH_0]->GetnPoint(); iPoint++) {
      for (iVar = 0; iVar < nVar_Turb; iVar++) Source_Turb[iVar] = 0.0;
      for (jZone = 0; jZone < nZone; jZone++) {
        
        /*--- Retrieve solution at this node in current zone ---*/
        for (iVar = 0; iVar < nVar_Turb; iVar++) {
          U_Turb[iVar] = solver_container[jZone][MESH_0][TURB_SOL]->node[iPoint]->GetSolution(iVar);
          Source_Turb[iVar] += U_Turb[iVar]*D[iZone][jZone];
        }
      }
      
      /*--- Store sources for current iZone ---*/
      for (iVar = 0; iVar < nVar_Turb; iVar++)
        solver_container[iZone][MESH_0][TURB_SOL]->node[iPoint]->SetHarmonicBalance_Source(iVar, Source_Turb[iVar]);
    }
    
    delete [] U_Turb;
    delete [] Source_Turb;
  }
  
  delete [] U;
  delete [] U_old;
  delete [] Psi;
  delete [] Psi_old;

}


void CHBDriver::ComputeHB_Operator(){

#ifdef CHECK_AD
  
	const   complex<su2double> J(0.0,1.0);
	unsigned short i, j, k, iZone;

	su2double *Omega_HB       = new su2double[nZone];
	complex<su2double> **E    = new complex<su2double>*[nZone];
	complex<su2double> **Einv = new complex<su2double>*[nZone];
	complex<su2double> **DD   = new complex<su2double>*[nZone];
	for (iZone = 0; iZone < nZone; iZone++){
		E[iZone]    = new complex<su2double>[nZone];
		Einv[iZone] = new complex<su2double>[nZone];
		DD[iZone]   = new complex<su2double>[nZone];
	}

	/*--- Get simualation period from config file ---*/
	su2double Period = config_container[ZONE_0]->GetHarmonicBalance_Period();

	/*--- Non-dimensionalize the input period, if necessary.      */
	Period /= config_container[ZONE_0]->GetTime_Ref();

	/*--- Build the array containing the selected frequencies to solve ---*/
	for (iZone = 0; iZone < nZone; iZone++){
		Omega_HB[iZone]  = config_container[iZone]->GetOmega_HB()[iZone];
		Omega_HB[iZone] /= config_container[iZone]->GetOmega_Ref();
	}

	/*--- Build the diagonal matrix of the frequencies DD ---*/
	for (i = 0; i < nZone; i++) {
		for (k = 0; k < nZone; k++) {
			if (k == i ){
				DD[i][k] = J*Omega_HB[k];
			}
		}
	}

	/*--- Build the harmonic balance inverse matrix ---*/
	for (i = 0; i < nZone; i++) {
		for (k = 0; k < nZone; k++) {
			Einv[i][k] = complex<su2double>(cos(Omega_HB[k]*(i*Period/nZone))) + J*complex<su2double>(sin(Omega_HB[k]*(i*Period/nZone)));
		}
	}

	/*---  Invert inverse harmonic balance Einv with Gauss elimination ---*/

	/*--  A temporary matrix to hold the inverse, dynamically allocated ---*/
	complex<su2double> **temp = new complex<su2double>*[nZone];
	for (i = 0; i < nZone; i++) {
		temp[i] = new complex<su2double>[2 * nZone];
	}

	/*---  Copy the desired matrix into the temporary matrix ---*/
	for (i = 0; i < nZone; i++) {
		for (j = 0; j < nZone; j++) {
			temp[i][j] = Einv[i][j];
			temp[i][nZone + j] = 0;
		}
		temp[i][nZone + i] = 1;
	}

	su2double max_val;
	unsigned short max_idx;

	/*---  Pivot each column such that the largest number possible divides the other rows  ---*/
	for (k = 0; k < nZone - 1; k++) {
		max_idx = k;
		max_val = abs(temp[k][k]);
		/*---  Find the largest value (pivot) in the column  ---*/
		for (j = k; j < nZone; j++) {
			if (abs(temp[j][k]) > max_val) {
				max_idx = j;
				max_val = abs(temp[j][k]);
			}
		}
		/*---  Move the row with the highest value up  ---*/
		for (j = 0; j < (nZone * 2); j++) {
			complex<su2double> d = temp[k][j];
			temp[k][j] = temp[max_idx][j];
			temp[max_idx][j] = d;
		}
		/*---  Subtract the moved row from all other rows ---*/
		for (i = k + 1; i < nZone; i++) {
			complex<su2double> c = temp[i][k] / temp[k][k];
			for (j = 0; j < (nZone * 2); j++) {
				temp[i][j] = temp[i][j] - temp[k][j] * c;
			}
		}
	}
	/*---  Back-substitution  ---*/
	for (k = nZone - 1; k > 0; k--) {
		if (temp[k][k] != complex<su2double>(0.0)) {
			for (int i = k - 1; i > -1; i--) {
				complex<su2double> c = temp[i][k] / temp[k][k];
				for (j = 0; j < (nZone * 2); j++) {
					temp[i][j] = temp[i][j] - temp[k][j] * c;
				}
			}
		}
	}
	/*---  Normalize the inverse  ---*/
	for (i = 0; i < nZone; i++) {
		complex<su2double> c = temp[i][i];
		for (j = 0; j < nZone; j++) {
			temp[i][j + nZone] = temp[i][j + nZone] / c;
		}
	}
	/*---  Copy the inverse back to the main program flow ---*/
	for (i = 0; i < nZone; i++) {
		for (j = 0; j < nZone; j++) {
			E[i][j] = temp[i][j + nZone];
		}
	}
	/*---  Delete dynamic template  ---*/
	for (i = 0; i < nZone; i++) {
		delete[] temp[i];
	}
	delete[] temp;


	/*---  Temporary matrix for performing product  ---*/
	complex<su2double> **Temp    = new complex<su2double>*[nZone];

	/*---  Temporary complex HB operator  ---*/
	complex<su2double> **Dcpx    = new complex<su2double>*[nZone];

	for (iZone = 0; iZone < nZone; iZone++){
		Temp[iZone]    = new complex<su2double>[nZone];
		Dcpx[iZone]   = new complex<su2double>[nZone];
	}

	/*---  Calculation of the HB operator matrix ---*/
	for (int row = 0; row < nZone; row++) {
		for (int col = 0; col < nZone; col++) {
			for (int inner = 0; inner < nZone; inner++) {
				Temp[row][col] += Einv[row][inner] * DD[inner][col];
			}
		}
	}

	unsigned short row, col, inner;

	for (row = 0; row < nZone; row++) {
		for (col = 0; col < nZone; col++) {
			for (inner = 0; inner < nZone; inner++) {
				Dcpx[row][col] += Temp[row][inner] * E[inner][col];
			}
		}
	}

	/*---  Take just the real part of the HB operator matrix ---*/
	for (i = 0; i < nZone; i++) {
		for (k = 0; k < nZone; k++) {
			D[i][k] = real(Dcpx[i][k]);
		}
	}

	/*--- Deallocate dynamic memory ---*/
		for (iZone = 0; iZone < nZone; iZone++){
			delete [] E[iZone];
			delete [] Einv[iZone];
			delete [] DD[iZone];
			delete [] Temp[iZone];
			delete [] Dcpx[iZone];
		}
		delete [] E;
		delete [] Einv;
		delete [] DD;
		delete [] Temp;
		delete [] Dcpx;
		delete [] Omega_HB;
  
#endif
  
}



CFSIDriver::CFSIDriver(char* confFile,
                       unsigned short val_nZone,
                       unsigned short val_nDim) : CDriver(confFile,
                                                          val_nZone,
                                                          val_nDim) { }

CFSIDriver::~CFSIDriver(void) { }

void CFSIDriver::Run() {

	/*--- As of now, we are coding it for just 2 zones. ---*/
	/*--- This will become more general, but we need to modify the configuration for that ---*/
	unsigned short ZONE_FLOW = 0, ZONE_STRUCT = 1;
	unsigned short iZone;

	unsigned long IntIter = 0; for (iZone = 0; iZone < nZone; iZone++) config_container[iZone]->SetIntIter(IntIter);
	unsigned long FSIIter = 0; for (iZone = 0; iZone < nZone; iZone++) config_container[iZone]->SetFSIIter(FSIIter);
	unsigned long nFSIIter = config_container[ZONE_FLOW]->GetnIterFSI();
	unsigned long nIntIter;


#ifdef HAVE_MPI
  int rank = MASTER_NODE;
  MPI_Comm_rank(MPI_COMM_WORLD, &rank);
#endif

  /*--- If there is a restart, we need to get the old geometry from the fluid field ---*/
  bool restart = (config_container[ZONE_FLOW]->GetRestart() || config_container[ZONE_FLOW]->GetRestart_Flow());
  ExtIter = config_container[ZONE_FLOW]->GetExtIter();

  if (restart && (long)ExtIter == config_container[ZONE_FLOW]->GetUnst_RestartIter()) {
    unsigned short ZONE_FLOW = 0;
    solver_container[ZONE_FLOW][MESH_0][FLOW_SOL]->Restart_OldGeometry(geometry_container[ZONE_FLOW][MESH_0],config_container[ZONE_FLOW]);
  }

  /*-----------------------------------------------------------------*/
  /*---------------- Predict structural displacements ---------------*/
  /*-----------------------------------------------------------------*/
 
  Predict_Displacements(ZONE_STRUCT, ZONE_FLOW);

  while (FSIIter < nFSIIter) {

  	/*-----------------------------------------------------------------*/
	/*------------------- Transfer Displacements ----------------------*/
	/*-----------------------------------------------------------------*/
	if(transfer_container[ZONE_STRUCT][ZONE_FLOW] != NULL)
		Transfer_Displacements(ZONE_STRUCT, ZONE_FLOW);

	/*-----------------------------------------------------------------*/
	/*-------------------- Fluid subiteration -------------------------*/
	/*-----------------------------------------------------------------*/
		
	iteration_container[ZONE_FLOW]->SetGrid_Movement(geometry_container,surface_movement, grid_movement, FFDBox, solver_container,
                                                     config_container, ZONE_FLOW, 0, ExtIter);
		
	iteration_container[ZONE_FLOW]->Preprocess(output, integration_container, geometry_container,
		                                       solver_container, numerics_container, config_container,
		                                       surface_movement, grid_movement, FFDBox, ZONE_FLOW);
		                                       
	if ( (config_container[ZONE_FLOW]->GetUnsteady_Simulation() == DT_STEPPING_1ST) || (config_container[ZONE_FLOW]->GetUnsteady_Simulation() == DT_STEPPING_2ND) ) 
		nIntIter = config_container[ZONE_FLOW]->GetUnst_nIntIter();
	else
		nIntIter = 1;

	for (IntIter = 0; IntIter < nIntIter; IntIter++){

		config_container[ZONE_FLOW]->SetIntIter(IntIter);

		iteration_container[ZONE_FLOW]->Iterate(output, integration_container, geometry_container, solver_container, numerics_container, config_container, surface_movement, grid_movement, FFDBox, ZONE_FLOW);

		/*--- If convergence was reached in every zone --*/

		if (integration_container[ZONE_FLOW][FLOW_SOL]->GetConvergence() == 1) break;
	}

        /*--- Write the convergence history for the fluid (only screen output) ---*/

        output->SetConvHistory_Body(NULL, geometry_container, solver_container, config_container, integration_container, true, 0.0, ZONE_FLOW);

        /*--- Set the fluid convergence to false (to make sure FSI subiterations converge) ---*/

        integration_container[ZONE_FLOW][FLOW_SOL]->SetConvergence(false);

	/*-----------------------------------------------------------------*/
	/*------------------- Set FEA loads from fluid --------------------*/
	/*-----------------------------------------------------------------*/
	if(transfer_container[ZONE_FLOW][ZONE_STRUCT] != NULL)
		Transfer_Tractions(ZONE_FLOW, ZONE_STRUCT);


  	/*-----------------------------------------------------------------*/
  	/*------------------ Structural subiteration ----------------------*/
	/*-----------------------------------------------------------------*/

	iteration_container[ZONE_STRUCT]->Iterate(output, integration_container, geometry_container,
		                              solver_container, numerics_container, config_container,
		                              surface_movement, grid_movement, FFDBox, ZONE_STRUCT);

        /*--- Write the convergence history for the structure (only screen output) ---*/

        output->SetConvHistory_Body(NULL, geometry_container, solver_container, config_container, integration_container, true, 0.0, ZONE_STRUCT);

        /*--- Set the fluid convergence to false (to make sure FSI subiterations converge) ---*/

        integration_container[ZONE_STRUCT][FEA_SOL]->SetConvergence(false);

  	/*-----------------------------------------------------------------*/
  	/*----------------- Displacements relaxation ----------------------*/
  	/*-----------------------------------------------------------------*/

  	Relaxation_Displacements(ZONE_STRUCT, ZONE_FLOW, FSIIter);

	/*-----------------------------------------------------------------*/
	/*-------------------- Check convergence --------------------------*/
	/*-----------------------------------------------------------------*/

	integration_container[ZONE_STRUCT][FEA_SOL]->Convergence_Monitoring_FSI(geometry_container[ZONE_STRUCT][MESH_0], config_container[ZONE_STRUCT], solver_container[ZONE_STRUCT][MESH_0][FEA_SOL], FSIIter);

	if (integration_container[ZONE_STRUCT][FEA_SOL]->GetConvergence_FSI()) break;

	/*-----------------------------------------------------------------*/
	/*--------------------- Update FSIIter ---------------------------*/
	/*-----------------------------------------------------------------*/

	FSIIter++; for (iZone = 0; iZone < nZone; iZone++) config_container[iZone]->SetFSIIter(FSIIter);

  }

  /*-----------------------------------------------------------------*/
  /*------------------ Update coupled solver ------------------------*/
  /*-----------------------------------------------------------------*/

  Update(ZONE_FLOW, ZONE_STRUCT);


  /*-----------------------------------------------------------------*/
  /*-------------------- Update fluid solver ------------------------*/
  /*-----------------------------------------------------------------*/

  iteration_container[ZONE_FLOW]->Update(output, integration_container, geometry_container,
	          	  	  	 solver_container, numerics_container, config_container,
	          	  	  	 surface_movement, grid_movement, FFDBox, ZONE_FLOW);

  /*-----------------------------------------------------------------*/
  /*----------------- Update structural solver ----------------------*/
  /*-----------------------------------------------------------------*/

  iteration_container[ZONE_STRUCT]->Update(output, integration_container, geometry_container,
	          	  	  	   solver_container, numerics_container, config_container,
	          	  	  	   surface_movement, grid_movement, FFDBox, ZONE_STRUCT);


  /*-----------------------------------------------------------------*/
  /*--------------- Update convergence parameter --------------------*/
  /*-----------------------------------------------------------------*/
  integration_container[ZONE_STRUCT][FEA_SOL]->SetConvergence_FSI(false);

  
}

void CFSIDriver::Predict_Displacements(unsigned short donorZone, unsigned short targetZone) {

#ifdef HAVE_MPI
  int rank;
  MPI_Comm_rank(MPI_COMM_WORLD, &rank);
#endif
  
  solver_container[donorZone][MESH_0][FEA_SOL]->PredictStruct_Displacement(geometry_container[donorZone], config_container[donorZone],
                                                                           solver_container[donorZone]);
  
  /*--- For parallel simulations we need to communicate the predicted solution before updating the fluid mesh ---*/
  
  solver_container[donorZone][MESH_0][FEA_SOL]->Set_MPI_Solution_Pred(geometry_container[donorZone][MESH_0], config_container[donorZone]);
  
  
}

void CFSIDriver::Predict_Tractions(unsigned short donorZone, unsigned short targetZone) {

}

void CFSIDriver::Transfer_Displacements(unsigned short donorZone, unsigned short targetZone) {

#ifdef HAVE_MPI
  int rank;
  MPI_Comm_rank(MPI_COMM_WORLD, &rank);
#endif
  
  bool MatchingMesh = config_container[targetZone]->GetMatchingMesh();
  
  /*--- Select the transfer method and the appropriate mesh properties (matching or nonmatching mesh) ---*/
  
  switch (config_container[targetZone]->GetKind_TransferMethod()) {
    case BROADCAST_DATA:
      if (MatchingMesh) {
        transfer_container[donorZone][targetZone]->Broadcast_InterfaceData_Matching(solver_container[donorZone][MESH_0][FEA_SOL],solver_container[targetZone][MESH_0][FLOW_SOL],
                                                                                    geometry_container[donorZone][MESH_0],geometry_container[targetZone][MESH_0],
                                                                                    config_container[donorZone], config_container[targetZone]);
        /*--- Set the volume deformation for the fluid zone ---*/
        //			grid_movement[targetZone]->SetVolume_Deformation(geometry_container[targetZone][MESH_0], config_container[targetZone], true);
        
      }
      else {
        transfer_container[donorZone][targetZone]->Broadcast_InterfaceData_Interpolate(solver_container[donorZone][MESH_0][FEA_SOL],solver_container[targetZone][MESH_0][FLOW_SOL],
                                                                                       geometry_container[donorZone][MESH_0],geometry_container[targetZone][MESH_0],
                                                                                       config_container[donorZone], config_container[targetZone]);
        /*--- Set the volume deformation for the fluid zone ---*/
        //			grid_movement[targetZone]->SetVolume_Deformation(geometry_container[targetZone][MESH_0], config_container[targetZone], true);
        
      }
      break;
    case SCATTER_DATA:
      if (MatchingMesh) {
        transfer_container[donorZone][targetZone]->Scatter_InterfaceData(solver_container[donorZone][MESH_0][FEA_SOL],solver_container[targetZone][MESH_0][FLOW_SOL],
                                                                         geometry_container[donorZone][MESH_0],geometry_container[targetZone][MESH_0],
                                                                         config_container[donorZone], config_container[targetZone]);
        /*--- Set the volume deformation for the fluid zone ---*/
        //			grid_movement[targetZone]->SetVolume_Deformation(geometry_container[targetZone][MESH_0], config_container[targetZone], true);
      }
      else {
        cout << "Scatter method not implemented for non-matching meshes. Exiting..." << endl;
        exit(EXIT_FAILURE);
      }
      break;
    case ALLGATHER_DATA:
      if (MatchingMesh) {
        cout << "Allgather method not yet implemented for matching meshes. Exiting..." << endl;
        exit(EXIT_FAILURE);
      }
      else {
        transfer_container[donorZone][targetZone]->Allgather_InterfaceData(solver_container[donorZone][MESH_0][FEA_SOL],solver_container[targetZone][MESH_0][FLOW_SOL],
                                                                           geometry_container[donorZone][MESH_0],geometry_container[targetZone][MESH_0],
                                                                           config_container[donorZone], config_container[targetZone]);
        /*--- Set the volume deformation for the fluid zone ---*/
        //			grid_movement[targetZone]->SetVolume_Deformation(geometry_container[targetZone][MESH_0], config_container[targetZone], true);
      }
      break;
    case LEGACY_METHOD:
      if (MatchingMesh) {
        solver_container[targetZone][MESH_0][FLOW_SOL]->SetFlow_Displacement(geometry_container[targetZone], grid_movement[targetZone],
                                                                             config_container[targetZone], config_container[donorZone],
                                                                             geometry_container[donorZone], solver_container[donorZone]);
      }
      else {
        solver_container[targetZone][MESH_0][FLOW_SOL]->SetFlow_Displacement_Int(geometry_container[targetZone], grid_movement[targetZone],
                                                                                 config_container[targetZone], config_container[donorZone],
                                                                                 geometry_container[donorZone], solver_container[donorZone]);
      }
      break;
  }
  
}

void CFSIDriver::Transfer_Tractions(unsigned short donorZone, unsigned short targetZone) {

#ifdef HAVE_MPI
  int rank;
  MPI_Comm_rank(MPI_COMM_WORLD, &rank);
#endif
  
  bool MatchingMesh = config_container[donorZone]->GetMatchingMesh();
  
  /*--- Load transfer --  This will have to be modified for non-matching meshes ---*/
  
  unsigned short SolContainer_Position_fea = config_container[targetZone]->GetContainerPosition(RUNTIME_FEA_SYS);
  
  /*--- FEA equations -- Necessary as the SetFEA_Load routine is as of now contained in the structural solver ---*/
  unsigned long ExtIter = config_container[targetZone]->GetExtIter();
  config_container[targetZone]->SetGlobalParam(FEM_ELASTICITY, RUNTIME_FEA_SYS, ExtIter);
  
  /*--- Select the transfer method and the appropriate mesh properties (matching or nonmatching mesh) ---*/
  
  switch (config_container[donorZone]->GetKind_TransferMethod()) {
    case BROADCAST_DATA:
      if (MatchingMesh) {
        transfer_container[donorZone][targetZone]->Broadcast_InterfaceData_Matching(solver_container[donorZone][MESH_0][FLOW_SOL],solver_container[targetZone][MESH_0][FEA_SOL],
                                                                                    geometry_container[donorZone][MESH_0],geometry_container[targetZone][MESH_0],
                                                                                    config_container[donorZone], config_container[targetZone]);
      }
      else {
        transfer_container[donorZone][targetZone]->Broadcast_InterfaceData_Interpolate(solver_container[donorZone][MESH_0][FLOW_SOL],solver_container[targetZone][MESH_0][FEA_SOL],
                                                                                       geometry_container[donorZone][MESH_0],geometry_container[targetZone][MESH_0],
                                                                                       config_container[donorZone], config_container[targetZone]);
      }
      break;
    case SCATTER_DATA:
      if (MatchingMesh) {
        transfer_container[donorZone][targetZone]->Scatter_InterfaceData(solver_container[donorZone][MESH_0][FLOW_SOL],solver_container[targetZone][MESH_0][FEA_SOL],
                                                                         geometry_container[donorZone][MESH_0],geometry_container[targetZone][MESH_0],
                                                                         config_container[donorZone], config_container[targetZone]);
      }
      else {
        cout << "Scatter method not implemented for non-matching meshes. Exiting..." << endl;
        exit(EXIT_FAILURE);
      }
      break;
    case ALLGATHER_DATA:
      if (MatchingMesh) {
        cout << "Allgather method not yet implemented for matching meshes. Exiting..." << endl;
        exit(EXIT_FAILURE);
      }
      else {
        transfer_container[donorZone][targetZone]->Allgather_InterfaceData(solver_container[donorZone][MESH_0][FLOW_SOL],solver_container[targetZone][MESH_0][FEA_SOL],
                                                                           geometry_container[donorZone][MESH_0],geometry_container[targetZone][MESH_0],
                                                                           config_container[donorZone], config_container[targetZone]);
      }
      break;
    case LEGACY_METHOD:
      if (MatchingMesh) {
        solver_container[targetZone][MESH_0][FEA_SOL]->SetFEA_Load(solver_container[donorZone], geometry_container[targetZone], geometry_container[donorZone],
                                                                   config_container[targetZone], config_container[donorZone], numerics_container[targetZone][MESH_0][SolContainer_Position_fea][FEA_TERM]);
      }
      else {
        solver_container[targetZone][MESH_0][FEA_SOL]->SetFEA_Load_Int(solver_container[donorZone], geometry_container[targetZone], geometry_container[donorZone],
                                                                       config_container[targetZone], config_container[donorZone], numerics_container[targetZone][MESH_0][SolContainer_Position_fea][FEA_TERM]);
      }
      break;
  }
  
}

void CFSIDriver::Relaxation_Displacements(unsigned short donorZone, unsigned short targetZone, unsigned long FSIIter) {

#ifdef HAVE_MPI
  int rank;
  MPI_Comm_rank(MPI_COMM_WORLD, &rank);
#endif
  
  /*-------------------- Aitken's relaxation ------------------------*/
  
  /*------------------- Compute the coefficient ---------------------*/
  
  solver_container[donorZone][MESH_0][FEA_SOL]->ComputeAitken_Coefficient(geometry_container[donorZone], config_container[donorZone],
                                                                          solver_container[donorZone], FSIIter);
  
  /*----------------- Set the relaxation parameter ------------------*/
  
  solver_container[donorZone][MESH_0][FEA_SOL]->SetAitken_Relaxation(geometry_container[donorZone], config_container[donorZone],
                                                                     solver_container[donorZone]);
  
  
  /*----------------- Communicate the predicted solution and the old one ------------------*/
  solver_container[donorZone][MESH_0][FEA_SOL]->Set_MPI_Solution_Pred_Old(geometry_container[donorZone][MESH_0], config_container[donorZone]);
  
  
}

void CFSIDriver::Relaxation_Tractions(unsigned short donorZone, unsigned short targetZone, unsigned long FSIIter) {

}

void CFSIDriver::Update(unsigned short ZONE_FLOW, unsigned short ZONE_STRUCT) {

  unsigned long IntIter = 0; // This doesn't affect here but has to go into the function
  ExtIter = config_container[ZONE_FLOW]->GetExtIter();


  /*-----------------------------------------------------------------*/
  /*--------------------- Enforce continuity ------------------------*/
  /*-----------------------------------------------------------------*/

  /*--- Enforces that the geometry of the flow corresponds to the converged, relaxed solution ---*/

  /*-------------------- Transfer the displacements --------------------*/

  Transfer_Displacements(ZONE_STRUCT, ZONE_FLOW);

  /*-------------------- Set the grid movement -------------------------*/

  iteration_container[ZONE_FLOW]->SetGrid_Movement(geometry_container, surface_movement,
                                                   grid_movement, FFDBox, solver_container,
                                                   config_container, ZONE_FLOW, IntIter, ExtIter);

  /*----------- Store the solution_pred as solution_pred_old --------------*/


}

<|MERGE_RESOLUTION|>--- conflicted
+++ resolved
@@ -454,11 +454,6 @@
 
 void CDriver::Postprocessing() {
 
-<<<<<<< HEAD
-  unsigned short jZone;
-  
-=======
->>>>>>> 3b025809
   int rank = MASTER_NODE;
   int size = SINGLE_NODE;
 #ifdef HAVE_MPI
