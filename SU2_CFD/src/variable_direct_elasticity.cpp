--- conflicted
+++ resolved
@@ -75,16 +75,10 @@
   bool refgeom = config->GetRefGeom();        // Reference geometry needs to be stored
   
   bool dynamic_analysis = (config->GetDynamic_Analysis() == DYNAMIC);
-  bool fsi_analysis = config->GetFSI_Simulation();
+  bool fsi_analysis = (config->GetFSI_Simulation() || config->GetpyFSI());
 
   VonMises_Stress = 0.0;
   
-<<<<<<< HEAD
-  dynamic_analysis = (config->GetDynamic_Analysis() == DYNAMIC);
-  fsi_analysis = (config->GetFSI_Simulation() || config->GetpyFSI());
-  
-=======
->>>>>>> 97950e91
   if (nDim == 2) Stress = new su2double [3];
   else if (nDim == 3) Stress = new su2double [6];
   
@@ -190,7 +184,7 @@
 
   unsigned short iVar;
   bool gen_alpha = (config->GetKind_TimeIntScheme_FEA() == GENERALIZED_ALPHA);
-  bool fsi_analysis = config->GetFSI_Simulation();
+  bool fsi_analysis = (config->GetFSI_Simulation() || config->GetpyFSI());
 
   /*--- Surface residual ---*/
   Residual_Ext_Surf = new su2double [nVar];
