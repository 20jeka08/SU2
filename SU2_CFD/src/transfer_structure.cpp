/*!
 * \file transfer_structure.cpp
 * \brief Main subroutines for MPI transfer of information between zones
 * \author R. Sanchez
 * \version 4.3.0 "Cardinal"
 *
 * SU2 Lead Developers: Dr. Francisco Palacios (Francisco.D.Palacios@boeing.com).
 *                      Dr. Thomas D. Economon (economon@stanford.edu).
 *
 * SU2 Developers: Prof. Juan J. Alonso's group at Stanford University.
 *                 Prof. Piero Colonna's group at Delft University of Technology.
 *                 Prof. Nicolas R. Gauger's group at Kaiserslautern University of Technology.
 *                 Prof. Alberto Guardone's group at Polytechnic University of Milan.
 *                 Prof. Rafael Palacios' group at Imperial College London.
 *                 Prof. Edwin van der Weide's group at the University of Twente.
 *                 Prof. Vincent Terrapon's group at the University of Liege.
 *
 * Copyright (C) 2012-2016 SU2, the open-source CFD code.
 *
 * SU2 is free software; you can redistribute it and/or
 * modify it under the terms of the GNU Lesser General Public
 * License as published by the Free Software Foundation; either
 * version 2.1 of the License, or (at your option) any later version.
 *
 * SU2 is distributed in the hope that it will be useful,
 * but WITHOUT ANY WARRANTY; without even the implied warranty of
 * MERCHANTABILITY or FITNESS FOR A PARTICULAR PURPOSE. See the GNU
 * Lesser General Public License for more details.
 *
 * You should have received a copy of the GNU Lesser General Public
 * License along with SU2. If not, see <http://www.gnu.org/licenses/>.
 */

#include "../include/transfer_structure.hpp"

CTransfer::CTransfer(void) {
  
  Physical_Constants = NULL;
  Donor_Variable     = NULL;
  Target_Variable    = NULL;
  
  nVar = 0;
  
}

CTransfer::CTransfer(unsigned short val_nVar, unsigned short val_nConst, CConfig *config) {
  
  unsigned short iVar;
  
  Physical_Constants = new su2double[val_nConst];
  Donor_Variable     = new su2double[val_nVar];
  Target_Variable    = new su2double[val_nVar];
  
  nVar = val_nVar;
  
  for (iVar = 0; iVar < nVar; iVar++) {
    Donor_Variable[iVar]  = 0.0;
    Target_Variable[iVar] = 0.0;
  }
  
  for (iVar = 0; iVar < val_nConst; iVar++) {
    Physical_Constants[iVar] = 0.0;
  }
  
}

CTransfer::~CTransfer(void) {
  
  if (Physical_Constants   != NULL) delete [] Physical_Constants;
  if (Donor_Variable       != NULL) delete [] Donor_Variable;
  if (Target_Variable      != NULL) delete [] Target_Variable;
  
}

void CTransfer::Scatter_InterfaceData(CSolver *donor_solution, CSolver *target_solution,
                                      CGeometry *donor_geometry, CGeometry *target_geometry,
                                      CConfig *donor_config, CConfig *target_config) {
  
  unsigned short nMarkerInt, nMarkerDonor, nMarkerTarget;		// Number of markers on the interface, donor and target side
  unsigned short iMarkerInt, iMarkerDonor, iMarkerTarget;		// Variables for iteration over markers
  int Marker_Donor = -1, Marker_Target = -1;
  int Target_check, Donor_check;
  
  unsigned long iVertex;							// Variables for iteration over vertices and nodes
  
  unsigned short iVar;
  
  GetPhysical_Constants(donor_solution, target_solution, donor_geometry, target_geometry,
                        donor_config, target_config);
  
  unsigned long Point_Donor, Point_Target;
  
  bool fsi = donor_config->GetFSI_Simulation();
  
  int rank = MASTER_NODE;
  int size = SINGLE_NODE;
  
#ifdef HAVE_MPI
  MPI_Comm_rank(MPI_COMM_WORLD, &rank);
  MPI_Comm_size(MPI_COMM_WORLD, &size);
  int *Buffer_Recv_mark, iRank;
  
  if (rank == MASTER_NODE) 
    Buffer_Recv_mark = new int[size];
#endif
  
  unsigned long nLocalVertexDonor   = 0, nLocalVertexTarget   = 0;
  unsigned long MaxLocalVertexDonor = 0, MaxLocalVertexTarget = 0;
  
  unsigned long nBuffer_DonorVariables = 0, nBuffer_TargetVariables = 0;
  unsigned long nBuffer_DonorIndices   = 0, nBuffer_TargetIndices   = 0;

  unsigned long Processor_Target;
  
  int iProcessor, nProcessor = 0;
  
  /*--- Number of markers on the FSI interface ---*/
  
  nMarkerInt     = (donor_config->GetMarker_n_FSIinterface())/2;
  nMarkerTarget  = target_geometry->GetnMarker();
  nMarkerDonor   = donor_geometry->GetnMarker();
  
  nProcessor = size;
  
  /*--- Outer loop over the markers on the FSI interface: compute one by one ---*/
  /*--- The tags are always an integer greater than 1: loop from 1 to nMarkerFSI ---*/
  
  for (iMarkerInt = 1; iMarkerInt <= nMarkerInt; iMarkerInt++) {
    
    Marker_Donor  = -1;
    Marker_Target = -1;
    
    /*--- Initialize pointer buffers inside the loop, so we can delete for each marker. ---*/
    unsigned long Buffer_Send_nVertexDonor[1], *Buffer_Recv_nVertexDonor = NULL;
    unsigned long Buffer_Send_nVertexTarget[1], *Buffer_Recv_nVertexTarget = NULL;
    
    /*--- The donor and target markers are tagged with the same index.
     *--- This is independent of the MPI domain decomposition.
     *--- We need to loop over all markers on both sides and get the number of nodes
     *--- that belong to each FSI marker for each processor ---*/
    
    /*--- On the donor side ---*/
    
    for (iMarkerDonor = 0; iMarkerDonor < nMarkerDonor; iMarkerDonor++) {
      /*--- If the tag GetMarker_All_FSIinterface(iMarkerDonor) equals the index we are looping at ---*/
      if ( donor_config->GetMarker_All_FSIinterface(iMarkerDonor) == iMarkerInt ) {
        Marker_Donor = iMarkerDonor;
        /*--- Exit the for loop: we have found the local index for iMarkerFSI on the FEA side ---*/
        break;
      }
    }
    
    /*--- On the target side ---*/
    
    for (iMarkerTarget = 0; iMarkerTarget < nMarkerTarget; iMarkerTarget++) {
      /*--- If the tag GetMarker_All_FSIinterface(iMarkerFlow) equals the index we are looping at ---*/
      if ( target_config->GetMarker_All_FSIinterface(iMarkerTarget) == iMarkerInt ) {
        Marker_Target = iMarkerTarget;
        /*--- Exit the for loop: we have found the local index for iMarkerFSI on the FEA side ---*/
        break;
      }
    }

    #ifdef HAVE_MPI

    Donor_check  = -1;
    Target_check = -1;

    /*--- We gather a vector in MASTER_NODE that determines if the boundary is not on the processor because of the partition or because the zone does not include it  ---*/

    SU2_MPI::Gather(&Marker_Donor , 1, MPI_INT, Buffer_Recv_mark, 1, MPI_INT, MASTER_NODE, MPI_COMM_WORLD);

    if (rank == MASTER_NODE){
      for (iRank = 0; iRank < nProcessor; iRank++){
        if( Buffer_Recv_mark[iRank] != -1 ){
          Donor_check = Buffer_Recv_mark[iRank];
          break;
        }		
      }
    }
<<<<<<< HEAD
    
	#ifdef HAVE_MPI

	int *Buffer_Recv_mark, iRank;
	
	Donor_check  = -1;
	Target_check = -1;

	if (rank == MASTER_NODE) 
		Buffer_Recv_mark = new int[nProcessor];
		
    /*--- We gather a vector in MASTER_NODE that determines if the boundary is not on the processor because of the partition or because the zone does not include it  ---*/
	
	SU2_MPI::Gather(&Marker_Donor , 1, MPI_INT, Buffer_Recv_mark, 1, MPI_INT, MASTER_NODE, MPI_COMM_WORLD);
			
	if (rank == MASTER_NODE){
		for (iRank = 0; iRank < nProcessor; iRank++){
			if( Buffer_Recv_mark[iRank] != -1 ){
				Donor_check = Buffer_Recv_mark[iRank];
				break;
			}		
		}
	}
	
	SU2_MPI::Bcast(&Donor_check , 1, MPI_INT, MASTER_NODE, MPI_COMM_WORLD);
	
	
	SU2_MPI::Gather(&Marker_Target, 1, MPI_INT, Buffer_Recv_mark, 1, MPI_INT, MASTER_NODE, MPI_COMM_WORLD);
			
	if (rank == MASTER_NODE){
		for (iRank = 0; iRank < nProcessor; iRank++){
			if( Buffer_Recv_mark[iRank] != -1 ){
				Target_check = Buffer_Recv_mark[iRank];
				break;
			}	
		}
	}

	SU2_MPI::Bcast(&Target_check, 1, MPI_INT, MASTER_NODE, MPI_COMM_WORLD);
	
	if (rank == MASTER_NODE) 
		delete [] Buffer_Recv_mark;
		
	#else
	Donor_check  = Marker_Donor;
	Target_check = Marker_Target;	
	#endif

    if(Target_check == -1 || Donor_check == -1){
		continue;
	}
	
	nLocalVertexDonor  = 0;
	nLocalVertexTarget = 0;
	
	if( Marker_Donor != -1 )
		nLocalVertexDonor = donor_geometry->GetnVertex(Marker_Donor);
		
	if( Marker_Target != -1 )
		nLocalVertexTarget = target_geometry->GetnVertex(Marker_Target);

    
=======

    SU2_MPI::Bcast(&Donor_check , 1, MPI_INT, MASTER_NODE, MPI_COMM_WORLD);

    SU2_MPI::Gather(&Marker_Target, 1, MPI_INT, Buffer_Recv_mark, 1, MPI_INT, MASTER_NODE, MPI_COMM_WORLD);

    if (rank == MASTER_NODE){
      for (iRank = 0; iRank < nProcessor; iRank++){
        if( Buffer_Recv_mark[iRank] != -1 ){
          Target_check = Buffer_Recv_mark[iRank];
          break;
        }	
      }
    }

    SU2_MPI::Bcast(&Target_check, 1, MPI_INT, MASTER_NODE, MPI_COMM_WORLD);

    #else
    Donor_check  = Marker_Donor;
    Target_check = Marker_Target;	
    #endif

    if(Target_check == -1 || Donor_check == -1){
      continue;
    }

    nLocalVertexDonor  = 0;
    nLocalVertexTarget = 0;

    if( Marker_Donor != -1 )
      nLocalVertexDonor = donor_geometry->GetnVertex(Marker_Donor);

    if( Marker_Target != -1 )
      nLocalVertexTarget = target_geometry->GetnVertex(Marker_Target);

>>>>>>> 64d341d4
    Buffer_Send_nVertexDonor[0] = nLocalVertexDonor;							   // Retrieve total number of vertices on Donor marker
    Buffer_Send_nVertexTarget[0] = nLocalVertexTarget;							   // Retrieve total number of vertices on Target marker
    if (rank == MASTER_NODE) Buffer_Recv_nVertexDonor = new unsigned long[size];   // Allocate memory to receive how many vertices are on each rank on the structural side
    if (rank == MASTER_NODE) Buffer_Recv_nVertexTarget = new unsigned long[size];  // Allocate memory to receive how many vertices are on each rank on the fluid side
#ifdef HAVE_MPI
    /*--- We receive MaxLocalVertexFEA as the maximum number of vertices in one single processor on the structural side---*/
    SU2_MPI::Allreduce(&nLocalVertexDonor, &MaxLocalVertexDonor, 1, MPI_UNSIGNED_LONG, MPI_MAX, MPI_COMM_WORLD);
    /*--- We receive MaxLocalVertexFlow as the maximum number of vertices in one single processor on the fluid side ---*/
    SU2_MPI::Allreduce(&nLocalVertexTarget, &MaxLocalVertexTarget, 1, MPI_UNSIGNED_LONG, MPI_MAX, MPI_COMM_WORLD);
    
    /*--- We gather a vector in MASTER_NODE that determines how many elements are there on each processor on the structural side ---*/
    SU2_MPI::Gather(&Buffer_Send_nVertexDonor, 1, MPI_UNSIGNED_LONG, Buffer_Recv_nVertexDonor, 1, MPI_UNSIGNED_LONG, MASTER_NODE, MPI_COMM_WORLD);
    /*--- We gather a vector in MASTER_NODE that determines how many elements are there on each processor on the fluid side ---*/
    SU2_MPI::Gather(&Buffer_Send_nVertexTarget, 1, MPI_UNSIGNED_LONG, Buffer_Recv_nVertexTarget, 1, MPI_UNSIGNED_LONG, MASTER_NODE, MPI_COMM_WORLD);
#else
    MaxLocalVertexDonor  = nLocalVertexDonor;
    MaxLocalVertexTarget = nLocalVertexTarget;
    
    Buffer_Recv_nVertexDonor[0] = Buffer_Send_nVertexDonor[0];
    Buffer_Recv_nVertexTarget[0] = Buffer_Send_nVertexTarget[0];
    
#endif
    
    /*--- We will be gathering the structural coordinates into the master node ---*/
    /*--- Then we will distribute them using a scatter operation into the appropriate fluid processor ---*/
    nBuffer_DonorVariables = MaxLocalVertexDonor * nVar;
    nBuffer_TargetVariables = MaxLocalVertexTarget * nVar;
    
    /*--- We will be gathering donor index and donor processor (for flow -> donor = structure) ---*/
    /*--- Then we will pass on to the structural side the index (fea point) to the appropriate processor ---*/
    nBuffer_DonorIndices = 2 * MaxLocalVertexDonor;
    nBuffer_TargetIndices = MaxLocalVertexTarget;
    
    /*--- Send and Recv buffers ---*/
    
    /*--- Buffers to send and receive the variables in the donor mesh ---*/
    su2double *Buffer_Send_DonorVariables = new su2double[nBuffer_DonorVariables];
    su2double *Buffer_Recv_DonorVariables = NULL;
    
    /*--- Buffers to send and receive the indices in the donor mesh ---*/
    long *Buffer_Send_DonorIndices = new long[nBuffer_DonorIndices];
    long *Buffer_Recv_DonorIndices = NULL;
    
    /*--- Buffers to send and receive the variables in the target mesh---*/
    su2double *Buffer_Send_TargetVariables = NULL;
    su2double *Buffer_Recv_TargetVariables = new su2double[nBuffer_TargetVariables];
    
    /*--- Buffers to send and receive the target indices ---*/
    long *Buffer_Send_TargetIndices = NULL;
    long *Buffer_Recv_TargetIndices = new long[nBuffer_TargetIndices];
    
    /*--- Prepare the receive buffers (1st step) and send buffers (2nd step) on the master node only. ---*/
    
    if (rank == MASTER_NODE) {
      Buffer_Recv_DonorVariables  = new su2double[size*nBuffer_DonorVariables];
      Buffer_Recv_DonorIndices    = new long[size*nBuffer_DonorIndices];
      Buffer_Send_TargetVariables = new su2double[size*nBuffer_TargetVariables];
      Buffer_Send_TargetIndices   = new long[size*nBuffer_TargetIndices];
    }
    
    /*--- On the fluid side ---*/
    
    /*--- If this processor owns the marker we are looping at on the structural side ---*/
    
    /*--- First we initialize all of the indices and processors to -1 ---*/
    /*--- This helps on identifying halo nodes and avoids setting wrong values ---*/
    for (iVertex = 0; iVertex < nBuffer_DonorIndices; iVertex++)
      Buffer_Send_DonorIndices[iVertex] = -1;
     
    /*--- We have identified the local index of the FEA marker ---*/
    /*--- We loop over all the vertices in that marker and in that particular processor ---*/

    for (iVertex = 0; iVertex < nLocalVertexDonor; iVertex++) {

      Point_Donor = donor_geometry->vertex[Marker_Donor][iVertex]->GetNode();

      /*--- If this processor owns the node ---*/
      if (donor_geometry->node[Point_Donor]->GetDomain()) {
        Point_Target = donor_geometry->vertex[Marker_Donor][iVertex]->GetDonorPoint();

        Processor_Target = donor_geometry->vertex[Marker_Donor][iVertex]->GetDonorProcessor();

        GetDonor_Variable(donor_solution, donor_geometry, donor_config, Marker_Donor, iVertex, Point_Donor);

        for (iVar = 0; iVar < nVar; iVar++) 
          Buffer_Send_DonorVariables[iVertex*nVar+iVar] = Donor_Variable[iVar];


        Buffer_Send_DonorIndices[2*iVertex]     = Point_Target;
        Buffer_Send_DonorIndices[2*iVertex + 1] = Processor_Target;
      }

    }

    
#ifdef HAVE_MPI
    /*--- Once all the messages have been sent, we gather them all into the MASTER_NODE ---*/
    SU2_MPI::Gather(Buffer_Send_DonorVariables, nBuffer_DonorVariables, MPI_DOUBLE, Buffer_Recv_DonorVariables, nBuffer_DonorVariables, MPI_DOUBLE, MASTER_NODE, MPI_COMM_WORLD);
    SU2_MPI::Gather(Buffer_Send_DonorIndices, nBuffer_DonorIndices, MPI_LONG, Buffer_Recv_DonorIndices, nBuffer_DonorIndices, MPI_LONG, MASTER_NODE, MPI_COMM_WORLD);
    
#else
    for (unsigned long iVariable = 0; iVariable < nBuffer_DonorVariables; iVariable++)
      Buffer_Recv_DonorVariables[iVariable] = Buffer_Send_DonorVariables[iVariable];
    for (unsigned long iVariable = 0; iVariable < nBuffer_DonorIndices; iVariable++)
      Buffer_Recv_DonorIndices[iVariable] = Buffer_Send_DonorIndices[iVariable];
#endif
    
    /*--- Counter to determine where in the array we have to set the information ---*/
    long *Counter_Processor_Target = NULL;
    long iProcessor_Donor = 0, iIndex_Donor = 0;
    long iProcessor_Target = 0, iPoint_Target = 0, iIndex_Target = 0;
    long Point_Target_Send = 0, Processor_Target_Send = 0;
    
    /*--- Now we pack the information to send it over to the different processors ---*/
    
    if (rank == MASTER_NODE) {
      
      /*--- We set the counter to 0 ---*/
      Counter_Processor_Target = new long[nProcessor];
      for (iProcessor = 0; iProcessor < nProcessor; iProcessor++) {
        Counter_Processor_Target[iProcessor] = 0;
      }
      
      /*--- First we initialize the index vector to -1 ---*/
      /*--- This helps on identifying halo nodes and avoids setting wrong values ---*/
      for (iVertex = 0; iVertex < nProcessor*nBuffer_TargetIndices; iVertex++)
        Buffer_Send_TargetIndices[iVertex] = -2;
      
      /*--- As of now we do the loop over the flow points ---*/
      /*--- The number of points for flow and structure does not necessarily have to match ---*/
      /*--- In fact, it's possible that a processor asks for nStruct nodes and there are only ---*/
      /*--- nFlow < nStruct available; this is due to halo nodes ---*/
      
      /*--- For every processor from which we have received information ---*/
      /*--- (This is, for every processor on the structural side) ---*/
      for (iProcessor = 0; iProcessor < nProcessor; iProcessor++) {
        
        /*--- This is the initial index on the coordinates buffer for that particular processor on the structural side ---*/
        iProcessor_Donor = iProcessor*nBuffer_DonorVariables;
        /*--- This is the initial index on the donor index/processor buffer for that particular processor on the structural side ---*/
        iIndex_Donor = iProcessor*nBuffer_DonorIndices;
        
        /*--- For every vertex in the information retreived from iProcessor ---*/
        for (iVertex = 0; iVertex < Buffer_Recv_nVertexDonor[iProcessor]; iVertex++) {
          
          /*--- The processor and index for the flow are: ---*/
          Processor_Target_Send = Buffer_Recv_DonorIndices[iIndex_Donor+iVertex*2+1];
          Point_Target_Send     = Buffer_Recv_DonorIndices[iIndex_Donor+iVertex*2];
          
          /*--- Load the buffer at the appropriate position ---*/
          /*--- This is determined on the fluid side by:
           *--- Processor_Target*nBuffer_StructTraction -> Initial position of the processor array (fluid side)
           *--- +
           *--- Counter_Processor_Struct*nVar -> Initial position of the nVar array for the particular point on the fluid side
           *--- +
           *--- iVar -> Position within the nVar array that corresponds to a point
           *---
           *--- While on the structural side is:
           *--- iProcessor*nBuffer_FlowTraction -> Initial position on the processor array (structural side)
           *--- +
           *--- iVertex*nVar -> Initial position of the nVar array for the particular point on the structural side
           */
          
          /*--- We check that we are not setting the value for a halo node ---*/
          if (Point_Target_Send != -1) {
            iProcessor_Target = Processor_Target_Send*nBuffer_TargetVariables;
            iIndex_Target = Processor_Target_Send*nBuffer_TargetIndices;
            iPoint_Target = Counter_Processor_Target[Processor_Target_Send]*nVar;
            
            for (iVar = 0; iVar < nVar; iVar++)
              Buffer_Send_TargetVariables[iProcessor_Target + iPoint_Target + iVar] = Buffer_Recv_DonorVariables[iProcessor_Donor + iVertex*nVar + iVar];
            
            /*--- We set the fluid index at an appropriate position matching the coordinates ---*/
            Buffer_Send_TargetIndices[iIndex_Target + Counter_Processor_Target[Processor_Target_Send]] = Point_Target_Send;
            
            Counter_Processor_Target[Processor_Target_Send]++;
          }
          
        }
        
      }
      
    }
    
#ifdef HAVE_MPI
    /*--- Once all the messages have been prepared, we scatter them all from the MASTER_NODE ---*/
    SU2_MPI::Scatter(Buffer_Send_TargetVariables, nBuffer_TargetVariables, MPI_DOUBLE, Buffer_Recv_TargetVariables, nBuffer_TargetVariables, MPI_DOUBLE, MASTER_NODE, MPI_COMM_WORLD);
    SU2_MPI::Scatter(Buffer_Send_TargetIndices, nBuffer_TargetIndices, MPI_LONG, Buffer_Recv_TargetIndices, nBuffer_TargetIndices, MPI_LONG, MASTER_NODE, MPI_COMM_WORLD);
#else
    for (unsigned long iVariable = 0; iVariable < nBuffer_TargetVariables; iVariable++)
      Buffer_Recv_TargetVariables[iVariable] = Buffer_Send_TargetVariables[iVariable];
    for (unsigned long iVariable = 0; iVariable < nBuffer_TargetIndices; iVariable++)
      Buffer_Recv_TargetIndices[iVariable] = Buffer_Send_TargetIndices[iVariable];
#endif
    
    long indexPoint_iVertex, Point_Target_Check;
    
    /*--- For the target marker we are studying ---*/
    if (Marker_Target >= 0) {
      
      /*--- We have identified the local index of the Structural marker ---*/
      /*--- We loop over all the vertices in that marker and in that particular processor ---*/
      
      for (iVertex = 0; iVertex < nLocalVertexTarget; iVertex++) {
        
        Point_Target = target_geometry->vertex[Marker_Target][iVertex]->GetNode();
        
        if (target_geometry->node[Point_Target]->GetDomain()) {
          /*--- Find the index of the point Point_Struct in the buffer Buffer_Recv_SetIndex ---*/
          indexPoint_iVertex = std::distance(Buffer_Recv_TargetIndices, std::find(Buffer_Recv_TargetIndices, Buffer_Recv_TargetIndices + MaxLocalVertexTarget, Point_Target));
          
          Point_Target_Check = Buffer_Recv_TargetIndices[indexPoint_iVertex];
          
          if (Point_Target_Check < 0 && fsi) {
            cout << "WARNING: A nonphysical point is being considered for traction transfer." << endl;
            exit(EXIT_FAILURE);
          }
          
          for (iVar = 0; iVar < nVar; iVar++)
            Target_Variable[iVar] = Buffer_Recv_TargetVariables[indexPoint_iVertex*nVar+iVar];
          
          SetTarget_Variable(target_solution, target_geometry, target_config, Marker_Target, iVertex, Point_Target); 
    
        }
        
      }
      
    }
    
    delete [] Buffer_Send_DonorVariables;
    delete [] Buffer_Send_DonorIndices;
    delete [] Buffer_Recv_TargetVariables;
    delete [] Buffer_Recv_TargetIndices;
    
    if (rank == MASTER_NODE) {
      delete [] Buffer_Recv_nVertexDonor;
      delete [] Buffer_Recv_nVertexTarget;
      delete [] Buffer_Recv_DonorVariables;
      delete [] Buffer_Recv_DonorIndices;
      delete [] Buffer_Send_TargetVariables;
      delete [] Buffer_Send_TargetIndices;
      delete [] Counter_Processor_Target;
    }
    
  }
  
  #ifdef HAVE_MPI
  if (rank == MASTER_NODE) 
    delete [] Buffer_Recv_mark;
  #endif
  
}

void CTransfer::Broadcast_InterfaceData_Matching(CSolver *donor_solution, CSolver *target_solution,
                                                 CGeometry *donor_geometry, CGeometry *target_geometry,
                                                 CConfig *donor_config, CConfig *target_config) {
  
  unsigned short nMarkerInt, nMarkerDonor, nMarkerTarget;		// Number of markers on the interface, donor and target side
  unsigned short iMarkerInt, iMarkerDonor, iMarkerTarget;		// Variables for iteration over markers
  int Marker_Donor = -1, Marker_Target = -1;
  int Target_check, Donor_check;
  
  unsigned long iVertex;								// Variables for iteration over vertices and nodes
  
  unsigned short iVar;
  
  GetPhysical_Constants(donor_solution, target_solution, donor_geometry, target_geometry,
                        donor_config, target_config);
  
  unsigned long Point_Donor_Global, Donor_Global_Index;
  unsigned long Point_Donor, Point_Target;
  
  bool fsi = donor_config->GetFSI_Simulation();
  
  int rank = MASTER_NODE;
  int size = SINGLE_NODE;
  
#ifdef HAVE_MPI
  MPI_Comm_rank(MPI_COMM_WORLD, &rank);
  MPI_Comm_size(MPI_COMM_WORLD, &size);
  int *Buffer_Recv_mark, iRank;
  
  if (rank == MASTER_NODE) 
    Buffer_Recv_mark = new int[size];
#endif
  
  unsigned long iLocalVertex      = 0;
  unsigned long nLocalVertexDonor = 0, nLocalVertexDonorOwned = 0;
  
  unsigned long MaxLocalVertexDonor = 0;
  unsigned long TotalVertexDonor    = 0;
  
  unsigned long nBuffer_DonorVariables = 0;
  unsigned long nBuffer_DonorIndices   = 0;
  
  unsigned long nBuffer_BcastVariables = 0, nBuffer_BcastIndices = 0;
  
  int nProcessor = 0;
  
  /*--- Number of markers on the FSI interface ---*/
  
  nMarkerInt     = ( donor_config->GetMarker_n_FSIinterface() ) / 2;
  nMarkerTarget  = target_geometry->GetnMarker();
  nMarkerDonor   = donor_geometry->GetnMarker();
  
  nProcessor = size;
  
  /*--- Outer loop over the markers on the FSI interface: compute one by one ---*/
  /*--- The tags are always an integer greater than 1: loop from 1 to nMarkerFSI ---*/
  
  for (iMarkerInt = 1; iMarkerInt <= nMarkerInt; iMarkerInt++) {
    
    Marker_Donor  = -1;
    Marker_Target = -1;
    
    /*--- Initialize pointer buffers inside the loop, so we can delete for each marker. ---*/
    unsigned long Buffer_Send_nVertexDonor[1], *Buffer_Recv_nVertexDonor = NULL;
    
    for (iMarkerDonor = 0; iMarkerDonor < nMarkerDonor; iMarkerDonor++) {
      /*--- If the tag GetMarker_All_FSIinterface(iMarkerDonor) equals the index we are looping at ---*/
      if ( donor_config->GetMarker_All_FSIinterface(iMarkerDonor) == iMarkerInt ) {
        Marker_Donor = iMarkerDonor;
        /*--- Exit the for loop: we have found the local index for iMarkerFSI on the FEA side ---*/
        break;
      }
    }
    
    /*--- On the target side we only have to identify the marker; then we'll loop over it and retrieve from the fluid points ---*/
    
    for (iMarkerTarget = 0; iMarkerTarget < nMarkerTarget; iMarkerTarget++) {
      /*--- If the tag GetMarker_All_FSIinterface(iMarkerFlow) equals the index we are looping at ---*/
      if ( target_config->GetMarker_All_FSIinterface(iMarkerTarget) == iMarkerInt ) {
        /*--- Store the identifier for the fluid marker ---*/
        Marker_Target = iMarkerTarget;
        /*--- Exit the for loop: we have found the local index for iMarkerFSI on the FEA side ---*/
        break;
      }
    }
<<<<<<< HEAD
 
	#ifdef HAVE_MPI

	int *Buffer_Recv_mark, iRank;
	
	Donor_check  = -1;
	Target_check = -1;

	if (rank == MASTER_NODE) 
		Buffer_Recv_mark = new int[nProcessor];
		
    /*--- We gather a vector in MASTER_NODE that determines if the boundary is not on the processor because of the partition or because the zone does not include it  ---*/
	
	SU2_MPI::Gather(&Marker_Donor , 1, MPI_INT, Buffer_Recv_mark, 1, MPI_INT, MASTER_NODE, MPI_COMM_WORLD);
			
	if (rank == MASTER_NODE){
		for (iRank = 0; iRank < nProcessor; iRank++){
			if( Buffer_Recv_mark[iRank] != -1 ){
				Donor_check = Buffer_Recv_mark[iRank];
				break;
			}		
		}
	}
	
	SU2_MPI::Bcast(&Donor_check , 1, MPI_INT, MASTER_NODE, MPI_COMM_WORLD);
	
	
	SU2_MPI::Gather(&Marker_Target, 1, MPI_INT, Buffer_Recv_mark, 1, MPI_INT, MASTER_NODE, MPI_COMM_WORLD);
			
	if (rank == MASTER_NODE){
		for (iRank = 0; iRank < nProcessor; iRank++){
			if( Buffer_Recv_mark[iRank] != -1 ){
				Target_check = Buffer_Recv_mark[iRank];
				break;
			}	
		}
	}

	SU2_MPI::Bcast(&Target_check, 1, MPI_INT, MASTER_NODE, MPI_COMM_WORLD);
	
	if (rank == MASTER_NODE) 
		delete [] Buffer_Recv_mark;
		
	#else
	Donor_check  = Marker_Donor;
	Target_check = Marker_Target;
	#endif

    if(Target_check == -1 || Donor_check == -1){
		continue;
	}
	
	nLocalVertexDonorOwned = 0;
	nLocalVertexDonor      = 0;
	
	if( Marker_Donor != -1 ){
		nLocalVertexDonor = donor_geometry->GetnVertex(Marker_Donor);
	
		for (iVertex = 0; iVertex < nLocalVertexDonor; iVertex++) {
			  Point_Donor = donor_geometry->vertex[Marker_Donor][iVertex]->GetNode();
			  if (donor_geometry->node[Point_Donor]->GetDomain())
				nLocalVertexDonorOwned++;
			}
=======
    
    #ifdef HAVE_MPI

    Donor_check  = -1;
    Target_check = -1;

    /*--- We gather a vector in MASTER_NODE that determines if the boundary is not on the processor because of the partition or because the zone does not include it  ---*/

    SU2_MPI::Gather(&Marker_Donor , 1, MPI_INT, Buffer_Recv_mark, 1, MPI_INT, MASTER_NODE, MPI_COMM_WORLD);

    if (rank == MASTER_NODE){
      for (iRank = 0; iRank < nProcessor; iRank++){
        if( Buffer_Recv_mark[iRank] != -1 ){
          Donor_check = Buffer_Recv_mark[iRank];
          break;
        }		
      }
    }

    SU2_MPI::Bcast(&Donor_check , 1, MPI_INT, MASTER_NODE, MPI_COMM_WORLD);

    SU2_MPI::Gather(&Marker_Target, 1, MPI_INT, Buffer_Recv_mark, 1, MPI_INT, MASTER_NODE, MPI_COMM_WORLD);

    if (rank == MASTER_NODE){
      for (iRank = 0; iRank < nProcessor; iRank++){
        if( Buffer_Recv_mark[iRank] != -1 ){
          Target_check = Buffer_Recv_mark[iRank];
          break;
        }	
      }
    }

    SU2_MPI::Bcast(&Target_check, 1, MPI_INT, MASTER_NODE, MPI_COMM_WORLD);

    #else
    Donor_check  = Marker_Donor;
    Target_check = Marker_Target;	
    #endif

    if(Target_check == -1 || Donor_check == -1){
      continue;
    }

    nLocalVertexDonorOwned = 0;
    nLocalVertexDonor      = 0;

    if( Marker_Donor != -1 ){
      nLocalVertexDonor = donor_geometry->GetnVertex(Marker_Donor);

      for (iVertex = 0; iVertex < nLocalVertexDonor; iVertex++) {
        Point_Donor = donor_geometry->vertex[Marker_Donor][iVertex]->GetNode();
        if (donor_geometry->node[Point_Donor]->GetDomain())
          nLocalVertexDonorOwned++;
        }
>>>>>>> 64d341d4
    }

    Buffer_Send_nVertexDonor[0] = nLocalVertexDonor;							   // Retrieve total number of vertices on Donor marker
    if (rank == MASTER_NODE) Buffer_Recv_nVertexDonor = new unsigned long[size];   // Allocate memory to receive how many vertices are on each rank on the structural side

#ifdef HAVE_MPI
    /*--- We receive MaxLocalVertexDonor as the maximum number of vertices in one single processor on the donor side---*/
    SU2_MPI::Allreduce(&nLocalVertexDonor, &MaxLocalVertexDonor, 1, MPI_UNSIGNED_LONG, MPI_MAX, MPI_COMM_WORLD);
    /*--- We receive TotalVertexDonorOwned as the total (real) number of vertices in one single interface marker on the donor side ---*/
    SU2_MPI::Allreduce(&nLocalVertexDonorOwned, &TotalVertexDonor, 1, MPI_UNSIGNED_LONG, MPI_SUM, MPI_COMM_WORLD);
    /*--- We gather a vector in MASTER_NODE that determines how many elements are there on each processor on the structural side ---*/
    SU2_MPI::Gather(&Buffer_Send_nVertexDonor, 1, MPI_UNSIGNED_LONG, Buffer_Recv_nVertexDonor, 1, MPI_UNSIGNED_LONG, MASTER_NODE, MPI_COMM_WORLD);
#else
    MaxLocalVertexDonor         = nLocalVertexDonor;
    TotalVertexDonor            = nLocalVertexDonorOwned;
    Buffer_Recv_nVertexDonor[0] = Buffer_Send_nVertexDonor[0];
#endif
    
    /*--- We will be gathering the donor information into the master node ---*/
    nBuffer_DonorVariables = MaxLocalVertexDonor * nVar;
    nBuffer_DonorIndices = MaxLocalVertexDonor;
    
    /*--- Then we will broadcasting it to all the processors so they can retrieve the info they need ---*/
    /*--- We only broadcast those nodes that we need ---*/
    nBuffer_BcastVariables = TotalVertexDonor * nVar;
    nBuffer_BcastIndices = TotalVertexDonor;
    
    /*--- Send and Recv buffers ---*/
    
    /*--- Buffers to send and receive the variables in the donor mesh ---*/
    su2double *Buffer_Send_DonorVariables = new su2double[nBuffer_DonorVariables];
    su2double *Buffer_Recv_DonorVariables = NULL;
    
    /*--- Buffers to send and receive the indices in the donor mesh ---*/
    long *Buffer_Send_DonorIndices = new long[nBuffer_DonorIndices];
    long *Buffer_Recv_DonorIndices = NULL;
    
    /*--- Buffers to broadcast the variables and the indices ---*/
    su2double *Buffer_Bcast_Variables = new su2double[nBuffer_BcastVariables];
    long *Buffer_Bcast_Indices        = new long[nBuffer_BcastIndices];
    
    /*--- Prepare the receive buffers (1st step) and send buffers (2nd step) on the master node only. ---*/
    
    if (rank == MASTER_NODE) {
      Buffer_Recv_DonorVariables  = new su2double[size*nBuffer_DonorVariables];
      Buffer_Recv_DonorIndices    = new long[size*nBuffer_DonorIndices];
    }
    
    /*--- On the donor side ---*/
    /*--- First we initialize all of the indices and processors to -1 ---*/
    /*--- This helps on identifying halo nodes and avoids setting wrong values ---*/
    for (iVertex = 0; iVertex < nBuffer_DonorIndices; iVertex++)
      Buffer_Send_DonorIndices[iVertex] = -1;
    
    for (iVertex = 0; iVertex < nLocalVertexDonor; iVertex++) {

      Point_Donor = donor_geometry->vertex[Marker_Donor][iVertex]->GetNode();

      /*--- If this processor owns the node ---*/
      if (donor_geometry->node[Point_Donor]->GetDomain()) {
        
        GetDonor_Variable(donor_solution, donor_geometry, donor_config, Marker_Donor, iVertex, Point_Donor);

        for (iVar = 0; iVar < nVar; iVar++) 
          Buffer_Send_DonorVariables[iVertex*nVar+iVar] = Donor_Variable[iVar];
          
        Point_Donor_Global = donor_geometry->node[Point_Donor]->GetGlobalIndex();

        Buffer_Send_DonorIndices[iVertex] = Point_Donor_Global;
      }

    }
    
#ifdef HAVE_MPI
    /*--- Once all the messages have been prepared, we gather them all into the MASTER_NODE ---*/
    SU2_MPI::Gather(Buffer_Send_DonorVariables, nBuffer_DonorVariables, MPI_DOUBLE, Buffer_Recv_DonorVariables, nBuffer_DonorVariables, MPI_DOUBLE, MASTER_NODE, MPI_COMM_WORLD);
    SU2_MPI::Gather(Buffer_Send_DonorIndices, nBuffer_DonorIndices, MPI_LONG, Buffer_Recv_DonorIndices, nBuffer_DonorIndices, MPI_LONG, MASTER_NODE, MPI_COMM_WORLD);
    
#else
    for (unsigned long iVariable = 0; iVariable < nBuffer_DonorVariables; iVariable++)
      Buffer_Recv_DonorVariables[iVariable] = Buffer_Send_DonorVariables[iVariable];
    for (unsigned long iVariable = 0; iVariable < nBuffer_DonorIndices; iVariable++)
      Buffer_Recv_DonorIndices[iVariable] = Buffer_Send_DonorIndices[iVariable];
#endif
    
    /*--- Now we pack the information to send it over to the different processors ---*/
    
    if (rank == MASTER_NODE) {
      
      /*--- For all the data we have received ---*/
      /*--- We initialize a counter to determine the position in the broadcast vector ---*/
      iLocalVertex = 0;
      
      for (iVertex = 0; iVertex < nProcessor*nBuffer_DonorIndices; iVertex++) {
        
        /*--- If the donor index is not -1 (this is, if the node is not originally a halo node) ---*/
        if (Buffer_Recv_DonorIndices[iVertex] != -1) {
          
          /*--- We set the donor index ---*/
          Buffer_Bcast_Indices[iLocalVertex] = Buffer_Recv_DonorIndices[iVertex];
          
          for (iVar = 0; iVar < nVar; iVar++) {
            Buffer_Bcast_Variables[iLocalVertex*nVar+iVar] = Buffer_Recv_DonorVariables[iVertex*nVar + iVar];
          }
          
          iLocalVertex++;
          
        }
        
        if (iLocalVertex == TotalVertexDonor) break;
        
      }
      
    }
    
#ifdef HAVE_MPI
    SU2_MPI::Bcast(Buffer_Bcast_Variables, nBuffer_BcastVariables, MPI_DOUBLE, MASTER_NODE, MPI_COMM_WORLD);
    SU2_MPI::Bcast(Buffer_Bcast_Indices, nBuffer_BcastIndices, MPI_LONG, MASTER_NODE, MPI_COMM_WORLD);
#endif
    
    long indexPoint_iVertex, Point_Target_Check;

    /*--- For the target marker we are studying ---*/
    if (Marker_Target >= 0) {
      
      /*--- We have identified the local index of the Structural marker ---*/
      /*--- We loop over all the vertices in that marker and in that particular processor ---*/
      
      for (iVertex = 0; iVertex < target_geometry->GetnVertex(Marker_Target); iVertex++) {
        
        Point_Target = target_geometry->vertex[Marker_Target][iVertex]->GetNode();
        
        /*--- If this processor owns the node ---*/
        if (target_geometry->node[Point_Target]->GetDomain()) {
          
          /*--- Find the global index of the donor point for Point_Target ---*/
          Donor_Global_Index = target_geometry->vertex[Marker_Target][iVertex]->GetGlobalDonorPoint();
          
          /*--- Find the index of the global donor point in the buffer Buffer_Bcast_Indices ---*/
          indexPoint_iVertex = std::distance(Buffer_Bcast_Indices, std::find(Buffer_Bcast_Indices, Buffer_Bcast_Indices + nBuffer_BcastIndices, Donor_Global_Index));
          
          Point_Target_Check = Buffer_Bcast_Indices[indexPoint_iVertex];
          
          if (Point_Target_Check < 0 && fsi) {
            cout << "WARNING: A nonphysical point is being considered for traction transfer." << endl;
            exit(EXIT_FAILURE);
          }
          
          for (iVar = 0; iVar < nVar; iVar++)
            Target_Variable[iVar] = Buffer_Bcast_Variables[indexPoint_iVertex*nVar+iVar];
          
          if (Point_Target_Check >= 0)
			SetTarget_Variable(target_solution, target_geometry, target_config, Marker_Target, iVertex, Point_Target);
          
        }
        
      }
      
    }
    
    delete [] Buffer_Send_DonorVariables;
    delete [] Buffer_Send_DonorIndices;
    delete [] Buffer_Bcast_Variables;
    delete [] Buffer_Bcast_Indices;
    
    if (rank == MASTER_NODE) {
      delete [] Buffer_Recv_nVertexDonor;
      delete [] Buffer_Recv_DonorVariables;
      delete [] Buffer_Recv_DonorIndices;
    }  
  }
  
  #ifdef HAVE_MPI
  if (rank == MASTER_NODE) 
    delete [] Buffer_Recv_mark;
  #endif
  
}

void CTransfer::Broadcast_InterfaceData_Interpolate(CSolver *donor_solution, CSolver *target_solution,
                                                    CGeometry *donor_geometry, CGeometry *target_geometry,
                                                    CConfig *donor_config, CConfig *target_config) {
  
  
  unsigned short nMarkerInt, nMarkerDonor, nMarkerTarget;		// Number of markers on the interface, donor and target side
  unsigned short iMarkerInt, iMarkerDonor, iMarkerTarget;		// Variables for iteration over markers
  int Marker_Donor, Marker_Target;
  int Target_check, Donor_check;
  
  unsigned long iVertex;							// Variables for iteration over vertices and nodes
  
  unsigned short iVar;
  
  GetPhysical_Constants(donor_solution, target_solution, donor_geometry, target_geometry,
                        donor_config, target_config);
  
  unsigned long Point_Donor_Global, Donor_Global_Index;
  unsigned long Point_Donor, Point_Target;
  
  int rank = MASTER_NODE;
  int size = SINGLE_NODE;
  
  bool fsi = donor_config->GetFSI_Simulation();
  
#ifdef HAVE_MPI
  MPI_Comm_rank(MPI_COMM_WORLD, &rank);
  MPI_Comm_size(MPI_COMM_WORLD, &size);
  int *Buffer_Recv_mark, iRank;
  
  if (rank == MASTER_NODE) 
    Buffer_Recv_mark = new int[size];
#endif
  
  unsigned long Buffer_Send_nVertexDonor[1], *Buffer_Recv_nVertexDonor;
  unsigned long iLocalVertex = 0;
  unsigned long nLocalVertexDonor = 0, nLocalVertexDonorOwned = 0;
  
  unsigned long MaxLocalVertexDonor = 0, TotalVertexDonor = 0;
  
  unsigned long nBuffer_DonorVariables = 0;
  unsigned long nBuffer_DonorIndices = 0;
  
  unsigned long nBuffer_BcastVariables = 0, nBuffer_BcastIndices = 0;
  
  int nProcessor = 0;
  
  /*--- Number of markers on the FSI interface ---*/
  
  nMarkerInt     = (donor_config->GetMarker_n_FSIinterface())/2;
  nMarkerTarget  = target_config->GetnMarker_All();
  nMarkerDonor   = donor_config->GetnMarker_All();
  
  nProcessor = size;
  
  /*--- Outer loop over the markers on the FSI interface: compute one by one ---*/
  /*--- The tags are always an integer greater than 1: loop from 1 to nMarkerFSI ---*/
  
  for (iMarkerInt = 1; iMarkerInt <= nMarkerInt; iMarkerInt++) {
    
    Buffer_Recv_nVertexDonor = NULL;
    
    Marker_Donor = -1;
    Marker_Target = -1;
    
    /*--- The donor and target markers are tagged with the same index.
     *--- This is independent of the MPI domain decomposition.
     *--- We need to loop over all markers on both sides and get the number of nodes
     *--- that belong to each FSI marker for each processor ---*/
    
    /*--- On the donor side ---*/
    
    for (iMarkerDonor = 0; iMarkerDonor < nMarkerDonor; iMarkerDonor++) {
      /*--- If the tag GetMarker_All_FSIinterface(iMarkerDonor) equals the index we are looping at ---*/
      if ( donor_config->GetMarker_All_FSIinterface(iMarkerDonor) == iMarkerInt ) {
        /*--- Store the identifier for the structural marker ---*/
        Marker_Donor = iMarkerDonor;
        /*--- Exit the for loop: we have found the local index for iMarkerFSI on the FEA side ---*/
        break;
      }
    }
    
    /*--- On the target side we only have to identify the marker; then we'll loop over it and retrieve from the donor points ---*/
    
    for (iMarkerTarget = 0; iMarkerTarget < nMarkerTarget; iMarkerTarget++) {
      /*--- If the tag GetMarker_All_FSIinterface(iMarkerFlow) equals the index we are looping at ---*/
      if ( target_config->GetMarker_All_FSIinterface(iMarkerTarget) == iMarkerInt ) {
        /*--- Store the identifier for the fluid marker ---*/
        Marker_Target = iMarkerTarget;
        /*--- Exit the for loop: we have found the local index for iMarkerFSI on the FEA side ---*/
        break;
      }
<<<<<<< HEAD
=======
    }
    
    #ifdef HAVE_MPI

    Donor_check  = -1;
    Target_check = -1;

    /*--- We gather a vector in MASTER_NODE that determines if the boundary is not on the processor because of the partition or because the zone does not include it  ---*/

    SU2_MPI::Gather(&Marker_Donor , 1, MPI_INT, Buffer_Recv_mark, 1, MPI_INT, MASTER_NODE, MPI_COMM_WORLD);

    if (rank == MASTER_NODE){
      for (iRank = 0; iRank < nProcessor; iRank++){
        if( Buffer_Recv_mark[iRank] != -1 ){
          Donor_check = Buffer_Recv_mark[iRank];
          break;
        }		
      }
>>>>>>> 64d341d4
    }

    SU2_MPI::Bcast(&Donor_check , 1, MPI_INT, MASTER_NODE, MPI_COMM_WORLD);

    SU2_MPI::Gather(&Marker_Target, 1, MPI_INT, Buffer_Recv_mark, 1, MPI_INT, MASTER_NODE, MPI_COMM_WORLD);

    if (rank == MASTER_NODE){
      for (iRank = 0; iRank < nProcessor; iRank++){
        if( Buffer_Recv_mark[iRank] != -1 ){
          Target_check = Buffer_Recv_mark[iRank];
          break;
        }	
      }
    }

    SU2_MPI::Bcast(&Target_check, 1, MPI_INT, MASTER_NODE, MPI_COMM_WORLD);

    #else
    Donor_check  = Marker_Donor;
    Target_check = Marker_Target;	
    #endif

    if(Target_check == -1 || Donor_check == -1){
      continue;
    }

    nLocalVertexDonorOwned = 0;
    nLocalVertexDonor      = 0;
	
	if( Marker_Donor != -1 ){
		nLocalVertexDonor = donor_geometry->GetnVertex(Marker_Donor);
	
		for (iVertex = 0; iVertex < nLocalVertexDonor; iVertex++) {
			  Point_Donor = donor_geometry->vertex[Marker_Donor][iVertex]->GetNode();
			  if (donor_geometry->node[Point_Donor]->GetDomain())
				nLocalVertexDonorOwned++;
			}
    }
    
<<<<<<< HEAD
	#ifdef HAVE_MPI

	int *Buffer_Recv_mark, iRank;
	
	Donor_check  = -1;
	Target_check = -1;

	if (rank == MASTER_NODE) 
		Buffer_Recv_mark = new int[nProcessor];
		
    /*--- We gather a vector in MASTER_NODE that determines if the boundary is not on the processor because of the partition or because the zone does not include it  ---*/
	
	SU2_MPI::Gather(&Marker_Donor , 1, MPI_INT, Buffer_Recv_mark, 1, MPI_INT, MASTER_NODE, MPI_COMM_WORLD);
			
	if (rank == MASTER_NODE){
		for (iRank = 0; iRank < nProcessor; iRank++){
			if( Buffer_Recv_mark[iRank] != -1 ){
				Donor_check = Buffer_Recv_mark[iRank];
				break;
			}		
		}
	}

	SU2_MPI::Bcast(&Donor_check , 1, MPI_INT, MASTER_NODE, MPI_COMM_WORLD);
	
	
	SU2_MPI::Gather(&Marker_Target, 1, MPI_INT, Buffer_Recv_mark, 1, MPI_INT, MASTER_NODE, MPI_COMM_WORLD);
			
	if (rank == MASTER_NODE){
		for (iRank = 0; iRank < nProcessor; iRank++){
			if( Buffer_Recv_mark[iRank] != -1 ){
				Target_check = Buffer_Recv_mark[iRank];
				break;
			}	
		}
	}

	SU2_MPI::Bcast(&Target_check, 1, MPI_INT, MASTER_NODE, MPI_COMM_WORLD);

	
	if (rank == MASTER_NODE) 
		delete [] Buffer_Recv_mark;
		
	#else
	Donor_check  = Marker_Donor;
	Target_check = Marker_Target;	
	#endif

    if(Target_check == -1 || Donor_check == -1){
		continue;
	}
	
	nLocalVertexDonorOwned = 0;
	nLocalVertexDonor      = 0;
	
	if( Marker_Donor != -1 ){
		nLocalVertexDonor = donor_geometry->GetnVertex(Marker_Donor);
	
		for (iVertex = 0; iVertex < nLocalVertexDonor; iVertex++) {
			  Point_Donor = donor_geometry->vertex[Marker_Donor][iVertex]->GetNode();
			  if (donor_geometry->node[Point_Donor]->GetDomain())
				nLocalVertexDonorOwned++;
			}
    }
    
=======
>>>>>>> 64d341d4
    Buffer_Send_nVertexDonor[0] = nLocalVertexDonor;				   // Retrieve total number of vertices on Donor marker
    if (rank == MASTER_NODE) Buffer_Recv_nVertexDonor = new unsigned long[size];   // Allocate memory to receive how many vertices are on each rank on the structural side
    
#ifdef HAVE_MPI
    /*--- We receive MaxLocalVertexDonor as the maximum number of vertices in one single processor on the donor side---*/
    SU2_MPI::Allreduce(&nLocalVertexDonor, &MaxLocalVertexDonor, 1, MPI_UNSIGNED_LONG, MPI_MAX, MPI_COMM_WORLD);
    /*--- We receive TotalVertexDonorOwned as the total (real) number of vertices in one single interface marker on the donor side ---*/
    SU2_MPI::Allreduce(&nLocalVertexDonorOwned, &TotalVertexDonor, 1, MPI_UNSIGNED_LONG, MPI_SUM, MPI_COMM_WORLD);
    /*--- We gather a vector in MASTER_NODE that determines how many elements are there on each processor on the structural side ---*/
    SU2_MPI::Gather(&Buffer_Send_nVertexDonor, 1, MPI_UNSIGNED_LONG, Buffer_Recv_nVertexDonor, 1, MPI_UNSIGNED_LONG, MASTER_NODE, MPI_COMM_WORLD);
#else
    MaxLocalVertexDonor         = nLocalVertexDonor;
    TotalVertexDonor            = nLocalVertexDonorOwned;
    Buffer_Recv_nVertexDonor[0] = Buffer_Send_nVertexDonor[0];
#endif
    
    /*--- We will be gathering the donor information into the master node ---*/
    nBuffer_DonorVariables = MaxLocalVertexDonor * nVar;
    nBuffer_DonorIndices   = MaxLocalVertexDonor;
    
    /*--- Then we will broadcasting it to all the processors so they can retrieve the info they need ---*/
    /*--- We only broadcast those nodes that we need ---*/
    nBuffer_BcastVariables = TotalVertexDonor * nVar;
    nBuffer_BcastIndices   = TotalVertexDonor;
    
    /*--- Send and Recv buffers ---*/
    
    /*--- Buffers to send and receive the variables in the donor mesh ---*/
    su2double *Buffer_Send_DonorVariables = new su2double[nBuffer_DonorVariables];
    su2double *Buffer_Recv_DonorVariables = NULL;
    
    /*--- Buffers to send and receive the indices in the donor mesh ---*/
    long *Buffer_Send_DonorIndices = new long[nBuffer_DonorIndices];
    long *Buffer_Recv_DonorIndices = NULL;
    
    /*--- Buffers to broadcast the variables and the indices ---*/
    su2double *Buffer_Bcast_Variables = new su2double[nBuffer_BcastVariables];
    long *Buffer_Bcast_Indices        = new long[nBuffer_BcastIndices];
    
    /*--- Prepare the receive buffers (1st step) and send buffers (2nd step) on the master node only. ---*/
    
    if (rank == MASTER_NODE) {
      Buffer_Recv_DonorVariables  = new su2double[size*nBuffer_DonorVariables];
      Buffer_Recv_DonorIndices    = new long[size*nBuffer_DonorIndices];
    }
    
    /*--- On the donor side ---*/
    /*--- First we initialize all of the indices and processors to -1 ---*/
    /*--- This helps on identifying halo nodes and avoids setting wrong values ---*/
    for (iVertex = 0; iVertex < nBuffer_DonorIndices; iVertex++)
      Buffer_Send_DonorIndices[iVertex] = -1;
    

    for (iVertex = 0; iVertex < nLocalVertexDonor; iVertex++) {
	Point_Donor = donor_geometry->vertex[Marker_Donor][iVertex]->GetNode();
	
	/*--- If this processor owns the node ---*/
		
	if (donor_geometry->node[Point_Donor]->GetDomain()) {
	
		GetDonor_Variable(donor_solution, donor_geometry, donor_config, Marker_Donor, iVertex, Point_Donor);
	
		for (iVar = 0; iVar < nVar; iVar++) 
			Buffer_Send_DonorVariables[iVertex*nVar+iVar] = Donor_Variable[iVar];
		
		Point_Donor_Global = donor_geometry->node[Point_Donor]->GetGlobalIndex();
		Buffer_Send_DonorIndices[iVertex]     = Point_Donor_Global;
	}

    }
      
#ifdef HAVE_MPI
    /*--- Once all the messages have been prepared, we gather them all into the MASTER_NODE ---*/
    SU2_MPI::Gather(Buffer_Send_DonorVariables, nBuffer_DonorVariables, MPI_DOUBLE, Buffer_Recv_DonorVariables, nBuffer_DonorVariables, MPI_DOUBLE, MASTER_NODE, MPI_COMM_WORLD);
    SU2_MPI::Gather(Buffer_Send_DonorIndices, nBuffer_DonorIndices, MPI_LONG, Buffer_Recv_DonorIndices, nBuffer_DonorIndices, MPI_LONG, MASTER_NODE, MPI_COMM_WORLD);
    
#else
    for (unsigned long iVariable = 0; iVariable < nBuffer_DonorVariables; iVariable++)
      Buffer_Recv_DonorVariables[iVariable] = Buffer_Send_DonorVariables[iVariable];
    for (unsigned long iVariable = 0; iVariable < nBuffer_DonorIndices; iVariable++)
      Buffer_Recv_DonorIndices[iVariable] = Buffer_Send_DonorIndices[iVariable];
#endif
    
    /*--- Now we pack the information to send it over to the different processors ---*/
    
    if (rank == MASTER_NODE) {

    	/*--- For all the data we have received ---*/
        /*--- We initialize a counter to determine the position in the broadcast vector ---*/
        iLocalVertex = 0;
      
        for (iVertex = 0; iVertex < nProcessor*nBuffer_DonorIndices; iVertex++) {
        
        	/*--- If the donor index is not -1 (this is, if the node is not originally a halo node) ---*/
        	if (Buffer_Recv_DonorIndices[iVertex] != -1) {
          
        		/*--- We set the donor index ---*/
        		Buffer_Bcast_Indices[iLocalVertex] = Buffer_Recv_DonorIndices[iVertex];
          
        		for (iVar = 0; iVar < nVar; iVar++)
        			Buffer_Bcast_Variables[iLocalVertex*nVar+iVar] = Buffer_Recv_DonorVariables[iVertex*nVar + iVar];
        		
          
        		iLocalVertex++;
          
        	}
        
        	if (iLocalVertex == TotalVertexDonor) break;
        
      	}
      
    }
    
#ifdef HAVE_MPI
    SU2_MPI::Bcast(Buffer_Bcast_Variables, nBuffer_BcastVariables, MPI_DOUBLE, MASTER_NODE, MPI_COMM_WORLD);
    SU2_MPI::Bcast(Buffer_Bcast_Indices, nBuffer_BcastIndices, MPI_LONG, MASTER_NODE, MPI_COMM_WORLD);
#endif

    long indexPoint_iVertex, Point_Target_Check;
    unsigned short iDonorPoint, nDonorPoints;
    su2double donorCoeff;
    
    /*--- For the target marker we are studying ---*/
    if (Marker_Target >= 0) {
      
      /*--- We have identified the local index of the Structural marker ---*/
      /*--- We loop over all the vertices in that marker and in that particular processor ---*/
      
      for (iVertex = 0; iVertex < target_geometry->GetnVertex(Marker_Target); iVertex++) {
        
        Point_Target = target_geometry->vertex[Marker_Target][iVertex]->GetNode();

        /*--- If this processor owns the node ---*/
        if (target_geometry->node[Point_Target]->GetDomain()) {
          TotalVertexDonor++;
          nDonorPoints = target_geometry->vertex[Marker_Target][iVertex]->GetnDonorPoints();
          
          /*--- As we will be adding data, we need to set the variable to 0 ---*/
          for (iVar = 0; iVar < nVar; iVar++) Target_Variable[iVar] = 0.0;
          
          /*--- For the number of donor points ---*/
          for (iDonorPoint = 0; iDonorPoint < nDonorPoints; iDonorPoint++) {
            
            /*--- Find the global index of the donor points for Point_Target ---*/
            Donor_Global_Index = target_geometry->vertex[Marker_Target][iVertex]->GetInterpDonorPoint(iDonorPoint);
            
            /*--- We need to get the donor coefficient in a way like this: ---*/
            donorCoeff = target_geometry->vertex[Marker_Target][iVertex]->GetDonorCoeff(iDonorPoint);
            
            /*--- Find the index of the global donor point in the buffer Buffer_Bcast_Indices ---*/
           
            indexPoint_iVertex = std::distance(Buffer_Bcast_Indices, std::find(Buffer_Bcast_Indices, Buffer_Bcast_Indices + nBuffer_BcastIndices, Donor_Global_Index));
           
            Point_Target_Check = Buffer_Bcast_Indices[indexPoint_iVertex];

            if (Point_Target_Check < 0 && fsi) {
              cout << "WARNING: A nonphysical point is being considered for traction transfer." << endl;
              exit(EXIT_FAILURE);
            }

            for (iVar = 0; iVar < nVar; iVar++)
              Target_Variable[iVar] += donorCoeff * Buffer_Bcast_Variables[indexPoint_iVertex*nVar+iVar];
          }

          if (Point_Target_Check >= 0)
			SetTarget_Variable(target_solution, target_geometry, target_config, Marker_Target, iVertex, Point_Target);
        }
        
      }
      
    }

    delete [] Buffer_Send_DonorVariables;
    delete [] Buffer_Send_DonorIndices;
    delete [] Buffer_Bcast_Variables;
    delete [] Buffer_Bcast_Indices;
    
    if (rank == MASTER_NODE) {
      delete [] Buffer_Recv_nVertexDonor;
      delete [] Buffer_Recv_DonorVariables;
      delete [] Buffer_Recv_DonorIndices;
    }
      
  }
  
  #ifdef HAVE_MPI
  if (rank == MASTER_NODE) 
    delete [] Buffer_Recv_mark;
  #endif
}

void CTransfer::Allgather_InterfaceData(CSolver *donor_solution, CSolver *target_solution,
                                        CGeometry *donor_geometry, CGeometry *target_geometry,
                                        CConfig *donor_config, CConfig *target_config) {
  
  
  unsigned short nMarkerInt, nMarkerDonor, nMarkerTarget;		// Number of markers on the interface, donor and target side
  unsigned short iMarkerInt, iMarkerDonor, iMarkerTarget;		// Variables for iteration over markers
  int Marker_Donor = -1, Marker_Target = -1;
  int Target_check, Donor_check;
  
  unsigned long iVertex;								// Variables for iteration over vertices and nodes
  unsigned short iVar;
  
  GetPhysical_Constants(donor_solution, target_solution, donor_geometry, target_geometry,
                        donor_config, target_config);
  
  unsigned long Point_Donor_Global, Donor_Global_Index;
  unsigned long Point_Donor, Point_Target;
  
  bool fsi = donor_config->GetFSI_Simulation();
  
  int size = SINGLE_NODE;
  
#ifdef HAVE_MPI
  int rank = MASTER_NODE;
  MPI_Comm_rank(MPI_COMM_WORLD, &rank);
  MPI_Comm_size(MPI_COMM_WORLD, &size);
  int *Buffer_Recv_mark, iRank;
  
  if (rank == MASTER_NODE) 
    Buffer_Recv_mark = new int[size];
#endif
  
  unsigned long iLocalVertex = 0;
  unsigned long nLocalVertexDonor = 0;
  
  unsigned long MaxLocalVertexDonor = 0;
  
  unsigned long nBuffer_DonorVariables = 0;
  unsigned long nBuffer_DonorIndices = 0;
  
  int nProcessor = 0;
  
  /*--- Number of markers on the FSI interface ---*/
  
  nMarkerInt     = (donor_config->GetMarker_n_FSIinterface())/2;
  nMarkerTarget  = target_geometry->GetnMarker();
  nMarkerDonor   = donor_geometry->GetnMarker();
  
  nProcessor = size;
  
  /*--- Outer loop over the markers on the FSI interface: compute one by one ---*/
  /*--- The tags are always an integer greater than 1: loop from 1 to nMarkerFSI ---*/
  
  for (iMarkerInt = 1; iMarkerInt <= nMarkerInt; iMarkerInt++) {
    
    Marker_Donor = -1;
    Marker_Target = -1;
    
    /*--- Initialize pointer buffers inside the loop, so we can delete for each marker. ---*/
    /*--- We are only sending the values the processor owns ---*/
    unsigned long Buffer_Send_nVertexDonor[1], *Buffer_Recv_nVertexDonor = NULL;
    
    /*--- The donor and target markers are tagged with the same index.
     *--- This is independent of the MPI domain decomposition.
     *--- We need to loop over all markers on both sides and get the number of nodes
     *--- that belong to each FSI marker for each processor ---*/
    
    /*--- On the donor side ---*/
    
    for (iMarkerDonor = 0; iMarkerDonor < nMarkerDonor; iMarkerDonor++) {
      /*--- If the tag GetMarker_All_FSIinterface(iMarkerDonor) equals the index we are looping at ---*/
      if ( donor_config->GetMarker_All_FSIinterface(iMarkerDonor) == iMarkerInt ) {
        /*--- Store the identifier for the structural marker ---*/
        Marker_Donor = iMarkerDonor;
        /*--- Exit the for loop: we have found the local index for iMarkerFSI on the FEA side ---*/
        break;
      }
    }
    
    /*--- On the target side we only have to identify the marker; then we'll loop over it and retrieve from the donor points ---*/
    
    for (iMarkerTarget = 0; iMarkerTarget < nMarkerTarget; iMarkerTarget++) {
      /*--- If the tag GetMarker_All_FSIinterface(iMarkerFlow) equals the index we are looping at ---*/
      if ( target_config->GetMarker_All_FSIinterface(iMarkerTarget) == iMarkerInt ) {
        /*--- Store the identifier for the fluid marker ---*/
        Marker_Target = iMarkerTarget;
        /*--- Exit the for loop: we have found the local index for iMarkerFSI on the FEA side ---*/
        break;
      }
    }
    
    #ifdef HAVE_MPI

    Donor_check  = -1;
    Target_check = -1;

    /*--- We gather a vector in MASTER_NODE that determines if the boundary is not on the processor because of the partition or because the zone does not include it  ---*/

    SU2_MPI::Gather(&Marker_Donor , 1, MPI_INT, Buffer_Recv_mark, 1, MPI_INT, MASTER_NODE, MPI_COMM_WORLD);

    if (rank == MASTER_NODE){
      for (iRank = 0; iRank < nProcessor; iRank++){
        if( Buffer_Recv_mark[iRank] != -1 ){
          Donor_check = Buffer_Recv_mark[iRank];
          break;
        }		
      }
    }

    SU2_MPI::Bcast(&Donor_check , 1, MPI_INT, MASTER_NODE, MPI_COMM_WORLD);

    SU2_MPI::Gather(&Marker_Target, 1, MPI_INT, Buffer_Recv_mark, 1, MPI_INT, MASTER_NODE, MPI_COMM_WORLD);

    if (rank == MASTER_NODE){
      for (iRank = 0; iRank < nProcessor; iRank++){
        if( Buffer_Recv_mark[iRank] != -1 ){
          Target_check = Buffer_Recv_mark[iRank];
          break;
        }	
      }
    }

    SU2_MPI::Bcast(&Target_check, 1, MPI_INT, MASTER_NODE, MPI_COMM_WORLD);

    #else
    Donor_check  = Marker_Donor;
    Target_check = Marker_Target;	
    #endif

    if(Target_check == -1 || Donor_check == -1){
      continue;
    }

    nLocalVertexDonor  = 0;

	if( Marker_Donor != -1 )
		nLocalVertexDonor = donor_geometry->GetnVertex(Marker_Donor);
    
    
	#ifdef HAVE_MPI

	int *Buffer_Recv_mark, iRank;
	
	Donor_check  = -1;
	Target_check = -1;

	if (rank == MASTER_NODE) 
		Buffer_Recv_mark = new int[nProcessor];
		
    /*--- We gather a vector in MASTER_NODE that determines if the boundary is not on the processor because of the partition or because the zone does not include it  ---*/
	
	SU2_MPI::Gather(&Marker_Donor , 1, MPI_INT, Buffer_Recv_mark, 1, MPI_INT, MASTER_NODE, MPI_COMM_WORLD);
			
	if (rank == MASTER_NODE){
		for (iRank = 0; iRank < nProcessor; iRank++){
			if( Buffer_Recv_mark[iRank] != -1 ){
				Donor_check = Buffer_Recv_mark[iRank];
				break;
			}		
		}
	}
	
	SU2_MPI::Bcast(&Donor_check , 1, MPI_INT, MASTER_NODE, MPI_COMM_WORLD);
	
	
	SU2_MPI::Gather(&Marker_Target, 1, MPI_INT, Buffer_Recv_mark, 1, MPI_INT, MASTER_NODE, MPI_COMM_WORLD);
			
	if (rank == MASTER_NODE){
		for (iRank = 0; iRank < nProcessor; iRank++){
			if( Buffer_Recv_mark[iRank] != -1 ){
				Target_check = Buffer_Recv_mark[iRank];
				break;
			}	
		}
	}

	SU2_MPI::Bcast(&Target_check, 1, MPI_INT, MASTER_NODE, MPI_COMM_WORLD);
	
	if (rank == MASTER_NODE) 
		delete [] Buffer_Recv_mark;
		
	#else
	Donor_check  = Marker_Donor;
	Target_check = Marker_Target;	
	#endif

    if(Target_check == -1 || Donor_check == -1){
		continue;
	}

	nLocalVertexDonor = 0;

	if( Marker_Donor != -1 )
		nLocalVertexDonor = donor_geometry->GetnVertex(Marker_Donor);
    
    Buffer_Send_nVertexDonor[0] = nLocalVertexDonor;	  // Retrieve total number of vertices on Donor marker
    Buffer_Recv_nVertexDonor = new unsigned long[size];   // Allocate memory to receive how many vertices are on each rank on the structural side
    
#ifdef HAVE_MPI
    /*--- We receive MaxLocalVertexDonor as the maximum number of vertices in one single processor on the donor side---*/
    SU2_MPI::Allreduce(&nLocalVertexDonor, &MaxLocalVertexDonor, 1, MPI_UNSIGNED_LONG, MPI_MAX, MPI_COMM_WORLD);
    /*--- We gather a vector in all processors that determines how many elements are there on each processor on the structural side ---*/
    SU2_MPI::Allgather(&Buffer_Send_nVertexDonor, 1, MPI_UNSIGNED_LONG, Buffer_Recv_nVertexDonor, 1, MPI_UNSIGNED_LONG, MPI_COMM_WORLD);
#else
    MaxLocalVertexDonor         = nLocalVertexDonor;
    Buffer_Recv_nVertexDonor[0] = Buffer_Send_nVertexDonor[0];
#endif
    
    /*--- We will be gathering the donor information into the master node ---*/
    nBuffer_DonorVariables = MaxLocalVertexDonor * nVar;
    nBuffer_DonorIndices = MaxLocalVertexDonor;
    
    /*--- Send and Recv buffers ---*/
    
    /*--- Buffers to send and receive the variables in the donor mesh ---*/
    su2double *Buffer_Send_DonorVariables = new su2double[nBuffer_DonorVariables];
    su2double *Buffer_Recv_DonorVariables = new su2double[size*nBuffer_DonorVariables];
    
    /*--- Buffers to send and receive the indices in the donor mesh ---*/
    long *Buffer_Send_DonorIndices = new long[nBuffer_DonorIndices];
    long *Buffer_Recv_DonorIndices = new long[size*nBuffer_DonorIndices];
    
    /*--- On the donor side ---*/
    /*--- First we initialize all of the indices and processors to -1 ---*/
    /*--- This helps on identifying halo nodes and avoids setting wrong values ---*/
    for (iVertex = 0; iVertex < nBuffer_DonorIndices; iVertex++)
      Buffer_Send_DonorIndices[iVertex] = -1;
    
    /*--- Also to avoid having random values in the variables vector ---*/
    for (iVertex = 0; iVertex < nBuffer_DonorIndices; iVertex++) {
      for (iVar = 0; iVar < nVar; iVar++) {
        Buffer_Send_DonorVariables[iVertex*nVar + iVar] = 0.0;
      }
    }
    
    if (Marker_Donor >= 0) {
      
      iLocalVertex = 0;
      
      for (iVertex = 0; iVertex < donor_geometry->GetnVertex(Marker_Donor); iVertex++) {
        
        Point_Donor = donor_geometry->vertex[Marker_Donor][iVertex]->GetNode();
        
        GetDonor_Variable(donor_solution, donor_geometry, donor_config, Marker_Donor, iVertex, Point_Donor);
        
        /*--- If this processor owns the node ---*/
        if (donor_geometry->node[Point_Donor]->GetDomain()) {
          for (iVar = 0; iVar < nVar; iVar++) {
            Buffer_Send_DonorVariables[iLocalVertex*nVar+iVar] = Donor_Variable[iVar];
          }
          
          Point_Donor_Global = donor_geometry->node[Point_Donor]->GetGlobalIndex();
          Buffer_Send_DonorIndices[iLocalVertex] = Point_Donor_Global;
          
          iLocalVertex++;
        }
        
      }
      
    }
    
#ifdef HAVE_MPI
    /*--- Once all the messages have been prepared, we gather them all into all the processors ---*/
    SU2_MPI::Allgather(Buffer_Send_DonorVariables, nBuffer_DonorVariables, MPI_DOUBLE, Buffer_Recv_DonorVariables, nBuffer_DonorVariables, MPI_DOUBLE, MPI_COMM_WORLD);
    SU2_MPI::Allgather(Buffer_Send_DonorIndices, nBuffer_DonorIndices, MPI_LONG, Buffer_Recv_DonorIndices, nBuffer_DonorIndices, MPI_LONG, MPI_COMM_WORLD);
#else
    for (unsigned long iVariable = 0; iVariable < nBuffer_DonorVariables; iVariable++)
      Buffer_Recv_DonorVariables[iVariable] = Buffer_Send_DonorVariables[iVariable];
    for (unsigned long iVariable = 0; iVariable < nBuffer_DonorIndices; iVariable++)
      Buffer_Recv_DonorIndices[iVariable] = Buffer_Send_DonorIndices[iVariable];
#endif
    
    long indexPoint_iVertex, Point_Target_Check;
    unsigned short iDonorPoint, nDonorPoints;
    su2double donorCoeff;
    
    /*--- For the target marker we are studying ---*/
    if (Marker_Target >= 0) {
      
      /*--- We have identified the local index of the Structural marker ---*/
      /*--- We loop over all the vertices in that marker and in that particular processor ---*/
      
      for (iVertex = 0; iVertex < target_geometry->GetnVertex(Marker_Target); iVertex++) {
        
        Point_Target = target_geometry->vertex[Marker_Target][iVertex]->GetNode();
        
        /*--- If this processor owns the node ---*/
        if (target_geometry->node[Point_Target]->GetDomain()) {
          
          nDonorPoints = target_geometry->vertex[Marker_Target][iVertex]->GetnDonorPoints();
          
          /*--- As we will be adding data, we need to set the variable to 0 ---*/
          for (iVar = 0; iVar < nVar; iVar++) Target_Variable[iVar] = 0.0;
          
          /*--- For the number of donor points ---*/
          for (iDonorPoint = 0; iDonorPoint < nDonorPoints; iDonorPoint++) {
            
            /*--- Find the global index of the donor points for Point_Target ---*/
            Donor_Global_Index = target_geometry->vertex[Marker_Target][iVertex]->GetInterpDonorPoint(iDonorPoint);
            
            /*--- We need to get the donor coefficient in a way like this: ---*/
            donorCoeff = target_geometry->vertex[Marker_Target][iVertex]->GetDonorCoeff(iDonorPoint);
            
            /*--- Find the index of the global donor point in the buffer Buffer_Bcast_Indices ---*/
            indexPoint_iVertex = std::distance(Buffer_Recv_DonorIndices, std::find(Buffer_Recv_DonorIndices, Buffer_Recv_DonorIndices + nProcessor*nBuffer_DonorIndices, Donor_Global_Index));
            
            Point_Target_Check = Buffer_Recv_DonorIndices[indexPoint_iVertex];
            
            if (Point_Target_Check < 0 && fsi) {
              cout << "WARNING: A nonphysical point is being considered for traction transfer." << endl;
              exit(EXIT_FAILURE);
            }
            
            for (iVar = 0; iVar < nVar; iVar++)
              Target_Variable[iVar] += donorCoeff * Buffer_Recv_DonorVariables[indexPoint_iVertex*nVar+iVar];
          }
          
          if (Point_Target_Check >= 0)
			SetTarget_Variable(target_solution, target_geometry, target_config, Marker_Target, iVertex, Point_Target);          
          
        }
        
      }
      
    }
    
    delete [] Buffer_Send_DonorVariables;
    delete [] Buffer_Send_DonorIndices;
    
    delete [] Buffer_Recv_DonorVariables;
    delete [] Buffer_Recv_DonorIndices;
    
    delete [] Buffer_Recv_nVertexDonor;
    
  }

  #ifdef HAVE_MPI
  if (rank == MASTER_NODE) 
    delete [] Buffer_Recv_mark;
  #endif
  
}<|MERGE_RESOLUTION|>--- conflicted
+++ resolved
@@ -178,70 +178,6 @@
         }		
       }
     }
-<<<<<<< HEAD
-    
-	#ifdef HAVE_MPI
-
-	int *Buffer_Recv_mark, iRank;
-	
-	Donor_check  = -1;
-	Target_check = -1;
-
-	if (rank == MASTER_NODE) 
-		Buffer_Recv_mark = new int[nProcessor];
-		
-    /*--- We gather a vector in MASTER_NODE that determines if the boundary is not on the processor because of the partition or because the zone does not include it  ---*/
-	
-	SU2_MPI::Gather(&Marker_Donor , 1, MPI_INT, Buffer_Recv_mark, 1, MPI_INT, MASTER_NODE, MPI_COMM_WORLD);
-			
-	if (rank == MASTER_NODE){
-		for (iRank = 0; iRank < nProcessor; iRank++){
-			if( Buffer_Recv_mark[iRank] != -1 ){
-				Donor_check = Buffer_Recv_mark[iRank];
-				break;
-			}		
-		}
-	}
-	
-	SU2_MPI::Bcast(&Donor_check , 1, MPI_INT, MASTER_NODE, MPI_COMM_WORLD);
-	
-	
-	SU2_MPI::Gather(&Marker_Target, 1, MPI_INT, Buffer_Recv_mark, 1, MPI_INT, MASTER_NODE, MPI_COMM_WORLD);
-			
-	if (rank == MASTER_NODE){
-		for (iRank = 0; iRank < nProcessor; iRank++){
-			if( Buffer_Recv_mark[iRank] != -1 ){
-				Target_check = Buffer_Recv_mark[iRank];
-				break;
-			}	
-		}
-	}
-
-	SU2_MPI::Bcast(&Target_check, 1, MPI_INT, MASTER_NODE, MPI_COMM_WORLD);
-	
-	if (rank == MASTER_NODE) 
-		delete [] Buffer_Recv_mark;
-		
-	#else
-	Donor_check  = Marker_Donor;
-	Target_check = Marker_Target;	
-	#endif
-
-    if(Target_check == -1 || Donor_check == -1){
-		continue;
-	}
-	
-	nLocalVertexDonor  = 0;
-	nLocalVertexTarget = 0;
-	
-	if( Marker_Donor != -1 )
-		nLocalVertexDonor = donor_geometry->GetnVertex(Marker_Donor);
-		
-	if( Marker_Target != -1 )
-		nLocalVertexTarget = target_geometry->GetnVertex(Marker_Target);
-
-    
-=======
 
     SU2_MPI::Bcast(&Donor_check , 1, MPI_INT, MASTER_NODE, MPI_COMM_WORLD);
 
@@ -276,7 +212,6 @@
     if( Marker_Target != -1 )
       nLocalVertexTarget = target_geometry->GetnVertex(Marker_Target);
 
->>>>>>> 64d341d4
     Buffer_Send_nVertexDonor[0] = nLocalVertexDonor;							   // Retrieve total number of vertices on Donor marker
     Buffer_Send_nVertexTarget[0] = nLocalVertexTarget;							   // Retrieve total number of vertices on Target marker
     if (rank == MASTER_NODE) Buffer_Recv_nVertexDonor = new unsigned long[size];   // Allocate memory to receive how many vertices are on each rank on the structural side
@@ -615,71 +550,6 @@
         break;
       }
     }
-<<<<<<< HEAD
- 
-	#ifdef HAVE_MPI
-
-	int *Buffer_Recv_mark, iRank;
-	
-	Donor_check  = -1;
-	Target_check = -1;
-
-	if (rank == MASTER_NODE) 
-		Buffer_Recv_mark = new int[nProcessor];
-		
-    /*--- We gather a vector in MASTER_NODE that determines if the boundary is not on the processor because of the partition or because the zone does not include it  ---*/
-	
-	SU2_MPI::Gather(&Marker_Donor , 1, MPI_INT, Buffer_Recv_mark, 1, MPI_INT, MASTER_NODE, MPI_COMM_WORLD);
-			
-	if (rank == MASTER_NODE){
-		for (iRank = 0; iRank < nProcessor; iRank++){
-			if( Buffer_Recv_mark[iRank] != -1 ){
-				Donor_check = Buffer_Recv_mark[iRank];
-				break;
-			}		
-		}
-	}
-	
-	SU2_MPI::Bcast(&Donor_check , 1, MPI_INT, MASTER_NODE, MPI_COMM_WORLD);
-	
-	
-	SU2_MPI::Gather(&Marker_Target, 1, MPI_INT, Buffer_Recv_mark, 1, MPI_INT, MASTER_NODE, MPI_COMM_WORLD);
-			
-	if (rank == MASTER_NODE){
-		for (iRank = 0; iRank < nProcessor; iRank++){
-			if( Buffer_Recv_mark[iRank] != -1 ){
-				Target_check = Buffer_Recv_mark[iRank];
-				break;
-			}	
-		}
-	}
-
-	SU2_MPI::Bcast(&Target_check, 1, MPI_INT, MASTER_NODE, MPI_COMM_WORLD);
-	
-	if (rank == MASTER_NODE) 
-		delete [] Buffer_Recv_mark;
-		
-	#else
-	Donor_check  = Marker_Donor;
-	Target_check = Marker_Target;
-	#endif
-
-    if(Target_check == -1 || Donor_check == -1){
-		continue;
-	}
-	
-	nLocalVertexDonorOwned = 0;
-	nLocalVertexDonor      = 0;
-	
-	if( Marker_Donor != -1 ){
-		nLocalVertexDonor = donor_geometry->GetnVertex(Marker_Donor);
-	
-		for (iVertex = 0; iVertex < nLocalVertexDonor; iVertex++) {
-			  Point_Donor = donor_geometry->vertex[Marker_Donor][iVertex]->GetNode();
-			  if (donor_geometry->node[Point_Donor]->GetDomain())
-				nLocalVertexDonorOwned++;
-			}
-=======
     
     #ifdef HAVE_MPI
 
@@ -734,7 +604,6 @@
         if (donor_geometry->node[Point_Donor]->GetDomain())
           nLocalVertexDonorOwned++;
         }
->>>>>>> 64d341d4
     }
 
     Buffer_Send_nVertexDonor[0] = nLocalVertexDonor;							   // Retrieve total number of vertices on Donor marker
@@ -1006,8 +875,6 @@
         /*--- Exit the for loop: we have found the local index for iMarkerFSI on the FEA side ---*/
         break;
       }
-<<<<<<< HEAD
-=======
     }
     
     #ifdef HAVE_MPI
@@ -1026,7 +893,6 @@
           break;
         }		
       }
->>>>>>> 64d341d4
     }
 
     SU2_MPI::Bcast(&Donor_check , 1, MPI_INT, MASTER_NODE, MPI_COMM_WORLD);
@@ -1066,74 +932,6 @@
 			}
     }
     
-<<<<<<< HEAD
-	#ifdef HAVE_MPI
-
-	int *Buffer_Recv_mark, iRank;
-	
-	Donor_check  = -1;
-	Target_check = -1;
-
-	if (rank == MASTER_NODE) 
-		Buffer_Recv_mark = new int[nProcessor];
-		
-    /*--- We gather a vector in MASTER_NODE that determines if the boundary is not on the processor because of the partition or because the zone does not include it  ---*/
-	
-	SU2_MPI::Gather(&Marker_Donor , 1, MPI_INT, Buffer_Recv_mark, 1, MPI_INT, MASTER_NODE, MPI_COMM_WORLD);
-			
-	if (rank == MASTER_NODE){
-		for (iRank = 0; iRank < nProcessor; iRank++){
-			if( Buffer_Recv_mark[iRank] != -1 ){
-				Donor_check = Buffer_Recv_mark[iRank];
-				break;
-			}		
-		}
-	}
-
-	SU2_MPI::Bcast(&Donor_check , 1, MPI_INT, MASTER_NODE, MPI_COMM_WORLD);
-	
-	
-	SU2_MPI::Gather(&Marker_Target, 1, MPI_INT, Buffer_Recv_mark, 1, MPI_INT, MASTER_NODE, MPI_COMM_WORLD);
-			
-	if (rank == MASTER_NODE){
-		for (iRank = 0; iRank < nProcessor; iRank++){
-			if( Buffer_Recv_mark[iRank] != -1 ){
-				Target_check = Buffer_Recv_mark[iRank];
-				break;
-			}	
-		}
-	}
-
-	SU2_MPI::Bcast(&Target_check, 1, MPI_INT, MASTER_NODE, MPI_COMM_WORLD);
-
-	
-	if (rank == MASTER_NODE) 
-		delete [] Buffer_Recv_mark;
-		
-	#else
-	Donor_check  = Marker_Donor;
-	Target_check = Marker_Target;	
-	#endif
-
-    if(Target_check == -1 || Donor_check == -1){
-		continue;
-	}
-	
-	nLocalVertexDonorOwned = 0;
-	nLocalVertexDonor      = 0;
-	
-	if( Marker_Donor != -1 ){
-		nLocalVertexDonor = donor_geometry->GetnVertex(Marker_Donor);
-	
-		for (iVertex = 0; iVertex < nLocalVertexDonor; iVertex++) {
-			  Point_Donor = donor_geometry->vertex[Marker_Donor][iVertex]->GetNode();
-			  if (donor_geometry->node[Point_Donor]->GetDomain())
-				nLocalVertexDonorOwned++;
-			}
-    }
-    
-=======
->>>>>>> 64d341d4
     Buffer_Send_nVertexDonor[0] = nLocalVertexDonor;				   // Retrieve total number of vertices on Donor marker
     if (rank == MASTER_NODE) Buffer_Recv_nVertexDonor = new unsigned long[size];   // Allocate memory to receive how many vertices are on each rank on the structural side
     
@@ -1460,63 +1258,6 @@
     }
 
     nLocalVertexDonor  = 0;
-
-	if( Marker_Donor != -1 )
-		nLocalVertexDonor = donor_geometry->GetnVertex(Marker_Donor);
-    
-    
-	#ifdef HAVE_MPI
-
-	int *Buffer_Recv_mark, iRank;
-	
-	Donor_check  = -1;
-	Target_check = -1;
-
-	if (rank == MASTER_NODE) 
-		Buffer_Recv_mark = new int[nProcessor];
-		
-    /*--- We gather a vector in MASTER_NODE that determines if the boundary is not on the processor because of the partition or because the zone does not include it  ---*/
-	
-	SU2_MPI::Gather(&Marker_Donor , 1, MPI_INT, Buffer_Recv_mark, 1, MPI_INT, MASTER_NODE, MPI_COMM_WORLD);
-			
-	if (rank == MASTER_NODE){
-		for (iRank = 0; iRank < nProcessor; iRank++){
-			if( Buffer_Recv_mark[iRank] != -1 ){
-				Donor_check = Buffer_Recv_mark[iRank];
-				break;
-			}		
-		}
-	}
-	
-	SU2_MPI::Bcast(&Donor_check , 1, MPI_INT, MASTER_NODE, MPI_COMM_WORLD);
-	
-	
-	SU2_MPI::Gather(&Marker_Target, 1, MPI_INT, Buffer_Recv_mark, 1, MPI_INT, MASTER_NODE, MPI_COMM_WORLD);
-			
-	if (rank == MASTER_NODE){
-		for (iRank = 0; iRank < nProcessor; iRank++){
-			if( Buffer_Recv_mark[iRank] != -1 ){
-				Target_check = Buffer_Recv_mark[iRank];
-				break;
-			}	
-		}
-	}
-
-	SU2_MPI::Bcast(&Target_check, 1, MPI_INT, MASTER_NODE, MPI_COMM_WORLD);
-	
-	if (rank == MASTER_NODE) 
-		delete [] Buffer_Recv_mark;
-		
-	#else
-	Donor_check  = Marker_Donor;
-	Target_check = Marker_Target;	
-	#endif
-
-    if(Target_check == -1 || Donor_check == -1){
-		continue;
-	}
-
-	nLocalVertexDonor = 0;
 
 	if( Marker_Donor != -1 )
 		nLocalVertexDonor = donor_geometry->GetnVertex(Marker_Donor);
