--- conflicted
+++ resolved
@@ -888,24 +888,6 @@
     case MASS_FLOW_RATE:
       ObjFunc_Value = direct_solver->GetOneD_MassFlowRate();
       break;
-<<<<<<< HEAD
-    case NET_THRUST_COEFFICIENT:
-      ObjFunc_Value = direct_solver->GetTotal_NetCThrust();
-      break;
-    case IDC_COEFFICIENT:
-      ObjFunc_Value = direct_solver->GetTotal_IDC();
-      break;
-    case PROPULSIVE_EFFICIENCY:
-      ObjFunc_Value = direct_solver->GetTotal_Prop_Eff();
-      break;
-    case CUSTOM_COEFFICIENT:
-      ObjFunc_Value = direct_solver->GetTotal_Custom();
-      break;
-    default:
-      ObjFunc_Value = 0.0; // If the objective function is computed in a different physical problem
-      break;
-=======
->>>>>>> 9bfd1744
     }
 
     /*--- Template for new objective functions where TemplateObjFunction()
