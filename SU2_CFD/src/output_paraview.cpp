/*!
 * \file output_paraview.cpp
 * \brief Main subroutines for output solver information
 * \author F. Palacios, T. Economon
 * \version 4.1.2 "Cardinal"
 *
 * SU2 Lead Developers: Dr. Francisco Palacios (Francisco.D.Palacios@boeing.com).
 *                      Dr. Thomas D. Economon (economon@stanford.edu).
 *
 * SU2 Developers: Prof. Juan J. Alonso's group at Stanford University.
 *                 Prof. Piero Colonna's group at Delft University of Technology.
 *                 Prof. Nicolas R. Gauger's group at Kaiserslautern University of Technology.
 *                 Prof. Alberto Guardone's group at Polytechnic University of Milan.
 *                 Prof. Rafael Palacios' group at Imperial College London.
 *
 * Copyright (C) 2012-2016 SU2, the open-source CFD code.
 *
 * SU2 is free software; you can redistribute it and/or
 * modify it under the terms of the GNU Lesser General Public
 * License as published by the Free Software Foundation; either
 * version 2.1 of the License, or (at your option) any later version.
 *
 * SU2 is distributed in the hope that it will be useful,
 * but WITHOUT ANY WARRANTY; without even the implied warranty of
 * MERCHANTABILITY or FITNESS FOR A PARTICULAR PURPOSE. See the GNU
 * Lesser General Public License for more details.
 *
 * You should have received a copy of the GNU Lesser General Public
 * License along with SU2. If not, see <http://www.gnu.org/licenses/>.
 */

#include "../include/output_structure.hpp"

void COutput::SetParaview_ASCII(CConfig *config, CGeometry *geometry, unsigned short val_iZone, unsigned short val_nZone, bool surf_sol) {
    
	unsigned short iDim, iVar, nDim = geometry->GetnDim();
	unsigned short Kind_Solver = config->GetKind_Solver();
    
	unsigned long iPoint, iElem, iNode;
	unsigned long iExtIter = config->GetExtIter();
  unsigned long *LocalIndex = NULL;
  bool *SurfacePoint = NULL;
  
  unsigned long nSurf_Elem_Storage;
  unsigned long nGlobal_Elem_Storage;
  
	bool grid_movement  = config->GetGrid_Movement();
	bool adjoint = config->GetContinuous_Adjoint();
  bool disc_adj = config->GetDiscrete_Adjoint();
  bool fem = (config->GetKind_Solver() == FEM_ELASTICITY);

	char cstr[200], buffer[50];
  string filename, fieldname;
    
	/*--- Write file name with extension ---*/
  if (surf_sol) {
    if (adjoint || disc_adj)
      filename = config->GetSurfAdjCoeff_FileName();
    else
      filename = config->GetSurfFlowCoeff_FileName();
  }
  else {
    if (adjoint || disc_adj)
      filename = config->GetAdj_FileName();
    else
      filename = config->GetFlow_FileName();
  }
  
	if (Kind_Solver == FEM_ELASTICITY) {
		if (surf_sol)
			filename = config->GetSurfStructure_FileName().c_str();
		else
			filename = config->GetStructure_FileName().c_str();
	}
  
	if (Kind_Solver == WAVE_EQUATION)
		filename = config->GetWave_FileName().c_str();
  
	if (Kind_Solver == POISSON_EQUATION)
		filename = config->GetStructure_FileName().c_str();

  if (Kind_Solver == HEAT_EQUATION)
		filename = config->GetHeat_FileName().c_str();
  
	strcpy (cstr, filename.c_str());
	if (Kind_Solver == POISSON_EQUATION) strcpy (cstr, config->GetStructure_FileName().c_str());
    
	/*--- Special cases where a number needs to be appended to the file name. ---*/
<<<<<<< HEAD
	if ((Kind_Solver == EULER || Kind_Solver == NAVIER_STOKES || Kind_Solver == RANS) &&
        (val_nZone > 1) && (config->GetUnsteady_Simulation() != SPECTRAL_METHOD)) {
=======
	if ((Kind_Solver == EULER || Kind_Solver == NAVIER_STOKES || Kind_Solver == RANS || Kind_Solver == FEM_ELASTICITY) &&
        (val_nZone > 1) && (config->GetUnsteady_Simulation() != TIME_SPECTRAL)) {
>>>>>>> 4afdaaa5
		SPRINTF (buffer, "_%d", SU2_TYPE::Int(val_iZone));
		strcat(cstr, buffer);
	}
    
	/*--- Special cases where a number needs to be appended to the file name. ---*/
	if (((Kind_Solver == ADJ_EULER) || (Kind_Solver == ADJ_NAVIER_STOKES) || (Kind_Solver == ADJ_RANS)) &&
        (val_nZone > 1) && (config->GetUnsteady_Simulation() != SPECTRAL_METHOD)) {
		SPRINTF (buffer, "_%d", SU2_TYPE::Int(val_iZone));
		strcat(cstr, buffer);
	}
    
	if (config->GetUnsteady_Simulation() == SPECTRAL_METHOD) {
		if (SU2_TYPE::Int(val_iZone) < 10) SPRINTF (buffer, "_0000%d.vtk", SU2_TYPE::Int(val_iZone));
		if ((SU2_TYPE::Int(val_iZone) >= 10) && (SU2_TYPE::Int(val_iZone) < 100)) SPRINTF (buffer, "_000%d.vtk", SU2_TYPE::Int(val_iZone));
		if ((SU2_TYPE::Int(val_iZone) >= 100) && (SU2_TYPE::Int(val_iZone) < 1000)) SPRINTF (buffer, "_00%d.vtk", SU2_TYPE::Int(val_iZone));
		if ((SU2_TYPE::Int(val_iZone) >= 1000) && (SU2_TYPE::Int(val_iZone) < 10000)) SPRINTF (buffer, "_0%d.vtk", SU2_TYPE::Int(val_iZone));
		if (SU2_TYPE::Int(val_iZone) >= 10000) SPRINTF (buffer, "_%d.vtk", SU2_TYPE::Int(val_iZone));
        
	} else if (config->GetUnsteady_Simulation() && config->GetWrt_Unsteady()) {
		if (SU2_TYPE::Int(iExtIter) < 10) SPRINTF (buffer, "_0000%d.vtk", SU2_TYPE::Int(iExtIter));
		if ((SU2_TYPE::Int(iExtIter) >= 10) && (SU2_TYPE::Int(iExtIter) < 100)) SPRINTF (buffer, "_000%d.vtk", SU2_TYPE::Int(iExtIter));
		if ((SU2_TYPE::Int(iExtIter) >= 100) && (SU2_TYPE::Int(iExtIter) < 1000)) SPRINTF (buffer, "_00%d.vtk", SU2_TYPE::Int(iExtIter));
		if ((SU2_TYPE::Int(iExtIter) >= 1000) && (SU2_TYPE::Int(iExtIter) < 10000)) SPRINTF (buffer, "_0%d.vtk", SU2_TYPE::Int(iExtIter));
		if (SU2_TYPE::Int(iExtIter) >= 10000) SPRINTF (buffer, "_%d.vtk", SU2_TYPE::Int(iExtIter));

    } else if (config->GetDynamic_Analysis() && config->GetWrt_Dynamic()) {
      if ((SU2_TYPE::Int(iExtIter) >= 0) && (SU2_TYPE::Int(iExtIter) < 10)) SPRINTF (buffer, "_0000%d.vtk", SU2_TYPE::Int(iExtIter));
      if ((SU2_TYPE::Int(iExtIter) >= 10) && (SU2_TYPE::Int(iExtIter) < 100)) SPRINTF (buffer, "_000%d.vtk", SU2_TYPE::Int(iExtIter));
      if ((SU2_TYPE::Int(iExtIter) >= 100) && (SU2_TYPE::Int(iExtIter) < 1000)) SPRINTF (buffer, "_00%d.vtk", SU2_TYPE::Int(iExtIter));
      if ((SU2_TYPE::Int(iExtIter) >= 1000) && (SU2_TYPE::Int(iExtIter) < 10000)) SPRINTF (buffer, "_0%d.vtk", SU2_TYPE::Int(iExtIter));
      if (SU2_TYPE::Int(iExtIter) >= 10000) SPRINTF (buffer, "_%d.vtk", SU2_TYPE::Int(iExtIter));
	} else {
		SPRINTF (buffer, ".vtk");
	}
    
	strcat(cstr, buffer);
    
	/*--- Open Paraview ASCII file and write the header. ---*/
	ofstream Paraview_File;
	Paraview_File.open(cstr, ios::out);
  Paraview_File.precision(6);
  Paraview_File << "# vtk DataFile Version 3.0\n";
  Paraview_File << "vtk output\n";
  Paraview_File << "ASCII\n";
	Paraview_File << "DATASET UNSTRUCTURED_GRID\n";

  /*--- If it's a surface output, print only the points 
   that are in the element list, change the numbering ---*/
  
  if (surf_sol) {
        
    LocalIndex = new unsigned long [nGlobal_Poin+1];
    SurfacePoint = new bool [nGlobal_Poin+1];

    for (iPoint = 0; iPoint < nGlobal_Poin+1; iPoint++) SurfacePoint[iPoint] = false;

    for (iElem = 0; iElem < nGlobal_Line; iElem++) {
      iNode = iElem*N_POINTS_LINE;
      SurfacePoint[Conn_Line[iNode+0]] = true;
      SurfacePoint[Conn_Line[iNode+1]] = true;
    }
    for (iElem = 0; iElem < nGlobal_BoundTria; iElem++) {
      iNode = iElem*N_POINTS_TRIANGLE;
      SurfacePoint[Conn_BoundTria[iNode+0]] = true;
      SurfacePoint[Conn_BoundTria[iNode+1]] = true;
      SurfacePoint[Conn_BoundTria[iNode+2]] = true;
    }
    for (iElem = 0; iElem < nGlobal_BoundQuad; iElem++) {
      iNode = iElem*N_POINTS_QUADRILATERAL;
      SurfacePoint[Conn_BoundQuad[iNode+0]] = true;
      SurfacePoint[Conn_BoundQuad[iNode+1]] = true;
      SurfacePoint[Conn_BoundQuad[iNode+2]] = true;
      SurfacePoint[Conn_BoundQuad[iNode+3]] = true;
    }
    
    nSurf_Poin = 0;
    for (iPoint = 0; iPoint < nGlobal_Poin+1; iPoint++) {
      LocalIndex[iPoint] = 0;
      if (SurfacePoint[iPoint]) { nSurf_Poin++; LocalIndex[iPoint] = nSurf_Poin; }
    }
    
  }
  
  /*--- Write the header ---*/
  if (surf_sol) Paraview_File << "POINTS "<< nSurf_Poin <<" float\n";
  else Paraview_File << "POINTS "<< nGlobal_Poin <<" float\n";
  
	/*--- Write surface and volumetric solution data. ---*/
  for (iPoint = 0; iPoint < nGlobal_Poin; iPoint++) {
    
    if (surf_sol) {
      
      if (LocalIndex[iPoint+1] != 0) {
        
          /*--- Write the node coordinates ---*/
          if (config->GetKind_SU2() != SU2_SOL) {
            for (iDim = 0; iDim < nDim; iDim++)
              Paraview_File << scientific << Coords[iDim][iPoint] << "\t";
            if (nDim == 2) Paraview_File << scientific << "0.0" << "\t";
          }
          else {
            for (iDim = 0; iDim < nDim; iDim++)
              Paraview_File << scientific << Data[iDim][iPoint] << "\t";
            if (nDim == 2) Paraview_File << scientific << "0.0" << "\t";
          }
        
      }
      
    } else {
      
        if (config->GetKind_SU2() != SU2_SOL) {
          for (iDim = 0; iDim < nDim; iDim++)
            Paraview_File << scientific << Coords[iDim][iPoint] << "\t";
          if (nDim == 2) Paraview_File << scientific << "0.0" << "\t";
        }
        else {
          for (iDim = 0; iDim < nDim; iDim++)
            Paraview_File << scientific << Data[iDim][iPoint] << "\t";
          if (nDim == 2) Paraview_File << scientific << "0.0" << "\t";
        }
        
    }
  }
  
  /*--- Write the header ---*/
  nSurf_Elem_Storage = nGlobal_Line*3 +nGlobal_BoundTria*4 + nGlobal_BoundQuad*5;
  nGlobal_Elem_Storage = nGlobal_Tria*4 + nGlobal_Quad*5 + nGlobal_Tetr*5 + nGlobal_Hexa*9 + nGlobal_Pris*7 + nGlobal_Pyra*6;
  
  if (surf_sol) Paraview_File << "\nCELLS " << nSurf_Elem << "\t" << nSurf_Elem_Storage << "\n";
  else Paraview_File << "\nCELLS " << nGlobal_Elem << "\t" << nGlobal_Elem_Storage << "\n";
  
  if (surf_sol) {
    
    for (iElem = 0; iElem < nGlobal_Line; iElem++) {
      iNode = iElem*N_POINTS_LINE;
      Paraview_File << N_POINTS_LINE << "\t";
      Paraview_File << LocalIndex[Conn_Line[iNode+0]]-1 << "\t";
      Paraview_File << LocalIndex[Conn_Line[iNode+1]]-1 << "\t";
    }
    
    for (iElem = 0; iElem < nGlobal_BoundTria; iElem++) {
      iNode = iElem*N_POINTS_TRIANGLE;
      Paraview_File << N_POINTS_TRIANGLE << "\t";
      Paraview_File << LocalIndex[Conn_BoundTria[iNode+0]]-1 << "\t";
      Paraview_File << LocalIndex[Conn_BoundTria[iNode+1]]-1 << "\t";
      Paraview_File << LocalIndex[Conn_BoundTria[iNode+2]]-1 << "\t";
    }
    
    for (iElem = 0; iElem < nGlobal_BoundQuad; iElem++) {
      iNode = iElem*N_POINTS_QUADRILATERAL;
      Paraview_File << N_POINTS_QUADRILATERAL << "\t";
      Paraview_File << LocalIndex[Conn_BoundQuad[iNode+0]]-1 << "\t";
      Paraview_File << LocalIndex[Conn_BoundQuad[iNode+1]]-1 << "\t";
      Paraview_File << LocalIndex[Conn_BoundQuad[iNode+2]]-1 << "\t";
      Paraview_File << LocalIndex[Conn_BoundQuad[iNode+3]]-1 << "\t";
    }
    
  }
  else {
    
    for (iElem = 0; iElem < nGlobal_Tria; iElem++) {
      iNode = iElem*N_POINTS_TRIANGLE;
      Paraview_File << N_POINTS_TRIANGLE << "\t";
      Paraview_File << Conn_Tria[iNode+0]-1 << "\t";
      Paraview_File << Conn_Tria[iNode+1]-1 << "\t";
      Paraview_File << Conn_Tria[iNode+2]-1 << "\t";
    }
    
    for (iElem = 0; iElem < nGlobal_Quad; iElem++) {
      iNode = iElem*N_POINTS_QUADRILATERAL;
      Paraview_File << N_POINTS_QUADRILATERAL << "\t";
      Paraview_File << Conn_Quad[iNode+0]-1 << "\t";
      Paraview_File << Conn_Quad[iNode+1]-1 << "\t";
      Paraview_File << Conn_Quad[iNode+2]-1 << "\t";
      Paraview_File << Conn_Quad[iNode+3]-1 << "\t";
    }
    
    for (iElem = 0; iElem < nGlobal_Tetr; iElem++) {
      iNode = iElem*N_POINTS_TETRAHEDRON;
      Paraview_File << N_POINTS_TETRAHEDRON << "\t";
      Paraview_File << Conn_Tetr[iNode+0]-1 << "\t" << Conn_Tetr[iNode+1]-1 << "\t";
      Paraview_File << Conn_Tetr[iNode+2]-1 << "\t" << Conn_Tetr[iNode+3]-1 << "\t";
    }
    
    for (iElem = 0; iElem < nGlobal_Hexa; iElem++) {
      iNode = iElem*N_POINTS_HEXAHEDRON;
      Paraview_File << N_POINTS_HEXAHEDRON << "\t";
      Paraview_File << Conn_Hexa[iNode+0]-1 << "\t" << Conn_Hexa[iNode+1]-1 << "\t";
      Paraview_File << Conn_Hexa[iNode+2]-1 << "\t" << Conn_Hexa[iNode+3]-1 << "\t";
      Paraview_File << Conn_Hexa[iNode+4]-1 << "\t" << Conn_Hexa[iNode+5]-1 << "\t";
      Paraview_File << Conn_Hexa[iNode+6]-1 << "\t" << Conn_Hexa[iNode+7]-1 << "\t";
    }
    
    for (iElem = 0; iElem < nGlobal_Pris; iElem++) {
      iNode = iElem*N_POINTS_PRISM;
      Paraview_File << N_POINTS_PRISM << "\t";
      Paraview_File << Conn_Pris[iNode+0]-1 << "\t" << Conn_Pris[iNode+1]-1 << "\t";
      Paraview_File << Conn_Pris[iNode+2]-1 << "\t" << Conn_Pris[iNode+3]-1 << "\t";
      Paraview_File << Conn_Pris[iNode+4]-1 << "\t" << Conn_Pris[iNode+5]-1 << "\t";
    }
    
    for (iElem = 0; iElem < nGlobal_Pyra; iElem++) {
      iNode = iElem*N_POINTS_PYRAMID;
      Paraview_File << N_POINTS_PYRAMID << "\t";
      Paraview_File << Conn_Pyra[iNode+0]-1 << "\t" << Conn_Pyra[iNode+1]-1 << "\t";
      Paraview_File << Conn_Pyra[iNode+2]-1 << "\t" << Conn_Pyra[iNode+3]-1 << "\t";
      Paraview_File << Conn_Pyra[iNode+4]-1 << "\t";
    }
  }
  
  /*--- Write the header ---*/
  if (surf_sol) Paraview_File << "\nCELL_TYPES " << nSurf_Elem << "\n";
  else Paraview_File << "\nCELL_TYPES " << nGlobal_Elem << "\n";
  
  if (surf_sol) {
    for (iElem = 0; iElem < nGlobal_Line; iElem++) Paraview_File << "3\t";    
    for (iElem = 0; iElem < nGlobal_BoundTria; iElem++) Paraview_File << "5\t";    
    for (iElem = 0; iElem < nGlobal_BoundQuad; iElem++) Paraview_File << "9\t";
    
  }
  else {
    for (iElem = 0; iElem < nGlobal_Tria; iElem++) Paraview_File << "5\t";
    for (iElem = 0; iElem < nGlobal_Quad; iElem++) Paraview_File << "9\t";
    for (iElem = 0; iElem < nGlobal_Tetr; iElem++) Paraview_File << "10\t";
    for (iElem = 0; iElem < nGlobal_Hexa; iElem++) Paraview_File << "12\t";
    for (iElem = 0; iElem < nGlobal_Pris; iElem++) Paraview_File << "13\t";
    for (iElem = 0; iElem < nGlobal_Pyra; iElem++) Paraview_File << "14\t";
  }
  
  
  
  /*--- Write the header ---*/
  if (surf_sol) Paraview_File << "\nPOINT_DATA "<< nSurf_Poin <<"\n";
  else Paraview_File << "\nPOINT_DATA "<< nGlobal_Poin <<"\n";
  
  unsigned short VarCounter = 0;
  
  if (config->GetKind_SU2() == SU2_SOL) {
    
    /*--- If SU2_SOL called this routine, we already have a set of output
     variables with the appropriate string tags stored in the config class. ---*/
    for (unsigned short iField = 1; iField < config->fields.size(); iField++) {
      
      fieldname = config->fields[iField];

      bool output_variable = true;
      size_t found = config->fields[iField].find("\"x\"");
      if (found!=string::npos) output_variable = false;
      found = config->fields[iField].find("\"y\"");
      if (found!=string::npos) output_variable = false;
      found = config->fields[iField].find("\"z\"");
      if (found!=string::npos) output_variable = false;
      
      if (output_variable) {
        fieldname.erase(remove(fieldname.begin(), fieldname.end(), '"'), fieldname.end());

        Paraview_File << "\nSCALARS " << fieldname << " float 1\n";
        Paraview_File << "LOOKUP_TABLE default\n";
        
        for (iPoint = 0; iPoint < nGlobal_Poin; iPoint++) {
          if (surf_sol) {
            if (LocalIndex[iPoint+1] != 0) {
              /*--- Loop over the vars/residuals and write the values to file ---*/
              Paraview_File << scientific << Data[VarCounter][iPoint] << "\t";
            }
          } else {
            /*--- Loop over the vars/residuals and write the values to file ---*/
            Paraview_File << scientific << Data[VarCounter][iPoint] << "\t";
          }
        }
      }
      
      VarCounter++;

      
    }
    
  }  
  
  else {
    
    for (iVar = 0; iVar < nVar_Consv; iVar++) {

    	if (Kind_Solver == FEM_ELASTICITY)
    		Paraview_File << "\nSCALARS Displacement_" << iVar+1 << " float 1\n";
    	else
    		Paraview_File << "\nSCALARS Conservative_" << iVar+1 << " float 1\n";
      
      Paraview_File << "LOOKUP_TABLE default\n";
      
      for (iPoint = 0; iPoint < nGlobal_Poin; iPoint++) {
        if (surf_sol) {
          if (LocalIndex[iPoint+1] != 0) {
            /*--- Loop over the vars/residuals and write the values to file ---*/
            Paraview_File << scientific << Data[VarCounter][iPoint] << "\t";
          }
        } else {
          /*--- Loop over the vars/residuals and write the values to file ---*/
          Paraview_File << scientific << Data[VarCounter][iPoint] << "\t";
        }
      }
      VarCounter++;
    }
    
    if (config->GetWrt_Limiters()) {
      for (iVar = 0; iVar < nVar_Consv; iVar++) {
        
        Paraview_File << "\nSCALARS Limiter_" << iVar+1 << " float 1\n";
        Paraview_File << "LOOKUP_TABLE default\n";
        
        for (iPoint = 0; iPoint < nGlobal_Poin; iPoint++) {
          if (surf_sol) {
            if (LocalIndex[iPoint+1] != 0) {
              /*--- Loop over the vars/residuals and write the values to file ---*/
              Paraview_File << scientific << Data[VarCounter][iPoint] << "\t";
            }
          } else {
            /*--- Loop over the vars/residuals and write the values to file ---*/
            Paraview_File << scientific << Data[VarCounter][iPoint] << "\t";
          }
        }
        VarCounter++;
      }
    }
    
    if (config->GetWrt_Residuals()) {
      for (iVar = 0; iVar < nVar_Consv; iVar++) {
        
        Paraview_File << "\nSCALARS Residual_" << iVar+1 << " float 1\n";
        Paraview_File << "LOOKUP_TABLE default\n";
        
        for (iPoint = 0; iPoint < nGlobal_Poin; iPoint++) {
          if (surf_sol) {
            if (LocalIndex[iPoint+1] != 0) {
              /*--- Loop over the vars/residuals and write the values to file ---*/
              Paraview_File << scientific << Data[VarCounter][iPoint] << "\t";
            }
          } else {
            /*--- Loop over the vars/residuals and write the values to file ---*/
            Paraview_File << scientific << Data[VarCounter][iPoint] << "\t";
          }
        }
        VarCounter++;
      }
    }
    
    /*--- Add names for any extra variables (this will need to be adjusted). ---*/
    if (grid_movement && !fem) {
      
      Paraview_File << "\nSCALARS Grid_Velx float 1\n";
      Paraview_File << "LOOKUP_TABLE default\n";
      
      for (iPoint = 0; iPoint < nGlobal_Poin; iPoint++) {
        if (surf_sol) {
          if (LocalIndex[iPoint+1] != 0) {
            /*--- Loop over the vars/residuals and write the values to file ---*/
            Paraview_File << scientific << Data[VarCounter][iPoint] << "\t";
          }
        } else {
          /*--- Loop over the vars/residuals and write the values to file ---*/
          Paraview_File << scientific << Data[VarCounter][iPoint] << "\t";
        }
      }
      VarCounter++;
      
      Paraview_File << "\nSCALARS Grid_Vely float 1\n";
      Paraview_File << "LOOKUP_TABLE default\n";
      
      for (iPoint = 0; iPoint < nGlobal_Poin; iPoint++) {
        if (surf_sol) {
          if (LocalIndex[iPoint+1] != 0) {
            /*--- Loop over the vars/residuals and write the values to file ---*/
            Paraview_File << scientific << Data[VarCounter][iPoint] << "\t";
          }
        } else {
          /*--- Loop over the vars/residuals and write the values to file ---*/
          Paraview_File << scientific << Data[VarCounter][iPoint] << "\t";
        }
      }
      VarCounter++;
      
      if (nDim == 3) {
        
        Paraview_File << "\nSCALARS Grid_Velz float 1\n";
        Paraview_File << "LOOKUP_TABLE default\n";
        
        for (iPoint = 0; iPoint < nGlobal_Poin; iPoint++) {
          if (surf_sol) {
            if (LocalIndex[iPoint+1] != 0) {
              /*--- Loop over the vars/residuals and write the values to file ---*/
              Paraview_File << scientific << Data[VarCounter][iPoint] << "\t";
            }
          } else {
            /*--- Loop over the vars/residuals and write the values to file ---*/
            Paraview_File << scientific << Data[VarCounter][iPoint] << "\t";
          }
        }
        VarCounter++;
        
      }
    }
    
    if (config->GetKind_Regime() == FREESURFACE) {
      
      Paraview_File << "\nSCALARS Density float 1\n";
      Paraview_File << "LOOKUP_TABLE default\n";
      
      for (iPoint = 0; iPoint < nGlobal_Poin; iPoint++) {
        if (surf_sol) {
          if (LocalIndex[iPoint+1] != 0) {
            /*--- Loop over the vars/residuals and write the values to file ---*/
            Paraview_File << scientific << Data[VarCounter][iPoint] << "\t";
          }
        } else {
          /*--- Loop over the vars/residuals and write the values to file ---*/
          Paraview_File << scientific << Data[VarCounter][iPoint] << "\t";
        }
      }
      VarCounter++;
      
    }
    
    if ((Kind_Solver == EULER) || (Kind_Solver == NAVIER_STOKES) || (Kind_Solver == RANS)) {
      
      Paraview_File << "\nSCALARS Pressure float 1\n";
      Paraview_File << "LOOKUP_TABLE default\n";
      
      for (iPoint = 0; iPoint < nGlobal_Poin; iPoint++) {
        if (surf_sol) {
          if (LocalIndex[iPoint+1] != 0) {
            /*--- Loop over the vars/residuals and write the values to file ---*/
            Paraview_File << scientific << Data[VarCounter][iPoint] << "\t";
          }
        } else {
          /*--- Loop over the vars/residuals and write the values to file ---*/
          Paraview_File << scientific << Data[VarCounter][iPoint] << "\t";
        }
      }
      VarCounter++;
      
      Paraview_File << "\nSCALARS Temperature float 1\n";
      Paraview_File << "LOOKUP_TABLE default\n";

      for (iPoint = 0; iPoint < nGlobal_Poin; iPoint++) {
    	  if (surf_sol) {
    		  if (LocalIndex[iPoint+1] != 0) {
    			  /*--- Loop over the vars/residuals and write the values to file ---*/
    			  Paraview_File << scientific << Data[VarCounter][iPoint] << "\t";
    		  }
    	  } else {
    		  /*--- Loop over the vars/residuals and write the values to file ---*/
    		  Paraview_File << scientific << Data[VarCounter][iPoint] << "\t";
    	  }
      }
      VarCounter++;

      Paraview_File << "\nSCALARS Pressure_Coefficient float 1\n";
      Paraview_File << "LOOKUP_TABLE default\n";
      
      for (iPoint = 0; iPoint < nGlobal_Poin; iPoint++) {
        if (surf_sol) {
          if (LocalIndex[iPoint+1] != 0) {
            /*--- Loop over the vars/residuals and write the values to file ---*/
            Paraview_File << scientific << Data[VarCounter][iPoint] << "\t";
          }
        } else {
          /*--- Loop over the vars/residuals and write the values to file ---*/
          Paraview_File << scientific << Data[VarCounter][iPoint] << "\t";
        }
      }
      VarCounter++;
      
      Paraview_File << "\nSCALARS Mach float 1\n";
      Paraview_File << "LOOKUP_TABLE default\n";
      
      for (iPoint = 0; iPoint < nGlobal_Poin; iPoint++) {
        if (surf_sol) {
          if (LocalIndex[iPoint+1] != 0) {
            /*--- Loop over the vars/residuals and write the values to file ---*/
            Paraview_File << scientific << Data[VarCounter][iPoint] << "\t";
          }
        } else {
          /*--- Loop over the vars/residuals and write the values to file ---*/
          Paraview_File << scientific << Data[VarCounter][iPoint] << "\t";
        }
      }
      VarCounter++;
      
    }
    
    if ((Kind_Solver == NAVIER_STOKES) || (Kind_Solver == RANS)) {

      Paraview_File << "\nSCALARS Laminar_Viscosity float 1\n";
      Paraview_File << "LOOKUP_TABLE default\n";
      
      for (iPoint = 0; iPoint < nGlobal_Poin; iPoint++) {
        if (surf_sol) {
          if (LocalIndex[iPoint+1] != 0) {
            /*--- Loop over the vars/residuals and write the values to file ---*/
            Paraview_File << scientific << Data[VarCounter][iPoint] << "\t";
          }
        } else {
          /*--- Loop over the vars/residuals and write the values to file ---*/
          Paraview_File << scientific << Data[VarCounter][iPoint] << "\t";
        }
      }
      VarCounter++;
      
      Paraview_File << "\nSCALARS Skin_Friction_Coefficient float 1\n";
      Paraview_File << "LOOKUP_TABLE default\n";
      
      for (iPoint = 0; iPoint < nGlobal_Poin; iPoint++) {
        if (surf_sol) {
          if (LocalIndex[iPoint+1] != 0) {
            /*--- Loop over the vars/residuals and write the values to file ---*/
            Paraview_File << scientific << Data[VarCounter][iPoint] << "\t";
          }
        } else {
          /*--- Loop over the vars/residuals and write the values to file ---*/
          Paraview_File << scientific << Data[VarCounter][iPoint] << "\t";
        }
      }
      VarCounter++;
      
      Paraview_File << "\nSCALARS Heat_Flux float 1\n";
      Paraview_File << "LOOKUP_TABLE default\n";
      
      for (iPoint = 0; iPoint < nGlobal_Poin; iPoint++) {
        if (surf_sol) {
          if (LocalIndex[iPoint+1] != 0) {
            /*--- Loop over the vars/residuals and write the values to file ---*/
            Paraview_File << scientific << Data[VarCounter][iPoint] << "\t";
          }
        } else {
          /*--- Loop over the vars/residuals and write the values to file ---*/
          Paraview_File << scientific << Data[VarCounter][iPoint] << "\t";
        }
      }
      VarCounter++;
      
      Paraview_File << "\nSCALARS Y_Plus float 1\n";
      Paraview_File << "LOOKUP_TABLE default\n";
      
      for (iPoint = 0; iPoint < nGlobal_Poin; iPoint++) {
        if (surf_sol) {
          if (LocalIndex[iPoint+1] != 0) {
            /*--- Loop over the vars/residuals and write the values to file ---*/
            Paraview_File << scientific << Data[VarCounter][iPoint] << "\t";
          }
        } else {
          /*--- Loop over the vars/residuals and write the values to file ---*/
          Paraview_File << scientific << Data[VarCounter][iPoint] << "\t";
        }
      }
      VarCounter++;
      
    }
    
    if (Kind_Solver == RANS) {
      
      Paraview_File << "\nSCALARS Eddy_Viscosity float 1\n";
      Paraview_File << "LOOKUP_TABLE default\n";
      
      for (iPoint = 0; iPoint < nGlobal_Poin; iPoint++) {
        if (surf_sol) {
          if (LocalIndex[iPoint+1] != 0) {
            /*--- Loop over the vars/residuals and write the values to file ---*/
            Paraview_File << scientific << Data[VarCounter][iPoint] << "\t";
          }
        } else {
          /*--- Loop over the vars/residuals and write the values to file ---*/
          Paraview_File << scientific << Data[VarCounter][iPoint] << "\t";
        }
      }
      VarCounter++;
      
    }
    
    if (( Kind_Solver == ADJ_EULER         ) ||
        ( Kind_Solver == ADJ_NAVIER_STOKES ) ||
        ( Kind_Solver == ADJ_RANS          ) ||
        ( Kind_Solver == DISC_ADJ_EULER         ) ||
        ( Kind_Solver == DISC_ADJ_NAVIER_STOKES ) ||
        ( Kind_Solver == DISC_ADJ_RANS          ) ) {
      
      Paraview_File << "\nSCALARS Surface_Sensitivity float 1\n";
      Paraview_File << "LOOKUP_TABLE default\n";
      
      for (iPoint = 0; iPoint < nGlobal_Poin; iPoint++) {
        if (surf_sol) {
          if (LocalIndex[iPoint+1] != 0) {
            /*--- Loop over the vars/residuals and write the values to file ---*/
            Paraview_File << scientific << Data[VarCounter][iPoint] << "\t";
          }
        } else {
          /*--- Loop over the vars/residuals and write the values to file ---*/
          Paraview_File << scientific << Data[VarCounter][iPoint] << "\t";
        }
      }
      VarCounter++;
      
    }
    if  (( Kind_Solver == DISC_ADJ_EULER        ) ||
        ( Kind_Solver == DISC_ADJ_NAVIER_STOKES ) ||
        ( Kind_Solver == DISC_ADJ_RANS          ) ) {

      Paraview_File << "\nSCALARS Sensitivity_x float 1\n";
      Paraview_File << "LOOKUP_TABLE default\n";

      for (iPoint = 0; iPoint < nGlobal_Poin; iPoint++) {
        if (! surf_sol) {
          Paraview_File << scientific << Data[VarCounter][iPoint] << "\t";
        }
      }
      VarCounter++;

      Paraview_File << "\nSCALARS Sensitivity_y float 1\n";
      Paraview_File << "LOOKUP_TABLE default\n";

      for (iPoint = 0; iPoint < nGlobal_Poin; iPoint++) {
        if (! surf_sol) {
          Paraview_File << scientific << Data[VarCounter][iPoint] << "\t";
        }
      }
      VarCounter++;

      if (nDim == 3){
        Paraview_File << "\nSCALARS Sensitivity_z float 1\n";
        Paraview_File << "LOOKUP_TABLE default\n";

        for (iPoint = 0; iPoint < nGlobal_Poin; iPoint++) {
          if (! surf_sol) {
            Paraview_File << scientific << Data[VarCounter][iPoint] << "\t";
          }
        }
        VarCounter++;
      }
    }

    if (Kind_Solver == FEM_ELASTICITY) {

       if (config->GetDynamic_Analysis() == DYNAMIC) {

           Paraview_File << "\nSCALARS Velocity_1 float 1\n";
           Paraview_File << "LOOKUP_TABLE default\n";

           for (iPoint = 0; iPoint < nGlobal_Poin; iPoint++) {
              if (! surf_sol) {
            	  Paraview_File << scientific << Data[VarCounter][iPoint] << "\t";
              }
            }
          VarCounter++;

          Paraview_File << "\nSCALARS Velocity_2 float 1\n";
          Paraview_File << "LOOKUP_TABLE default\n";

          for (iPoint = 0; iPoint < nGlobal_Poin; iPoint++) {
             if (! surf_sol) {
           	  Paraview_File << scientific << Data[VarCounter][iPoint] << "\t";
             }
           }
         VarCounter++;

         if (nDim == 3){

     			Paraview_File << "\nSCALARS Velocity_3 float 1\n";
     			Paraview_File << "LOOKUP_TABLE default\n";

     			for (iPoint = 0; iPoint < nGlobal_Poin; iPoint++) {
     			   if (! surf_sol) {
     				  Paraview_File << scientific << Data[VarCounter][iPoint] << "\t";
     			   }
     			 }
     		   VarCounter++;
         }

         Paraview_File << "\nSCALARS Acceleration_1 float 1\n";
         Paraview_File << "LOOKUP_TABLE default\n";

         for (iPoint = 0; iPoint < nGlobal_Poin; iPoint++) {
            if (! surf_sol) {
          	  Paraview_File << scientific << Data[VarCounter][iPoint] << "\t";
            }
          }
          VarCounter++;

          Paraview_File << "\nSCALARS Acceleration_2 float 1\n";
          Paraview_File << "LOOKUP_TABLE default\n";

          for (iPoint = 0; iPoint < nGlobal_Poin; iPoint++) {
             if (! surf_sol) {
         	    Paraview_File << scientific << Data[VarCounter][iPoint] << "\t";
             }
           }
         VarCounter++;

         if (nDim == 3){

   			Paraview_File << "\nSCALARS Acceleration_3 float 1\n";
   			Paraview_File << "LOOKUP_TABLE default\n";

   			for (iPoint = 0; iPoint < nGlobal_Poin; iPoint++) {
   			   if (! surf_sol) {
   				  Paraview_File << scientific << Data[VarCounter][iPoint] << "\t";
   			   }
   			 }
   		   VarCounter++;
         }

       }

       Paraview_File << "\nSCALARS Sxx float 1\n";
       Paraview_File << "LOOKUP_TABLE default\n";

       for (iPoint = 0; iPoint < nGlobal_Poin; iPoint++) {
          if (! surf_sol) {
        	  Paraview_File << scientific << Data[VarCounter][iPoint] << "\t";
          }
        }
      VarCounter++;

      Paraview_File << "\nSCALARS Syy float 1\n";
      Paraview_File << "LOOKUP_TABLE default\n";

      for (iPoint = 0; iPoint < nGlobal_Poin; iPoint++) {
         if (! surf_sol) {
       	  Paraview_File << scientific << Data[VarCounter][iPoint] << "\t";
         }
       }
     VarCounter++;

     Paraview_File << "\nSCALARS Sxy float 1\n";
     Paraview_File << "LOOKUP_TABLE default\n";

     for (iPoint = 0; iPoint < nGlobal_Poin; iPoint++) {
        if (! surf_sol) {
      	  Paraview_File << scientific << Data[VarCounter][iPoint] << "\t";
        }
      }
    VarCounter++;

    if (nDim == 3){

			Paraview_File << "\nSCALARS Szz float 1\n";
			Paraview_File << "LOOKUP_TABLE default\n";

			for (iPoint = 0; iPoint < nGlobal_Poin; iPoint++) {
			   if (! surf_sol) {
				  Paraview_File << scientific << Data[VarCounter][iPoint] << "\t";
			   }
			 }
		   VarCounter++;

		   Paraview_File << "\nSCALARS Sxz float 1\n";
		   Paraview_File << "LOOKUP_TABLE default\n";

		   for (iPoint = 0; iPoint < nGlobal_Poin; iPoint++) {
			  if (! surf_sol) {
				  Paraview_File << scientific << Data[VarCounter][iPoint] << "\t";
			  }
			}
		  VarCounter++;

		  Paraview_File << "\nSCALARS Syz float 1\n";
		  Paraview_File << "LOOKUP_TABLE default\n";

		  for (iPoint = 0; iPoint < nGlobal_Poin; iPoint++) {
			 if (! surf_sol) {
			  Paraview_File << scientific << Data[VarCounter][iPoint] << "\t";
			 }
		   }
		 VarCounter++;

    }

      Paraview_File << "\nSCALARS Von_Mises_Stress float 1\n";
      Paraview_File << "LOOKUP_TABLE default\n";

      for (iPoint = 0; iPoint < nGlobal_Poin; iPoint++) {
        if (surf_sol) {
          if (LocalIndex[iPoint+1] != 0) {
            /*--- Loop over the vars/residuals and write the values to file ---*/
            Paraview_File << scientific << Data[VarCounter][iPoint] << "\t";
          }
        } else {
          /*--- Loop over the vars/residuals and write the values to file ---*/
          Paraview_File << scientific << Data[VarCounter][iPoint] << "\t";
        }
      }
      VarCounter++;

    }
    
  }
  
	Paraview_File.close();
  
  if (surf_sol) delete [] LocalIndex;
  
}

void COutput::SetParaview_MeshASCII(CConfig *config, CGeometry *geometry, unsigned short val_iZone, unsigned short val_nZone, bool surf_sol, bool new_file) {
  
	unsigned short iDim, iVar, nDim = geometry->GetnDim();
	unsigned short Kind_Solver = config->GetKind_Solver();
  
	unsigned long iPoint, iElem, iNode;
	unsigned long iExtIter = config->GetExtIter();
  unsigned long *LocalIndex = NULL;
  bool *SurfacePoint = NULL;
  
  unsigned long nSurf_Elem_Storage;
  unsigned long nGlobal_Elem_Storage;
  
	bool grid_movement  = config->GetGrid_Movement();
	bool adjoint = config->GetContinuous_Adjoint();
	bool fem = (config->GetKind_Solver() == FEM_ELASTICITY);
  
	char cstr[200], buffer[50];
  string filename, fieldname;
  
	/*--- Write file name with extension ---*/
  if (surf_sol) {
    if (adjoint)
      filename = config->GetSurfAdjCoeff_FileName();
    else
      filename = config->GetSurfFlowCoeff_FileName();
  }
  else {
    if (adjoint)
      filename = config->GetAdj_FileName();
    else
      filename = config->GetFlow_FileName();
  }
  if (config->GetKind_SU2()==SU2_DEF){
    if (new_file){
      if (surf_sol) filename = "surface_grid";
      else filename = "volumetric_grid";
    }
    else{
      if (surf_sol) filename = "surface_deformed_grid";
      else filename = "volumetric_deformed_grid";
    }
  }
  
	if (Kind_Solver == FEM_ELASTICITY){
		if (surf_sol)
			filename = config->GetSurfStructure_FileName().c_str();
		else
			filename = config->GetStructure_FileName().c_str();
	}
  
	if (Kind_Solver == WAVE_EQUATION)
		filename = config->GetWave_FileName().c_str();
  
	if (Kind_Solver == POISSON_EQUATION)
		filename = config->GetStructure_FileName().c_str();
  
  if (Kind_Solver == HEAT_EQUATION)
		filename = config->GetHeat_FileName().c_str();
  
	strcpy (cstr, filename.c_str());
	if (Kind_Solver == POISSON_EQUATION) strcpy (cstr, config->GetStructure_FileName().c_str());
  
	/*--- Special cases where a number needs to be appended to the file name. ---*/
<<<<<<< HEAD
	if ((Kind_Solver == EULER || Kind_Solver == NAVIER_STOKES || Kind_Solver == RANS) &&
      (val_nZone > 1) && (config->GetUnsteady_Simulation() != SPECTRAL_METHOD)) {
=======
	if ((Kind_Solver == EULER || Kind_Solver == NAVIER_STOKES || Kind_Solver == RANS || Kind_Solver == FEM_ELASTICITY) &&
      (val_nZone > 1) && (config->GetUnsteady_Simulation() != TIME_SPECTRAL)) {
>>>>>>> 4afdaaa5
		SPRINTF (buffer, "_%d", SU2_TYPE::Int(val_iZone));
		strcat(cstr, buffer);
	}
  
	/*--- Special cases where a number needs to be appended to the file name. ---*/
	if (((Kind_Solver == ADJ_EULER) || (Kind_Solver == ADJ_NAVIER_STOKES) || (Kind_Solver == ADJ_RANS)) &&
      (val_nZone > 1) && (config->GetUnsteady_Simulation() != SPECTRAL_METHOD)) {
		SPRINTF (buffer, "_%d", SU2_TYPE::Int(val_iZone));
		strcat(cstr, buffer);
	}
  
	if (config->GetUnsteady_Simulation() == SPECTRAL_METHOD) {
		if (SU2_TYPE::Int(val_iZone) < 10) SPRINTF (buffer, "_0000%d.vtk", SU2_TYPE::Int(val_iZone));
		if ((SU2_TYPE::Int(val_iZone) >= 10) && (SU2_TYPE::Int(val_iZone) < 100)) SPRINTF (buffer, "_000%d.vtk", SU2_TYPE::Int(val_iZone));
		if ((SU2_TYPE::Int(val_iZone) >= 100) && (SU2_TYPE::Int(val_iZone) < 1000)) SPRINTF (buffer, "_00%d.vtk", SU2_TYPE::Int(val_iZone));
		if ((SU2_TYPE::Int(val_iZone) >= 1000) && (SU2_TYPE::Int(val_iZone) < 10000)) SPRINTF (buffer, "_0%d.vtk", SU2_TYPE::Int(val_iZone));
		if (SU2_TYPE::Int(val_iZone) >= 10000) SPRINTF (buffer, "_%d.vtk", SU2_TYPE::Int(val_iZone));
    
	} else if (config->GetUnsteady_Simulation() && config->GetWrt_Unsteady()) {
		if (SU2_TYPE::Int(iExtIter) < 10) SPRINTF (buffer, "_0000%d.vtk", SU2_TYPE::Int(iExtIter));
		if ((SU2_TYPE::Int(iExtIter) >= 10) && (SU2_TYPE::Int(iExtIter) < 100)) SPRINTF (buffer, "_000%d.vtk", SU2_TYPE::Int(iExtIter));
		if ((SU2_TYPE::Int(iExtIter) >= 100) && (SU2_TYPE::Int(iExtIter) < 1000)) SPRINTF (buffer, "_00%d.vtk", SU2_TYPE::Int(iExtIter));
		if ((SU2_TYPE::Int(iExtIter) >= 1000) && (SU2_TYPE::Int(iExtIter) < 10000)) SPRINTF (buffer, "_0%d.vtk", SU2_TYPE::Int(iExtIter));
		if (SU2_TYPE::Int(iExtIter) >= 10000) SPRINTF (buffer, "_%d.vtk", SU2_TYPE::Int(iExtIter));

    } else if (config->GetDynamic_Analysis() && config->GetWrt_Dynamic()) {
      if ((SU2_TYPE::Int(iExtIter) >= 0) && (SU2_TYPE::Int(iExtIter) < 10)) SPRINTF (buffer, "_0000%d.vtk", SU2_TYPE::Int(iExtIter));
      if ((SU2_TYPE::Int(iExtIter) >= 10) && (SU2_TYPE::Int(iExtIter) < 100)) SPRINTF (buffer, "_000%d.vtk", SU2_TYPE::Int(iExtIter));
      if ((SU2_TYPE::Int(iExtIter) >= 100) && (SU2_TYPE::Int(iExtIter) < 1000)) SPRINTF (buffer, "_00%d.vtk", SU2_TYPE::Int(iExtIter));
      if ((SU2_TYPE::Int(iExtIter) >= 1000) && (SU2_TYPE::Int(iExtIter) < 10000)) SPRINTF (buffer, "_0%d.vtk", SU2_TYPE::Int(iExtIter));
      if (SU2_TYPE::Int(iExtIter) >= 10000) SPRINTF (buffer, "_%d.vtk", SU2_TYPE::Int(iExtIter));	
	} else {
		SPRINTF (buffer, ".vtk");
	}
  
	strcat(cstr, buffer);
  
	/*--- Open Paraview ASCII file and write the header. ---*/
	ofstream Paraview_File;
  Paraview_File.open(cstr, ios::out);
  Paraview_File.precision(6);
  Paraview_File << "# vtk DataFile Version 3.0\n";
  Paraview_File << "vtk output\n";
  Paraview_File << "ASCII\n";
  if (config->GetKind_SU2()!=SU2_DEF) Paraview_File << "DATASET UNSTRUCTURED_GRID\n";
  else Paraview_File << "DATASET UNSTRUCTURED_GRID\n";


  /*--- If it's a surface output, print only the points
   that are in the element list, change the numbering ---*/
  
  if (surf_sol) {
    
    LocalIndex = new unsigned long [nGlobal_Poin+1];
    SurfacePoint = new bool [nGlobal_Poin+1];
    
    for (iPoint = 0; iPoint < nGlobal_Poin+1; iPoint++) SurfacePoint[iPoint] = false;
    
    for (iElem = 0; iElem < nGlobal_Line; iElem++) {
      iNode = iElem*N_POINTS_LINE;
      SurfacePoint[Conn_Line[iNode+0]] = true;
      SurfacePoint[Conn_Line[iNode+1]] = true;
    }
    for (iElem = 0; iElem < nGlobal_BoundTria; iElem++) {
      iNode = iElem*N_POINTS_TRIANGLE;
      SurfacePoint[Conn_BoundTria[iNode+0]] = true;
      SurfacePoint[Conn_BoundTria[iNode+1]] = true;
      SurfacePoint[Conn_BoundTria[iNode+2]] = true;
    }
    for (iElem = 0; iElem < nGlobal_BoundQuad; iElem++) {
      iNode = iElem*N_POINTS_QUADRILATERAL;
      SurfacePoint[Conn_BoundQuad[iNode+0]] = true;
      SurfacePoint[Conn_BoundQuad[iNode+1]] = true;
      SurfacePoint[Conn_BoundQuad[iNode+2]] = true;
      SurfacePoint[Conn_BoundQuad[iNode+3]] = true;
    }
    
    nSurf_Poin = 0;
    for (iPoint = 0; iPoint < nGlobal_Poin+1; iPoint++) {
      LocalIndex[iPoint] = 0;
      if (SurfacePoint[iPoint]) { nSurf_Poin++; LocalIndex[iPoint] = nSurf_Poin; }
    }
    
  }
  
  /*--- Write the header ---*/
  if (surf_sol) Paraview_File << "POINTS "<< nSurf_Poin <<" float\n";
  else Paraview_File << "POINTS "<< nGlobal_Poin <<" float\n";
  
	/*--- Write surface and volumetric solution data. ---*/
  for (iPoint = 0; iPoint < nGlobal_Poin; iPoint++) {
    
    if (surf_sol) {
      
      if (LocalIndex[iPoint+1] != 0) {
        
        /*--- Write the node coordinates ---*/
        if (config->GetKind_SU2() != SU2_SOL) {
          for (iDim = 0; iDim < nDim; iDim++)
            Paraview_File << scientific << Coords[iDim][iPoint] << "\t";
          if (nDim == 2) Paraview_File << scientific << "0.0" << "\t";
        }
        else {
          for (iDim = 0; iDim < nDim; iDim++)
            Paraview_File << scientific << Data[iDim][iPoint] << "\t";
          if (nDim == 2) Paraview_File << scientific << "0.0" << "\t";
        }
        
      }
      
    } else {
      
      if (config->GetKind_SU2() != SU2_SOL) {
        for (iDim = 0; iDim < nDim; iDim++)
          Paraview_File << scientific << Coords[iDim][iPoint] << "\t";
        if (nDim == 2) Paraview_File << scientific << "0.0" << "\t";
      }
      else {
        for (iDim = 0; iDim < nDim; iDim++)
          Paraview_File << scientific << Data[iDim][iPoint] << "\t";
        if (nDim == 2) Paraview_File << scientific << "0.0" << "\t";
      }
      
    }
  }
  
  /*--- Write the header ---*/
  nSurf_Elem_Storage = nGlobal_Line*3 +nGlobal_BoundTria*4 + nGlobal_BoundQuad*5;
  nGlobal_Elem_Storage = nGlobal_Tria*4 + nGlobal_Quad*5 + nGlobal_Tetr*5 + nGlobal_Hexa*9 + nGlobal_Pris*7 + nGlobal_Pyra*6;
  
  if (surf_sol) Paraview_File << "\nCELLS " << nSurf_Elem << "\t" << nSurf_Elem_Storage << "\n";
  else Paraview_File << "\nCELLS " << nGlobal_Elem << "\t" << nGlobal_Elem_Storage << "\n";
  
  if (surf_sol) {
    
    for (iElem = 0; iElem < nGlobal_Line; iElem++) {
      iNode = iElem*N_POINTS_LINE;
      Paraview_File << N_POINTS_LINE << "\t";
      Paraview_File << LocalIndex[Conn_Line[iNode+0]]-1 << "\t";
      Paraview_File << LocalIndex[Conn_Line[iNode+1]]-1 << "\t";
    }
    
    for (iElem = 0; iElem < nGlobal_BoundTria; iElem++) {
      iNode = iElem*N_POINTS_TRIANGLE;
      Paraview_File << N_POINTS_TRIANGLE << "\t";
      Paraview_File << LocalIndex[Conn_BoundTria[iNode+0]]-1 << "\t";
      Paraview_File << LocalIndex[Conn_BoundTria[iNode+1]]-1 << "\t";
      Paraview_File << LocalIndex[Conn_BoundTria[iNode+2]]-1 << "\t";
    }
    
    for (iElem = 0; iElem < nGlobal_BoundQuad; iElem++) {
      iNode = iElem*N_POINTS_QUADRILATERAL;
      Paraview_File << N_POINTS_QUADRILATERAL << "\t";
      Paraview_File << LocalIndex[Conn_BoundQuad[iNode+0]]-1 << "\t";
      Paraview_File << LocalIndex[Conn_BoundQuad[iNode+1]]-1 << "\t";
      Paraview_File << LocalIndex[Conn_BoundQuad[iNode+2]]-1 << "\t";
      Paraview_File << LocalIndex[Conn_BoundQuad[iNode+3]]-1 << "\t";
    }
    
  }
  else {
    
    for (iElem = 0; iElem < nGlobal_Tria; iElem++) {
      iNode = iElem*N_POINTS_TRIANGLE;
      Paraview_File << N_POINTS_TRIANGLE << "\t";
      Paraview_File << Conn_Tria[iNode+0]-1 << "\t";
      Paraview_File << Conn_Tria[iNode+1]-1 << "\t";
      Paraview_File << Conn_Tria[iNode+2]-1 << "\t";
    }
    
    for (iElem = 0; iElem < nGlobal_Quad; iElem++) {
      iNode = iElem*N_POINTS_QUADRILATERAL;
      Paraview_File << N_POINTS_QUADRILATERAL << "\t";
      Paraview_File << Conn_Quad[iNode+0]-1 << "\t";
      Paraview_File << Conn_Quad[iNode+1]-1 << "\t";
      Paraview_File << Conn_Quad[iNode+2]-1 << "\t";
      Paraview_File << Conn_Quad[iNode+3]-1 << "\t";
    }
    
    for (iElem = 0; iElem < nGlobal_Tetr; iElem++) {
      iNode = iElem*N_POINTS_TETRAHEDRON;
      Paraview_File << N_POINTS_TETRAHEDRON << "\t";
      Paraview_File << Conn_Tetr[iNode+0]-1 << "\t" << Conn_Tetr[iNode+1]-1 << "\t";
      Paraview_File << Conn_Tetr[iNode+2]-1 << "\t" << Conn_Tetr[iNode+3]-1 << "\t";
    }
    
    for (iElem = 0; iElem < nGlobal_Hexa; iElem++) {
      iNode = iElem*N_POINTS_HEXAHEDRON;
      Paraview_File << N_POINTS_HEXAHEDRON << "\t";
      Paraview_File << Conn_Hexa[iNode+0]-1 << "\t" << Conn_Hexa[iNode+1]-1 << "\t";
      Paraview_File << Conn_Hexa[iNode+2]-1 << "\t" << Conn_Hexa[iNode+3]-1 << "\t";
      Paraview_File << Conn_Hexa[iNode+4]-1 << "\t" << Conn_Hexa[iNode+5]-1 << "\t";
      Paraview_File << Conn_Hexa[iNode+6]-1 << "\t" << Conn_Hexa[iNode+7]-1 << "\t";
    }
    
    for (iElem = 0; iElem < nGlobal_Pris; iElem++) {
      iNode = iElem*N_POINTS_PRISM;
      Paraview_File << N_POINTS_PRISM << "\t";
      Paraview_File << Conn_Pris[iNode+0]-1 << "\t" << Conn_Pris[iNode+1]-1 << "\t";
      Paraview_File << Conn_Pris[iNode+2]-1 << "\t" << Conn_Pris[iNode+3]-1 << "\t";
      Paraview_File << Conn_Pris[iNode+4]-1 << "\t" << Conn_Pris[iNode+5]-1 << "\t";
    }
    
    for (iElem = 0; iElem < nGlobal_Pyra; iElem++) {
      iNode = iElem*N_POINTS_PYRAMID;
      Paraview_File << N_POINTS_PYRAMID << "\t";
      Paraview_File << Conn_Pyra[iNode+0]-1 << "\t" << Conn_Pyra[iNode+1]-1 << "\t";
      Paraview_File << Conn_Pyra[iNode+2]-1 << "\t" << Conn_Pyra[iNode+3]-1 << "\t";
      Paraview_File << Conn_Pyra[iNode+4]-1 << "\t";
    }
  }
  
  /*--- Write the header ---*/
  if (surf_sol) Paraview_File << "\nCELL_TYPES " << nSurf_Elem << "\n";
  else Paraview_File << "\nCELL_TYPES " << nGlobal_Elem << "\n";
  
  if (surf_sol) {
    for (iElem = 0; iElem < nGlobal_Line; iElem++) Paraview_File << "3\t";
    for (iElem = 0; iElem < nGlobal_BoundTria; iElem++) Paraview_File << "5\t";
    for (iElem = 0; iElem < nGlobal_BoundQuad; iElem++) Paraview_File << "9\t";
    
  }
  else {
    for (iElem = 0; iElem < nGlobal_Tria; iElem++) Paraview_File << "5\t";
    for (iElem = 0; iElem < nGlobal_Quad; iElem++) Paraview_File << "9\t";
    for (iElem = 0; iElem < nGlobal_Tetr; iElem++) Paraview_File << "10\t";
    for (iElem = 0; iElem < nGlobal_Hexa; iElem++) Paraview_File << "12\t";
    for (iElem = 0; iElem < nGlobal_Pris; iElem++) Paraview_File << "13\t";
    for (iElem = 0; iElem < nGlobal_Pyra; iElem++) Paraview_File << "14\t";
  }
  
  
  
  /*--- Write the header ---*/
  if (config->GetKind_SU2() != SU2_DEF) {
    if (surf_sol) Paraview_File << "\nPOINT_DATA "<< nSurf_Poin <<"\n";
    else Paraview_File << "\nPOINT_DATA "<< nGlobal_Poin <<"\n";
  }
  
  unsigned short VarCounter = 0;
  
  if (config->GetKind_SU2() == SU2_SOL) {
    
    /*--- If SU2_SOL called this routine, we already have a set of output
     variables with the appropriate string tags stored in the config class. ---*/
    for (unsigned short iField = 1; iField < config->fields.size(); iField++) {
      
      fieldname = config->fields[iField];
      
      bool output_variable = true;
      size_t found = config->fields[iField].find("\"x\"");
      if (found!=string::npos) output_variable = false;
      found = config->fields[iField].find("\"y\"");
      if (found!=string::npos) output_variable = false;
      found = config->fields[iField].find("\"z\"");
      if (found!=string::npos) output_variable = false;
      
      if (output_variable) {
        fieldname.erase(remove(fieldname.begin(), fieldname.end(), '"'), fieldname.end());

        Paraview_File << "\nSCALARS " << fieldname << " float 1\n";
        Paraview_File << "LOOKUP_TABLE default\n";
        
        for (iPoint = 0; iPoint < nGlobal_Poin; iPoint++) {
          if (surf_sol) {
            if (LocalIndex[iPoint+1] != 0) {
              /*--- Loop over the vars/residuals and write the values to file ---*/
              Paraview_File << scientific << Data[VarCounter][iPoint] << "\t";
            }
          } else {
            /*--- Loop over the vars/residuals and write the values to file ---*/
            Paraview_File << scientific << Data[VarCounter][iPoint] << "\t";
          }
        }
      }
      
      VarCounter++;
      
      
    }
    
  }
  
  else if (config->GetKind_SU2()!=SU2_DEF){
    
    for (iVar = 0; iVar < nVar_Consv; iVar++) {

    	if (Kind_Solver == FEM_ELASTICITY)
    		Paraview_File << "\nSCALARS Displacement_" << iVar+1 << " float 1\n";
    	else
    		Paraview_File << "\nSCALARS Conservative_" << iVar+1 << " float 1\n";
      
      Paraview_File << "LOOKUP_TABLE default\n";
      
      for (iPoint = 0; iPoint < nGlobal_Poin; iPoint++) {
        if (surf_sol) {
          if (LocalIndex[iPoint+1] != 0) {
            /*--- Loop over the vars/residuals and write the values to file ---*/
            Paraview_File << scientific << Data[VarCounter][iPoint] << "\t";
          }
        } else {
          /*--- Loop over the vars/residuals and write the values to file ---*/
          Paraview_File << scientific << Data[VarCounter][iPoint] << "\t";
        }
      }
      VarCounter++;
    }
    
    if (config->GetWrt_Limiters()) {
      for (iVar = 0; iVar < nVar_Consv; iVar++) {
        
        Paraview_File << "\nSCALARS Limiter_" << iVar+1 << " float 1\n";
        Paraview_File << "LOOKUP_TABLE default\n";
        
        for (iPoint = 0; iPoint < nGlobal_Poin; iPoint++) {
          if (surf_sol) {
            if (LocalIndex[iPoint+1] != 0) {
              /*--- Loop over the vars/residuals and write the values to file ---*/
              Paraview_File << scientific << Data[VarCounter][iPoint] << "\t";
            }
          } else {
            /*--- Loop over the vars/residuals and write the values to file ---*/
            Paraview_File << scientific << Data[VarCounter][iPoint] << "\t";
          }
        }
        VarCounter++;
      }
    }
    
    if (config->GetWrt_Residuals()) {
      for (iVar = 0; iVar < nVar_Consv; iVar++) {
        
        Paraview_File << "\nSCALARS Residual_" << iVar+1 << " float 1\n";
        Paraview_File << "LOOKUP_TABLE default\n";
        
        for (iPoint = 0; iPoint < nGlobal_Poin; iPoint++) {
          if (surf_sol) {
            if (LocalIndex[iPoint+1] != 0) {
              /*--- Loop over the vars/residuals and write the values to file ---*/
              Paraview_File << scientific << Data[VarCounter][iPoint] << "\t";
            }
          } else {
            /*--- Loop over the vars/residuals and write the values to file ---*/
            Paraview_File << scientific << Data[VarCounter][iPoint] << "\t";
          }
        }
        VarCounter++;
      }
    }
    
    /*--- Add names for any extra variables (this will need to be adjusted). ---*/
    if (grid_movement && !fem) {
      
      Paraview_File << "\nSCALARS Grid_Velx float 1\n";
      Paraview_File << "LOOKUP_TABLE default\n";
      
      for (iPoint = 0; iPoint < nGlobal_Poin; iPoint++) {
        if (surf_sol) {
          if (LocalIndex[iPoint+1] != 0) {
            /*--- Loop over the vars/residuals and write the values to file ---*/
            Paraview_File << scientific << Data[VarCounter][iPoint] << "\t";
          }
        } else {
          /*--- Loop over the vars/residuals and write the values to file ---*/
          Paraview_File << scientific << Data[VarCounter][iPoint] << "\t";
        }
      }
      VarCounter++;
      
      Paraview_File << "\nSCALARS Grid_Vely float 1\n";
      Paraview_File << "LOOKUP_TABLE default\n";
      
      for (iPoint = 0; iPoint < nGlobal_Poin; iPoint++) {
        if (surf_sol) {
          if (LocalIndex[iPoint+1] != 0) {
            /*--- Loop over the vars/residuals and write the values to file ---*/
            Paraview_File << scientific << Data[VarCounter][iPoint] << "\t";
          }
        } else {
          /*--- Loop over the vars/residuals and write the values to file ---*/
          Paraview_File << scientific << Data[VarCounter][iPoint] << "\t";
        }
      }
      VarCounter++;
      
      if (nDim == 3) {
        
        Paraview_File << "\nSCALARS Grid_Velz float 1\n";
        Paraview_File << "LOOKUP_TABLE default\n";
        
        for (iPoint = 0; iPoint < nGlobal_Poin; iPoint++) {
          if (surf_sol) {
            if (LocalIndex[iPoint+1] != 0) {
              /*--- Loop over the vars/residuals and write the values to file ---*/
              Paraview_File << scientific << Data[VarCounter][iPoint] << "\t";
            }
          } else {
            /*--- Loop over the vars/residuals and write the values to file ---*/
            Paraview_File << scientific << Data[VarCounter][iPoint] << "\t";
          }
        }
        VarCounter++;
        
      }
    }
    
    if (config->GetKind_Regime() == FREESURFACE) {
      
      Paraview_File << "\nSCALARS Density float 1\n";
      Paraview_File << "LOOKUP_TABLE default\n";
      
      for (iPoint = 0; iPoint < nGlobal_Poin; iPoint++) {
        if (surf_sol) {
          if (LocalIndex[iPoint+1] != 0) {
            /*--- Loop over the vars/residuals and write the values to file ---*/
            Paraview_File << scientific << Data[VarCounter][iPoint] << "\t";
          }
        } else {
          /*--- Loop over the vars/residuals and write the values to file ---*/
          Paraview_File << scientific << Data[VarCounter][iPoint] << "\t";
        }
      }
      VarCounter++;
      
    }
    
    if ((Kind_Solver == EULER) || (Kind_Solver == NAVIER_STOKES) || (Kind_Solver == RANS)) {
      
      Paraview_File << "\nSCALARS Pressure float 1\n";
      Paraview_File << "LOOKUP_TABLE default\n";
      
      for (iPoint = 0; iPoint < nGlobal_Poin; iPoint++) {
        if (surf_sol) {
          if (LocalIndex[iPoint+1] != 0) {
            /*--- Loop over the vars/residuals and write the values to file ---*/
            Paraview_File << scientific << Data[VarCounter][iPoint] << "\t";
          }
        } else {
          /*--- Loop over the vars/residuals and write the values to file ---*/
          Paraview_File << scientific << Data[VarCounter][iPoint] << "\t";
        }
      }
      VarCounter++;
      
      Paraview_File << "\nSCALARS Temperature float 1\n";
      Paraview_File << "LOOKUP_TABLE default\n";
      
      for (iPoint = 0; iPoint < nGlobal_Poin; iPoint++) {
    	  if (surf_sol) {
    		  if (LocalIndex[iPoint+1] != 0) {
    			  /*--- Loop over the vars/residuals and write the values to file ---*/
    			  Paraview_File << scientific << Data[VarCounter][iPoint] << "\t";
    		  }
    	  } else {
    		  /*--- Loop over the vars/residuals and write the values to file ---*/
    		  Paraview_File << scientific << Data[VarCounter][iPoint] << "\t";
    	  }
      }
      VarCounter++;
      
      Paraview_File << "\nSCALARS Pressure_Coefficient float 1\n";
      Paraview_File << "LOOKUP_TABLE default\n";
      
      for (iPoint = 0; iPoint < nGlobal_Poin; iPoint++) {
        if (surf_sol) {
          if (LocalIndex[iPoint+1] != 0) {
            /*--- Loop over the vars/residuals and write the values to file ---*/
            Paraview_File << scientific << Data[VarCounter][iPoint] << "\t";
          }
        } else {
          /*--- Loop over the vars/residuals and write the values to file ---*/
          Paraview_File << scientific << Data[VarCounter][iPoint] << "\t";
        }
      }
      VarCounter++;
      
      Paraview_File << "\nSCALARS Mach float 1\n";
      Paraview_File << "LOOKUP_TABLE default\n";
      
      for (iPoint = 0; iPoint < nGlobal_Poin; iPoint++) {
        if (surf_sol) {
          if (LocalIndex[iPoint+1] != 0) {
            /*--- Loop over the vars/residuals and write the values to file ---*/
            Paraview_File << scientific << Data[VarCounter][iPoint] << "\t";
          }
        } else {
          /*--- Loop over the vars/residuals and write the values to file ---*/
          Paraview_File << scientific << Data[VarCounter][iPoint] << "\t";
        }
      }
      VarCounter++;
      
    }
    
    if ((Kind_Solver == NAVIER_STOKES) || (Kind_Solver == RANS)) {
      
      Paraview_File << "\nSCALARS Laminar_Viscosity float 1\n";
      Paraview_File << "LOOKUP_TABLE default\n";
      
      for (iPoint = 0; iPoint < nGlobal_Poin; iPoint++) {
        if (surf_sol) {
          if (LocalIndex[iPoint+1] != 0) {
            /*--- Loop over the vars/residuals and write the values to file ---*/
            Paraview_File << scientific << Data[VarCounter][iPoint] << "\t";
          }
        } else {
          /*--- Loop over the vars/residuals and write the values to file ---*/
          Paraview_File << scientific << Data[VarCounter][iPoint] << "\t";
        }
      }
      VarCounter++;
      
      Paraview_File << "\nSCALARS Skin_Friction_Coefficient float 1\n";
      Paraview_File << "LOOKUP_TABLE default\n";
      
      for (iPoint = 0; iPoint < nGlobal_Poin; iPoint++) {
        if (surf_sol) {
          if (LocalIndex[iPoint+1] != 0) {
            /*--- Loop over the vars/residuals and write the values to file ---*/
            Paraview_File << scientific << Data[VarCounter][iPoint] << "\t";
          }
        } else {
          /*--- Loop over the vars/residuals and write the values to file ---*/
          Paraview_File << scientific << Data[VarCounter][iPoint] << "\t";
        }
      }
      VarCounter++;
      
      Paraview_File << "\nSCALARS Heat_Flux float 1\n";
      Paraview_File << "LOOKUP_TABLE default\n";
      
      for (iPoint = 0; iPoint < nGlobal_Poin; iPoint++) {
        if (surf_sol) {
          if (LocalIndex[iPoint+1] != 0) {
            /*--- Loop over the vars/residuals and write the values to file ---*/
            Paraview_File << scientific << Data[VarCounter][iPoint] << "\t";
          }
        } else {
          /*--- Loop over the vars/residuals and write the values to file ---*/
          Paraview_File << scientific << Data[VarCounter][iPoint] << "\t";
        }
      }
      VarCounter++;
      
      Paraview_File << "\nSCALARS Y_Plus float 1\n";
      Paraview_File << "LOOKUP_TABLE default\n";
      
      for (iPoint = 0; iPoint < nGlobal_Poin; iPoint++) {
        if (surf_sol) {
          if (LocalIndex[iPoint+1] != 0) {
            /*--- Loop over the vars/residuals and write the values to file ---*/
            Paraview_File << scientific << Data[VarCounter][iPoint] << "\t";
          }
        } else {
          /*--- Loop over the vars/residuals and write the values to file ---*/
          Paraview_File << scientific << Data[VarCounter][iPoint] << "\t";
        }
      }
      VarCounter++;
      
    }
    
    if (Kind_Solver == RANS) {
      
      Paraview_File << "\nSCALARS Eddy_Viscosity float 1\n";
      Paraview_File << "LOOKUP_TABLE default\n";
      
      for (iPoint = 0; iPoint < nGlobal_Poin; iPoint++) {
        if (surf_sol) {
          if (LocalIndex[iPoint+1] != 0) {
            /*--- Loop over the vars/residuals and write the values to file ---*/
            Paraview_File << scientific << Data[VarCounter][iPoint] << "\t";
          }
        } else {
          /*--- Loop over the vars/residuals and write the values to file ---*/
          Paraview_File << scientific << Data[VarCounter][iPoint] << "\t";
        }
      }
      VarCounter++;
      
    }
    
    if (( Kind_Solver == ADJ_EULER         ) ||
        ( Kind_Solver == ADJ_NAVIER_STOKES ) ||
        ( Kind_Solver == ADJ_RANS          )   ) {
      
      Paraview_File << "\nSCALARS Surface_Sensitivity float 1\n";
      Paraview_File << "LOOKUP_TABLE default\n";
      
      for (iPoint = 0; iPoint < nGlobal_Poin; iPoint++) {
        if (surf_sol) {
          if (LocalIndex[iPoint+1] != 0) {
            /*--- Loop over the vars/residuals and write the values to file ---*/
            Paraview_File << scientific << Data[VarCounter][iPoint] << "\t";
          }
        } else {
          /*--- Loop over the vars/residuals and write the values to file ---*/
          Paraview_File << scientific << Data[VarCounter][iPoint] << "\t";
        }
      }
      VarCounter++;
      
    }

    if (Kind_Solver == FEM_ELASTICITY) {

        if (config->GetDynamic_Analysis() == DYNAMIC) {

            Paraview_File << "\nSCALARS Velocity_1 float 1\n";
            Paraview_File << "LOOKUP_TABLE default\n";

            for (iPoint = 0; iPoint < nGlobal_Poin; iPoint++) {
               if (! surf_sol) {
             	  Paraview_File << scientific << Data[VarCounter][iPoint] << "\t";
               }
             }
           VarCounter++;

           Paraview_File << "\nSCALARS Velocity_2 float 1\n";
           Paraview_File << "LOOKUP_TABLE default\n";

           for (iPoint = 0; iPoint < nGlobal_Poin; iPoint++) {
              if (! surf_sol) {
            	  Paraview_File << scientific << Data[VarCounter][iPoint] << "\t";
              }
            }
          VarCounter++;

          if (nDim == 3){

      			Paraview_File << "\nSCALARS Velocity_3 float 1\n";
      			Paraview_File << "LOOKUP_TABLE default\n";

      			for (iPoint = 0; iPoint < nGlobal_Poin; iPoint++) {
      			   if (! surf_sol) {
      				  Paraview_File << scientific << Data[VarCounter][iPoint] << "\t";
      			   }
      			 }
      		   VarCounter++;
          }

          Paraview_File << "\nSCALARS Acceleration_1 float 1\n";
          Paraview_File << "LOOKUP_TABLE default\n";

          for (iPoint = 0; iPoint < nGlobal_Poin; iPoint++) {
             if (! surf_sol) {
           	  Paraview_File << scientific << Data[VarCounter][iPoint] << "\t";
             }
           }
           VarCounter++;

           Paraview_File << "\nSCALARS Acceleration_2 float 1\n";
           Paraview_File << "LOOKUP_TABLE default\n";

           for (iPoint = 0; iPoint < nGlobal_Poin; iPoint++) {
              if (! surf_sol) {
          	    Paraview_File << scientific << Data[VarCounter][iPoint] << "\t";
              }
            }
          VarCounter++;

          if (nDim == 3){

    			Paraview_File << "\nSCALARS Acceleration_3 float 1\n";
    			Paraview_File << "LOOKUP_TABLE default\n";

    			for (iPoint = 0; iPoint < nGlobal_Poin; iPoint++) {
    			   if (! surf_sol) {
    				  Paraview_File << scientific << Data[VarCounter][iPoint] << "\t";
    			   }
    			 }
    		   VarCounter++;
          }

        }

        Paraview_File << "\nSCALARS Sxx float 1\n";
        Paraview_File << "LOOKUP_TABLE default\n";

        for (iPoint = 0; iPoint < nGlobal_Poin; iPoint++) {
           if (! surf_sol) {
         	  Paraview_File << scientific << Data[VarCounter][iPoint] << "\t";
           }
         }
       VarCounter++;

       Paraview_File << "\nSCALARS Syy float 1\n";
       Paraview_File << "LOOKUP_TABLE default\n";

       for (iPoint = 0; iPoint < nGlobal_Poin; iPoint++) {
          if (! surf_sol) {
        	  Paraview_File << scientific << Data[VarCounter][iPoint] << "\t";
          }
        }
      VarCounter++;

      Paraview_File << "\nSCALARS Sxy float 1\n";
      Paraview_File << "LOOKUP_TABLE default\n";

      for (iPoint = 0; iPoint < nGlobal_Poin; iPoint++) {
         if (! surf_sol) {
       	  Paraview_File << scientific << Data[VarCounter][iPoint] << "\t";
         }
       }
     VarCounter++;

     if (nDim == 3){

 			Paraview_File << "\nSCALARS Szz float 1\n";
 			Paraview_File << "LOOKUP_TABLE default\n";

 			for (iPoint = 0; iPoint < nGlobal_Poin; iPoint++) {
 			   if (! surf_sol) {
 				  Paraview_File << scientific << Data[VarCounter][iPoint] << "\t";
 			   }
 			 }
 		   VarCounter++;

 		   Paraview_File << "\nSCALARS Sxz float 1\n";
 		   Paraview_File << "LOOKUP_TABLE default\n";

 		   for (iPoint = 0; iPoint < nGlobal_Poin; iPoint++) {
 			  if (! surf_sol) {
 				  Paraview_File << scientific << Data[VarCounter][iPoint] << "\t";
 			  }
 			}
 		  VarCounter++;

 		  Paraview_File << "\nSCALARS Syz float 1\n";
 		  Paraview_File << "LOOKUP_TABLE default\n";

 		  for (iPoint = 0; iPoint < nGlobal_Poin; iPoint++) {
 			 if (! surf_sol) {
 			  Paraview_File << scientific << Data[VarCounter][iPoint] << "\t";
 			 }
 		   }
 		 VarCounter++;

     }

       Paraview_File << "\nSCALARS Von_Mises_Stress float 1\n";
       Paraview_File << "LOOKUP_TABLE default\n";

       for (iPoint = 0; iPoint < nGlobal_Poin; iPoint++) {
         if (surf_sol) {
           if (LocalIndex[iPoint+1] != 0) {
             /*--- Loop over the vars/residuals and write the values to file ---*/
             Paraview_File << scientific << Data[VarCounter][iPoint] << "\t";
           }
         } else {
           /*--- Loop over the vars/residuals and write the values to file ---*/
           Paraview_File << scientific << Data[VarCounter][iPoint] << "\t";
         }
       }
       VarCounter++;

     }


  }
  
	Paraview_File.close();
  
  if (surf_sol)  delete [] LocalIndex;
  if (SurfacePoint != NULL) delete [] SurfacePoint;
  
}<|MERGE_RESOLUTION|>--- conflicted
+++ resolved
@@ -86,13 +86,10 @@
 	if (Kind_Solver == POISSON_EQUATION) strcpy (cstr, config->GetStructure_FileName().c_str());
     
 	/*--- Special cases where a number needs to be appended to the file name. ---*/
-<<<<<<< HEAD
-	if ((Kind_Solver == EULER || Kind_Solver == NAVIER_STOKES || Kind_Solver == RANS) &&
+
+	if ((Kind_Solver == EULER || Kind_Solver == NAVIER_STOKES || Kind_Solver == RANS || Kind_Solver == FEM_ELASTICITY) &&
         (val_nZone > 1) && (config->GetUnsteady_Simulation() != SPECTRAL_METHOD)) {
-=======
-	if ((Kind_Solver == EULER || Kind_Solver == NAVIER_STOKES || Kind_Solver == RANS || Kind_Solver == FEM_ELASTICITY) &&
-        (val_nZone > 1) && (config->GetUnsteady_Simulation() != TIME_SPECTRAL)) {
->>>>>>> 4afdaaa5
+
 		SPRINTF (buffer, "_%d", SU2_TYPE::Int(val_iZone));
 		strcat(cstr, buffer);
 	}
@@ -958,13 +955,8 @@
 	if (Kind_Solver == POISSON_EQUATION) strcpy (cstr, config->GetStructure_FileName().c_str());
   
 	/*--- Special cases where a number needs to be appended to the file name. ---*/
-<<<<<<< HEAD
-	if ((Kind_Solver == EULER || Kind_Solver == NAVIER_STOKES || Kind_Solver == RANS) &&
+	if ((Kind_Solver == EULER || Kind_Solver == NAVIER_STOKES || Kind_Solver == RANS || Kind_Solver == FEM_ELASTICITY) &&
       (val_nZone > 1) && (config->GetUnsteady_Simulation() != SPECTRAL_METHOD)) {
-=======
-	if ((Kind_Solver == EULER || Kind_Solver == NAVIER_STOKES || Kind_Solver == RANS || Kind_Solver == FEM_ELASTICITY) &&
-      (val_nZone > 1) && (config->GetUnsteady_Simulation() != TIME_SPECTRAL)) {
->>>>>>> 4afdaaa5
 		SPRINTF (buffer, "_%d", SU2_TYPE::Int(val_iZone));
 		strcat(cstr, buffer);
 	}
