/*!
 * \file output_flow_inc.cpp
 * \brief Main subroutines for incompressible flow output
 * \author R. Sanchez
 * \version 7.0.3 "Blackbird"
 *
 * SU2 Project Website: https://su2code.github.io
 *
 * The SU2 Project is maintained by the SU2 Foundation
 * (http://su2foundation.org)
 *
 * Copyright 2012-2020, SU2 Contributors (cf. AUTHORS.md)
 *
 * SU2 is free software; you can redistribute it and/or
 * modify it under the terms of the GNU Lesser General Public
 * License as published by the Free Software Foundation; either
 * version 2.1 of the License, or (at your option) any later version.
 *
 * SU2 is distributed in the hope that it will be useful,
 * but WITHOUT ANY WARRANTY; without even the implied warranty of
 * MERCHANTABILITY or FITNESS FOR A PARTICULAR PURPOSE. See the GNU
 * Lesser General Public License for more details.
 *
 * You should have received a copy of the GNU Lesser General Public
 * License along with SU2. If not, see <http://www.gnu.org/licenses/>.
 */


#include "../../include/output/CFlowIncOutput.hpp"

#include "../../../Common/include/geometry/CGeometry.hpp"
#include "../../include/solvers/CSolver.hpp"

CFlowIncOutput::CFlowIncOutput(CConfig *config, unsigned short nDim) : CFlowOutput(config, nDim, false) {

  turb_model = config->GetKind_Turb_Model();

  heat = config->GetEnergy_Equation();

  weakly_coupled_heat = config->GetWeakly_Coupled_Heat();

  streamwise_periodic             = config->GetKind_Streamwise_Periodic();
  streamwise_periodic_temperature = config->GetStreamwise_Periodic_Temperature();
      
  /*--- Set the default history fields if nothing is set in the config file ---*/

  if (nRequestedHistoryFields == 0){
    requestedHistoryFields.emplace_back("ITER");
    requestedHistoryFields.emplace_back("RMS_RES");
    nRequestedHistoryFields = requestedHistoryFields.size();
  }

  if (nRequestedScreenFields == 0){
    if (multiZone) requestedScreenFields.emplace_back("OUTER_ITER");
    requestedScreenFields.emplace_back("INNER_ITER");
    requestedScreenFields.emplace_back("RMS_PRESSURE");
    requestedScreenFields.emplace_back("RMS_VELOCITY-X");
    requestedScreenFields.emplace_back("RMS_VELOCITY-Y");
    nRequestedScreenFields = requestedScreenFields.size();
  }

  if (nRequestedVolumeFields == 0){
    requestedVolumeFields.emplace_back("COORDINATES");
    requestedVolumeFields.emplace_back("SOLUTION");
    requestedVolumeFields.emplace_back("PRIMITIVE");
    if (config->GetGrid_Movement()) requestedVolumeFields.emplace_back("GRID_VELOCITY");
    nRequestedVolumeFields = requestedVolumeFields.size();
  }

  stringstream ss;
  ss << "Zone " << config->GetiZone() << " (Incomp. Fluid)";
  multiZoneHeaderString = ss.str();

  /*--- Set the volume filename --- */

  volumeFilename = config->GetVolume_FileName();

  /*--- Set the surface filename --- */

  surfaceFilename = config->GetSurfCoeff_FileName();

  /*--- Set the restart filename --- */

  restartFilename = config->GetRestart_FileName();

  /*--- Set the default convergence field --- */

  if (convFields.empty() ) convFields.emplace_back("RMS_PRESSURE");


}

CFlowIncOutput::~CFlowIncOutput(void) {}


void CFlowIncOutput::SetHistoryOutputFields(CConfig *config){

  /// BEGIN_GROUP: RMS_RES, DESCRIPTION: The root-mean-square residuals of the SOLUTION variables.
  /// DESCRIPTION: Root-mean square residual of the pressure.
  AddHistoryOutput("RMS_PRESSURE",   "rms[P]", ScreenOutputFormat::FIXED,   "RMS_RES", "Root-mean square residual of the pressure.", HistoryFieldType::RESIDUAL);
  /// DESCRIPTION: Root-mean square residual of the velocity x-component.
  AddHistoryOutput("RMS_VELOCITY-X", "rms[U]", ScreenOutputFormat::FIXED,   "RMS_RES", "Root-mean square residual of the velocity x-component.", HistoryFieldType::RESIDUAL);
  /// DESCRIPTION: Root-mean square residual of the velocity y-component.
  AddHistoryOutput("RMS_VELOCITY-Y", "rms[V]", ScreenOutputFormat::FIXED,   "RMS_RES", "Root-mean square residual of the velocity y-component.", HistoryFieldType::RESIDUAL);
  /// DESCRIPTION: Root-mean square residual of the velocity z-component.
  if (nDim == 3) AddHistoryOutput("RMS_VELOCITY-Z", "rms[W]", ScreenOutputFormat::FIXED,   "RMS_RES", "Root-mean square residual of the velocity z-component.", HistoryFieldType::RESIDUAL);
  /// DESCRIPTION: Maximum residual of the temperature.
  if (heat || weakly_coupled_heat) AddHistoryOutput("RMS_TEMPERATURE", "rms[T]", ScreenOutputFormat::FIXED, "RMS_RES", "Root-mean square residual of the temperature.", HistoryFieldType::RESIDUAL);
  /// DESCRIPTION: Root-mean square residual of the radiative energy (P1 model).
  if (config->AddRadiation()) AddHistoryOutput("RMS_RAD_ENERGY", "rms[E_Rad]",  ScreenOutputFormat::FIXED, "RMS_RES", "Root-mean square residual of the radiative energy.", HistoryFieldType::RESIDUAL);

  switch(turb_model){
  case SA: case SA_NEG: case SA_E: case SA_COMP: case SA_E_COMP:
    /// DESCRIPTION: Root-mean square residual of nu tilde (SA model).
    AddHistoryOutput("RMS_NU_TILDE",       "rms[nu]", ScreenOutputFormat::FIXED, "RMS_RES", "Root-mean square residual of nu tilde (SA model).", HistoryFieldType::RESIDUAL);
    break;
  case SST: case SST_SUST:
    /// DESCRIPTION: Root-mean square residual of kinetic energy (SST model).
    AddHistoryOutput("RMS_TKE", "rms[k]",  ScreenOutputFormat::FIXED, "RMS_RES", "Root-mean square residual of kinetic energy (SST model).", HistoryFieldType::RESIDUAL);
    /// DESCRIPTION: Root-mean square residual of the dissipation (SST model).
    AddHistoryOutput("RMS_DISSIPATION",    "rms[w]",  ScreenOutputFormat::FIXED, "RMS_RES", "Root-mean square residual of dissipation (SST model).", HistoryFieldType::RESIDUAL);
    break;
  default: break;
  }
  /// END_GROUP

  /// BEGIN_GROUP: MAX_RES, DESCRIPTION: The maximum residuals of the SOLUTION variables.
  /// DESCRIPTION: Maximum residual of the pressure.
  AddHistoryOutput("MAX_PRESSURE",   "max[P]", ScreenOutputFormat::FIXED,   "MAX_RES", "Maximum residual of the pressure.", HistoryFieldType::RESIDUAL);
  /// DESCRIPTION: Maximum residual of the velocity x-component.
  AddHistoryOutput("MAX_VELOCITY-X", "max[U]", ScreenOutputFormat::FIXED,   "MAX_RES", "Maximum residual of the velocity x-component.", HistoryFieldType::RESIDUAL);
  /// DESCRIPTION: Maximum residual of the velocity y-component.
  AddHistoryOutput("MAX_VELOCITY-Y", "max[V]", ScreenOutputFormat::FIXED,   "MAX_RES", "Maximum residual of the velocity y-component.", HistoryFieldType::RESIDUAL);
  /// DESCRIPTION: Maximum residual of the velocity z-component.
  if (nDim == 3)
    AddHistoryOutput("MAX_VELOCITY-Z", "max[W]", ScreenOutputFormat::FIXED,   "MAX_RES", "Maximum residual of the velocity z-component.", HistoryFieldType::RESIDUAL);
  /// DESCRIPTION: Maximum residual of the temperature.
  if (heat || weakly_coupled_heat)
    AddHistoryOutput("MAX_TEMPERATURE", "max[T]", ScreenOutputFormat::FIXED, "MAX_RES", "Root-mean square residual of the temperature.", HistoryFieldType::RESIDUAL);

  switch(turb_model){
  case SA: case SA_NEG: case SA_E: case SA_COMP: case SA_E_COMP:
    /// DESCRIPTION: Maximum residual of nu tilde (SA model).
    AddHistoryOutput("MAX_NU_TILDE",       "max[nu]", ScreenOutputFormat::FIXED, "MAX_RES", "Maximum residual of nu tilde (SA model).", HistoryFieldType::RESIDUAL);
    break;
  case SST: case SST_SUST:
    /// DESCRIPTION: Maximum residual of kinetic energy (SST model).
    AddHistoryOutput("MAX_TKE", "max[k]",  ScreenOutputFormat::FIXED, "MAX_RES", "Maximum residual of kinetic energy (SST model).", HistoryFieldType::RESIDUAL);
    /// DESCRIPTION: Maximum residual of the dissipation (SST model).
    AddHistoryOutput("MAX_DISSIPATION",    "max[w]",  ScreenOutputFormat::FIXED, "MAX_RES", "Maximum residual of dissipation (SST model).", HistoryFieldType::RESIDUAL);
    break;
  default: break;
  }
  /// END_GROUP

  /// BEGIN_GROUP: BGS_RES, DESCRIPTION: The block-gauss seidel residuals of the SOLUTION variables.
  /// DESCRIPTION: Maximum residual of the pressure.
  AddHistoryOutput("BGS_PRESSURE",   "bgs[P]", ScreenOutputFormat::FIXED,   "BGS_RES", "BGS residual of the pressure.", HistoryFieldType::RESIDUAL);
  /// DESCRIPTION: Maximum residual of the velocity x-component.
  AddHistoryOutput("BGS_VELOCITY-X", "bgs[U]", ScreenOutputFormat::FIXED,   "BGS_RES", "BGS residual of the velocity x-component.", HistoryFieldType::RESIDUAL);
  /// DESCRIPTION: Maximum residual of the velocity y-component.
  AddHistoryOutput("BGS_VELOCITY-Y", "bgs[V]", ScreenOutputFormat::FIXED,   "BGS_RES", "BGS residual of the velocity y-component.", HistoryFieldType::RESIDUAL);
  /// DESCRIPTION: Maximum residual of the velocity z-component.
  if (nDim == 3)
    AddHistoryOutput("BGS_VELOCITY-Z", "bgs[W]", ScreenOutputFormat::FIXED,   "BGS_RES", "BGS residual of the velocity z-component.", HistoryFieldType::RESIDUAL);
  /// DESCRIPTION: Maximum residual of the temperature.
  if (heat || weakly_coupled_heat)
    AddHistoryOutput("BGS_TEMPERATURE", "bgs[T]", ScreenOutputFormat::FIXED, "BGS_RES", "BGS residual of the temperature.", HistoryFieldType::RESIDUAL);
  /// DESCRIPTION: Multizone residual of the radiative energy (P1 model).
  if (config->AddRadiation()) AddHistoryOutput("BGS_RAD_ENERGY", "bgs[E_Rad]",  ScreenOutputFormat::FIXED, "BGS_RES", "BGS residual of the radiative energy.", HistoryFieldType::RESIDUAL);

  switch(turb_model){
  case SA: case SA_NEG: case SA_E: case SA_COMP: case SA_E_COMP:
    /// DESCRIPTION: Maximum residual of nu tilde (SA model).
    AddHistoryOutput("BGS_NU_TILDE",       "bgs[nu]", ScreenOutputFormat::FIXED, "BGS_RES", "BGS residual of nu tilde (SA model).", HistoryFieldType::RESIDUAL);
    break;
  case SST: case SST_SUST:
    /// DESCRIPTION: Maximum residual of kinetic energy (SST model).
    AddHistoryOutput("BGS_TKE", "bgs[k]",  ScreenOutputFormat::FIXED, "BGS_RES", "BGS residual of kinetic energy (SST model).", HistoryFieldType::RESIDUAL);
    /// DESCRIPTION: Maximum residual of the dissipation (SST model).
    AddHistoryOutput("BGS_DISSIPATION",    "bgs[w]",  ScreenOutputFormat::FIXED, "BGS_RES", "BGS residual of dissipation (SST model).", HistoryFieldType::RESIDUAL);
    break;
  default: break;
  }
  /// END_GROUP

  /// BEGIN_GROUP: HEAT_COEFF, DESCRIPTION: Heat coefficients on all surfaces set with MARKER_MONITORING.
  /// DESCRIPTION: Total heatflux
  AddHistoryOutput("HEATFLUX", "HF",      ScreenOutputFormat::SCIENTIFIC, "HEAT", "Total heatflux on all surfaces set with MARKER_MONITORING.", HistoryFieldType::COEFFICIENT);
  /// DESCRIPTION: Maximal heatflux
  AddHistoryOutput("HEATFLUX_MAX", "maxHF",    ScreenOutputFormat::SCIENTIFIC, "HEAT", "Total maximum heatflux on all surfaces set with MARKER_MONITORING.", HistoryFieldType::COEFFICIENT);
  /// DESCRIPTION: Temperature
  AddHistoryOutput("TEMPERATURE", "Temp", ScreenOutputFormat::SCIENTIFIC, "HEAT",  "Total avg. temperature on all surfaces set with MARKER_MONITORING.", HistoryFieldType::COEFFICIENT);
  /// END_GROUP

  /// DESCRIPTION: Angle of attack
  AddHistoryOutput("AOA",         "AoA",                      ScreenOutputFormat::SCIENTIFIC,"AOA", "Angle of attack");
  /// DESCRIPTION: Linear solver iterations
  AddHistoryOutput("LINSOL_ITER", "LinSolIter", ScreenOutputFormat::INTEGER, "LINSOL", "Number of iterations of the linear solver.");
  AddHistoryOutput("LINSOL_RESIDUAL", "LinSolRes", ScreenOutputFormat::FIXED, "LINSOL", "Residual of the linear solver.");

  AddHistoryOutput("MIN_DELTA_TIME", "Min DT", ScreenOutputFormat::SCIENTIFIC, "CFL_NUMBER", "Current minimum local time step");
  AddHistoryOutput("MAX_DELTA_TIME", "Max DT", ScreenOutputFormat::SCIENTIFIC, "CFL_NUMBER", "Current maximum local time step");

  AddHistoryOutput("MIN_CFL", "Min CFL", ScreenOutputFormat::SCIENTIFIC, "CFL_NUMBER", "Current minimum of the local CFL numbers");
  AddHistoryOutput("MAX_CFL", "Max CFL", ScreenOutputFormat::SCIENTIFIC, "CFL_NUMBER", "Current maximum of the local CFL numbers");
  AddHistoryOutput("AVG_CFL", "Avg CFL", ScreenOutputFormat::SCIENTIFIC, "CFL_NUMBER", "Current average of the local CFL numbers");

  if (config->GetDeform_Mesh()){
    AddHistoryOutput("DEFORM_MIN_VOLUME", "MinVolume", ScreenOutputFormat::SCIENTIFIC, "DEFORM", "Minimum volume in the mesh");
    AddHistoryOutput("DEFORM_MAX_VOLUME", "MaxVolume", ScreenOutputFormat::SCIENTIFIC, "DEFORM", "Maximum volume in the mesh");
    AddHistoryOutput("DEFORM_ITER", "DeformIter", ScreenOutputFormat::INTEGER, "DEFORM", "Linear solver iterations for the mesh deformation");
    AddHistoryOutput("DEFORM_RESIDUAL", "DeformRes", ScreenOutputFormat::FIXED, "DEFORM", "Residual of the linear solver for the mesh deformation");
  }

  if(streamwise_periodic) {
    AddHistoryOutput("STREAMWISE_MASSFLOW", "SWMassflow", ScreenOutputFormat::FIXED, "STREAMWISE_PERIODIC", "Empty explanation");
    AddHistoryOutput("STREAMWISE_DP", "SWDeltaP", ScreenOutputFormat::FIXED, "STREAMWISE_PERIODIC", "Empty explanation");
    AddHistoryOutput("STREAMWISE_HEAT", "SWHeat", ScreenOutputFormat::FIXED, "STREAMWISE_PERIODIC", "Empty explanation");
  }
  /*--- Add analyze surface history fields --- */

  AddAnalyzeSurfaceOutput(config);

  /*--- Add aerodynamic coefficients fields --- */

  AddAerodynamicCoefficients(config);

}

void CFlowIncOutput::LoadHistoryData(CConfig *config, CGeometry *geometry, CSolver **solver) {

  CSolver* flow_solver = solver[FLOW_SOL];
  CSolver* turb_solver = solver[TURB_SOL];
  CSolver* heat_solver = solver[HEAT_SOL];
  CSolver* rad_solver  = solver[RAD_SOL];
  CSolver* mesh_solver = solver[MESH_SOL];

  SetHistoryOutputValue("RMS_PRESSURE", log10(flow_solver->GetRes_RMS(0)));
  SetHistoryOutputValue("RMS_VELOCITY-X", log10(flow_solver->GetRes_RMS(1)));
  SetHistoryOutputValue("RMS_VELOCITY-Y", log10(flow_solver->GetRes_RMS(2)));
  if (nDim == 3) SetHistoryOutputValue("RMS_VELOCITY-Z", log10(flow_solver->GetRes_RMS(3)));

  switch(turb_model){
  case SA: case SA_NEG: case SA_E: case SA_COMP: case SA_E_COMP:
    SetHistoryOutputValue("RMS_NU_TILDE", log10(turb_solver->GetRes_RMS(0)));
    break;
  case SST: case SST_SUST:
    SetHistoryOutputValue("RMS_TKE", log10(turb_solver->GetRes_RMS(0)));
    SetHistoryOutputValue("RMS_DISSIPATION",    log10(turb_solver->GetRes_RMS(1)));
    break;
  }

  if (config->AddRadiation())
    SetHistoryOutputValue("RMS_RAD_ENERGY", log10(rad_solver->GetRes_RMS(0)));


  SetHistoryOutputValue("MAX_PRESSURE", log10(flow_solver->GetRes_Max(0)));
  SetHistoryOutputValue("MAX_VELOCITY-X", log10(flow_solver->GetRes_Max(1)));
  SetHistoryOutputValue("MAX_VELOCITY-Y", log10(flow_solver->GetRes_Max(2)));
  if (nDim == 3) SetHistoryOutputValue("RMS_VELOCITY-Z", log10(flow_solver->GetRes_Max(3)));

  switch(turb_model){
  case SA: case SA_NEG: case SA_E: case SA_COMP: case SA_E_COMP:
    SetHistoryOutputValue("MAX_NU_TILDE", log10(turb_solver->GetRes_Max(0)));
    break;
  case SST: case SST_SUST:
    SetHistoryOutputValue("MAX_TKE", log10(turb_solver->GetRes_Max(0)));
    SetHistoryOutputValue("MAX_DISSIPATION",    log10(turb_solver->GetRes_Max(1)));
    break;
  }

  if (multiZone){
    SetHistoryOutputValue("BGS_PRESSURE", log10(flow_solver->GetRes_BGS(0)));
    SetHistoryOutputValue("BGS_VELOCITY-X", log10(flow_solver->GetRes_BGS(1)));
    SetHistoryOutputValue("BGS_VELOCITY-Y", log10(flow_solver->GetRes_BGS(2)));
    if (nDim == 3) SetHistoryOutputValue("BGS_VELOCITY-Z", log10(flow_solver->GetRes_BGS(3)));

    switch(turb_model){
    case SA: case SA_NEG: case SA_E: case SA_COMP: case SA_E_COMP:
      SetHistoryOutputValue("BGS_NU_TILDE", log10(turb_solver->GetRes_BGS(0)));
      break;
    case SST:
      SetHistoryOutputValue("BGS_TKE", log10(turb_solver->GetRes_BGS(0)));
      SetHistoryOutputValue("BGS_DISSIPATION",    log10(turb_solver->GetRes_BGS(1)));
      break;
    }

    if (config->AddRadiation())
      SetHistoryOutputValue("BGS_RAD_ENERGY", log10(rad_solver->GetRes_BGS(0)));

  }

  if (weakly_coupled_heat){
    SetHistoryOutputValue("HEATFLUX",     heat_solver->GetTotal_HeatFlux());
    SetHistoryOutputValue("HEATFLUX_MAX", heat_solver->GetTotal_MaxHeatFlux());
    SetHistoryOutputValue("TEMPERATURE",  heat_solver->GetTotal_AvgTemperature());
    SetHistoryOutputValue("RMS_TEMPERATURE",         log10(heat_solver->GetRes_RMS(0)));
    SetHistoryOutputValue("MAX_TEMPERATURE",         log10(heat_solver->GetRes_Max(0)));
    if (multiZone) SetHistoryOutputValue("BGS_TEMPERATURE",         log10(heat_solver->GetRes_BGS(0)));
  }
  if (heat){
    SetHistoryOutputValue("HEATFLUX",     flow_solver->GetTotal_HeatFlux());
    SetHistoryOutputValue("HEATFLUX_MAX", flow_solver->GetTotal_MaxHeatFlux());
    SetHistoryOutputValue("TEMPERATURE",  flow_solver->GetTotal_AvgTemperature());
    if (nDim == 3) SetHistoryOutputValue("RMS_TEMPERATURE",         log10(flow_solver->GetRes_RMS(4)));
    else           SetHistoryOutputValue("RMS_TEMPERATURE",         log10(flow_solver->GetRes_RMS(3)));

    if (nDim == 3) SetHistoryOutputValue("MAX_TEMPERATURE",         log10(flow_solver->GetRes_Max(4)));
    else           SetHistoryOutputValue("MAX_TEMPERATURE",         log10(flow_solver->GetRes_Max(3)));
    if (multiZone){
      if (nDim == 3) SetHistoryOutputValue("BGS_TEMPERATURE",         log10(flow_solver->GetRes_BGS(4)));
      else           SetHistoryOutputValue("BGS_TEMPERATURE",         log10(flow_solver->GetRes_BGS(3)));
    }

  }

  SetHistoryOutputValue("LINSOL_ITER", flow_solver->GetIterLinSolver());
  SetHistoryOutputValue("LINSOL_RESIDUAL", log10(flow_solver->GetResLinSolver()));

  if (config->GetDeform_Mesh()){
    SetHistoryOutputValue("DEFORM_MIN_VOLUME", mesh_solver->GetMinimum_Volume());
    SetHistoryOutputValue("DEFORM_MAX_VOLUME", mesh_solver->GetMaximum_Volume());
    SetHistoryOutputValue("DEFORM_ITER", mesh_solver->GetIterLinSolver());
    SetHistoryOutputValue("DEFORM_RESIDUAL", log10(mesh_solver->GetResLinSolver()));
  }

  SetHistoryOutputValue("MIN_DELTA_TIME", flow_solver->GetMin_Delta_Time());
  SetHistoryOutputValue("MAX_DELTA_TIME", flow_solver->GetMax_Delta_Time());

  SetHistoryOutputValue("MIN_CFL", flow_solver->GetMin_CFL_Local());
  SetHistoryOutputValue("MAX_CFL", flow_solver->GetMax_CFL_Local());
  SetHistoryOutputValue("AVG_CFL", flow_solver->GetAvg_CFL_Local());

  if(streamwise_periodic) {
    SetHistoryOutputValue("STREAMWISE_MASSFLOW", config->GetStreamwise_Periodic_MassFlow());
    SetHistoryOutputValue("STREAMWISE_DP", config->GetStreamwise_Periodic_PressureDrop());
    SetHistoryOutputValue("STREAMWISE_HEAT", config->GetStreamwise_Periodic_IntegratedHeatFlow());
  }

  /*--- Set the analyse surface history values --- */

  SetAnalyzeSurface(flow_solver, geometry, config, false);

  /*--- Set aeroydnamic coefficients --- */

  SetAerodynamicCoefficients(config, flow_solver);

}


void CFlowIncOutput::SetVolumeOutputFields(CConfig *config){

  // Grid coordinates
  AddVolumeOutput("COORD-X", "x", "COORDINATES", "x-component of the coordinate vector");
  AddVolumeOutput("COORD-Y", "y", "COORDINATES", "y-component of the coordinate vector");
  if (nDim == 3)
    AddVolumeOutput("COORD-Z", "z", "COORDINATES", "z-component of the coordinate vector");

  // SOLUTION variables
  AddVolumeOutput("PRESSURE",   "Pressure",   "SOLUTION", "Pressure");
  AddVolumeOutput("VELOCITY-X", "Velocity_x", "SOLUTION", "x-component of the velocity vector");
  AddVolumeOutput("VELOCITY-Y", "Velocity_y", "SOLUTION", "y-component of the velocity vector");
  if (nDim == 3)
    AddVolumeOutput("VELOCITY-Z", "Velocity_z", "SOLUTION", "z-component of the velocity vector");
  if (heat || weakly_coupled_heat)
    AddVolumeOutput("TEMPERATURE",  "Temperature","SOLUTION", "Temperature");

  switch(config->GetKind_Turb_Model()){
  case SST: case SST_SUST:
    AddVolumeOutput("TKE", "Turb_Kin_Energy", "SOLUTION", "Turbulent kinetic energy");
    AddVolumeOutput("DISSIPATION", "Omega", "SOLUTION", "Rate of dissipation");
    break;
  case SA: case SA_COMP: case SA_E:
  case SA_E_COMP: case SA_NEG:
    AddVolumeOutput("NU_TILDE", "Nu_Tilde", "SOLUTION", "Spalart–Allmaras variable");
    break;
  case NONE:
    break;
  }

  // Radiation variables
  if (config->AddRadiation())
    AddVolumeOutput("P1-RAD", "Radiative_Energy(P1)", "SOLUTION", "Radiative Energy");

  // Grid velocity
  if (config->GetGrid_Movement()){
    AddVolumeOutput("GRID_VELOCITY-X", "Grid_Velocity_x", "GRID_VELOCITY", "x-component of the grid velocity vector");
    AddVolumeOutput("GRID_VELOCITY-Y", "Grid_Velocity_y", "GRID_VELOCITY", "y-component of the grid velocity vector");
    if (nDim == 3 )
      AddVolumeOutput("GRID_VELOCITY-Z", "Grid_Velocity_z", "GRID_VELOCITY", "z-component of the grid velocity vector");
  }

  // Primitive variables
  AddVolumeOutput("PRESSURE_COEFF", "Pressure_Coefficient", "PRIMITIVE", "Pressure coefficient");
  AddVolumeOutput("DENSITY",        "Density",              "PRIMITIVE", "Density");

  if (config->GetKind_Solver() == INC_RANS || config->GetKind_Solver() == INC_NAVIER_STOKES){
    AddVolumeOutput("LAMINAR_VISCOSITY", "Laminar_Viscosity", "PRIMITIVE", "Laminar viscosity");

    AddVolumeOutput("SKIN_FRICTION-X", "Skin_Friction_Coefficient_x", "PRIMITIVE", "x-component of the skin friction vector");
    AddVolumeOutput("SKIN_FRICTION-Y", "Skin_Friction_Coefficient_y", "PRIMITIVE", "y-component of the skin friction vector");
    if (nDim == 3)
      AddVolumeOutput("SKIN_FRICTION-Z", "Skin_Friction_Coefficient_z", "PRIMITIVE", "z-component of the skin friction vector");

    AddVolumeOutput("HEAT_FLUX", "Heat_Flux", "PRIMITIVE", "Heat-flux");
    AddVolumeOutput("Y_PLUS", "Y_Plus", "PRIMITIVE", "Non-dim. wall distance (Y-Plus)");

  }

  if (config->GetKind_Solver() == INC_RANS) {
    AddVolumeOutput("EDDY_VISCOSITY", "Eddy_Viscosity", "PRIMITIVE", "Turbulent eddy viscosity");
  }

  if (config->GetKind_Trans_Model() == BC){
    AddVolumeOutput("INTERMITTENCY", "gamma_BC", "INTERMITTENCY", "Intermittency");
  }

  //Residuals
  AddVolumeOutput("RES_PRESSURE", "Residual_Pressure", "RESIDUAL", "Residual of the pressure");
  AddVolumeOutput("RES_VELOCITY-X", "Residual_Velocity_x", "RESIDUAL", "Residual of the x-velocity component");
  AddVolumeOutput("RES_VELOCITY-Y", "Residual_Velocity_y", "RESIDUAL", "Residual of the y-velocity component");
  if (nDim == 3)
    AddVolumeOutput("RES_VELOCITY-Z", "Residual_Velocity_z", "RESIDUAL", "Residual of the z-velocity component");
  AddVolumeOutput("RES_TEMPERATURE", "Residual_Temperature", "RESIDUAL", "Residual of the temperature");

  switch(config->GetKind_Turb_Model()){
  case SST: case SST_SUST:
    AddVolumeOutput("RES_TKE", "Residual_TKE", "RESIDUAL", "Residual of turbulent kinetic energy");
    AddVolumeOutput("RES_DISSIPATION", "Residual_Omega", "RESIDUAL", "Residual of the rate of dissipation.");
    break;
  case SA: case SA_COMP: case SA_E:
  case SA_E_COMP: case SA_NEG:
    AddVolumeOutput("RES_NU_TILDE", "Residual_Nu_Tilde", "RESIDUAL", "Residual of the Spalart–Allmaras variable");
    break;
  case NONE:
    break;
  }

  // Limiter values
  AddVolumeOutput("LIMITER_PRESSURE", "Limiter_Pressure", "LIMITER", "Limiter value of the pressure");
  AddVolumeOutput("LIMITER_VELOCITY-X", "Limiter_Velocity_x", "LIMITER", "Limiter value of the x-velocity");
  AddVolumeOutput("LIMITER_VELOCITY-Y", "Limiter_Velocity_y", "LIMITER", "Limiter value of the y-velocity");
  if (nDim == 3)
    AddVolumeOutput("LIMITER_VELOCITY-Z", "Limiter_Velocity_z", "LIMITER", "Limiter value of the z-velocity");
  AddVolumeOutput("LIMITER_TEMPERATURE", "Limiter_Temperature", "LIMITER", "Limiter value of the temperature");

  switch(config->GetKind_Turb_Model()){
  case SST: case SST_SUST:
    AddVolumeOutput("LIMITER_TKE", "Limiter_TKE", "LIMITER", "Limiter value of turb. kinetic energy.");
    AddVolumeOutput("LIMITER_DISSIPATION", "Limiter_Omega", "LIMITER", "Limiter value of dissipation rate.");
    break;
  case SA: case SA_COMP: case SA_E:
  case SA_E_COMP: case SA_NEG:
    AddVolumeOutput("LIMITER_NU_TILDE", "Limiter_Nu_Tilde", "LIMITER", "Limiter value of Spalart–Allmaras variable.");
    break;
  case NONE:
    break;
  }

  // Hybrid RANS-LES
  if (config->GetKind_HybridRANSLES() != NO_HYBRIDRANSLES){
    AddVolumeOutput("DES_LENGTHSCALE", "DES_LengthScale", "DDES", "DES length scale value");
    AddVolumeOutput("WALL_DISTANCE", "Wall_Distance", "DDES", "Wall distance value");
  }

  // Roe Low Dissipation
  if (config->GetKind_RoeLowDiss() != NO_ROELOWDISS){
    AddVolumeOutput("ROE_DISSIPATION", "Roe_Dissipation", "ROE_DISSIPATION", "Value of the Roe dissipation");
  }

  if(config->GetKind_Solver() == INC_RANS || config->GetKind_Solver() == INC_NAVIER_STOKES){
<<<<<<< HEAD
    AddVolumeOutput("VORTICITY_X", "Vorticity_x", "VORTEX_IDENTIFICATION", "x-component of the vorticity vector");
    AddVolumeOutput("VORTICITY_Y", "Vorticity_y", "VORTEX_IDENTIFICATION", "y-component of the vorticity vector");
    AddVolumeOutput("Q_CRITERION", "Q_Criterion", "VORTEX_IDENTIFICATION", "Value of the Q-Criterion");
    if (nDim == 3) {
      AddVolumeOutput("VORTICITY_Z", "Vorticity_z", "VORTEX_IDENTIFICATION", "z-component of the vorticity vector");
    }
=======
    if (nDim == 3){
      AddVolumeOutput("VORTICITY_X", "Vorticity_x", "VORTEX_IDENTIFICATION", "x-component of the vorticity vector");
      AddVolumeOutput("VORTICITY_Y", "Vorticity_y", "VORTEX_IDENTIFICATION", "y-component of the vorticity vector");
      AddVolumeOutput("VORTICITY_Z", "Vorticity_z", "VORTEX_IDENTIFICATION", "z-component of the vorticity vector");
    } else {
      AddVolumeOutput("VORTICITY", "Vorticity", "VORTEX_IDENTIFICATION", "Value of the vorticity");
    }
    AddVolumeOutput("Q_CRITERION", "Q_Criterion", "VORTEX_IDENTIFICATION", "Value of the Q-Criterion");
>>>>>>> c093a62a
  }

  if(streamwise_periodic)
    AddVolumeOutput("RECOVERED_PRESSURE", "Recovered_Pressure", "SOLUTION", "Recovered physical pressure");
  if (heat && streamwise_periodic && streamwise_periodic_temperature)
    AddVolumeOutput("RECOVERED_TEMPERATURE", "Recovered_Temperature", "SOLUTION", "Recovered physical temperature");
  AddVolumeOutput("RANK", "rank", "SOLUTION", "rank of the MPI-partition");

}

void CFlowIncOutput::LoadVolumeData(CConfig *config, CGeometry *geometry, CSolver **solver, unsigned long iPoint){

  CVariable* Node_Flow = solver[FLOW_SOL]->GetNodes();
  CVariable* Node_Heat = NULL;
  CVariable* Node_Turb = NULL;
  CVariable* Node_Rad = NULL;

  if (config->GetKind_Turb_Model() != NONE){
    Node_Turb = solver[TURB_SOL]->GetNodes();
  }
  if (weakly_coupled_heat){
    Node_Heat = solver[HEAT_SOL]->GetNodes();
  }

  CPoint*    Node_Geo  = geometry->node[iPoint];

  SetVolumeOutputValue("COORD-X", iPoint,  Node_Geo->GetCoord(0));
  SetVolumeOutputValue("COORD-Y", iPoint,  Node_Geo->GetCoord(1));
  if (nDim == 3)
    SetVolumeOutputValue("COORD-Z", iPoint, Node_Geo->GetCoord(2));

  SetVolumeOutputValue("PRESSURE",   iPoint, Node_Flow->GetSolution(iPoint, 0));
  if(streamwise_periodic)
    SetVolumeOutputValue("RECOVERED_PRESSURE", iPoint, Node_Flow->GetStreamwise_Periodic_RecoveredPressure(iPoint));
  SetVolumeOutputValue("VELOCITY-X", iPoint, Node_Flow->GetSolution(iPoint, 1));
  SetVolumeOutputValue("VELOCITY-Y", iPoint, Node_Flow->GetSolution(iPoint, 2));
  if (nDim == 3){
    SetVolumeOutputValue("VELOCITY-Z", iPoint, Node_Flow->GetSolution(iPoint, 3));
    if (heat) SetVolumeOutputValue("TEMPERATURE", iPoint, Node_Flow->GetSolution(iPoint, 4));
  } else {
    if (heat) SetVolumeOutputValue("TEMPERATURE", iPoint, Node_Flow->GetSolution(iPoint, 3));
  }
  if (heat && streamwise_periodic && streamwise_periodic_temperature)
    SetVolumeOutputValue("RECOVERED_TEMPERATURE", iPoint, Node_Flow->GetStreamwise_Periodic_RecoveredTemperature(iPoint));
  if (weakly_coupled_heat) SetVolumeOutputValue("TEMPERATURE", iPoint, Node_Heat->GetSolution(iPoint, 0));

  switch(config->GetKind_Turb_Model()){
  case SST: case SST_SUST:
    SetVolumeOutputValue("TKE", iPoint, Node_Turb->GetSolution(iPoint, 0));
    SetVolumeOutputValue("DISSIPATION", iPoint, Node_Turb->GetSolution(iPoint, 1));
    break;
  case SA: case SA_COMP: case SA_E:
  case SA_E_COMP: case SA_NEG:
    SetVolumeOutputValue("NU_TILDE", iPoint, Node_Turb->GetSolution(iPoint, 0));
    break;
  case NONE:
    break;
  }

  // Radiation solver
  if (config->AddRadiation()){
    Node_Rad = solver[RAD_SOL]->GetNodes();
    SetVolumeOutputValue("P1-RAD", iPoint, Node_Rad->GetSolution(iPoint,0));
  }

  if (config->GetGrid_Movement()){
    SetVolumeOutputValue("GRID_VELOCITY-X", iPoint, Node_Geo->GetGridVel()[0]);
    SetVolumeOutputValue("GRID_VELOCITY-Y", iPoint, Node_Geo->GetGridVel()[1]);
    if (nDim == 3)
      SetVolumeOutputValue("GRID_VELOCITY-Z", iPoint, Node_Geo->GetGridVel()[2]);
  }

  su2double VelMag = 0.0;
  for (unsigned short iDim = 0; iDim < nDim; iDim++){
    VelMag += pow(solver[FLOW_SOL]->GetVelocity_Inf(iDim),2.0);
  }
  su2double factor = 1.0/(0.5*solver[FLOW_SOL]->GetDensity_Inf()*VelMag);
  SetVolumeOutputValue("PRESSURE_COEFF", iPoint, (Node_Flow->GetPressure(iPoint) - config->GetPressure_FreeStreamND())*factor);
  SetVolumeOutputValue("DENSITY", iPoint, Node_Flow->GetDensity(iPoint));

  if (config->GetKind_Solver() == INC_RANS || config->GetKind_Solver() == INC_NAVIER_STOKES){
    SetVolumeOutputValue("LAMINAR_VISCOSITY", iPoint, Node_Flow->GetLaminarViscosity(iPoint));
  }

  if (config->GetKind_Solver() == INC_RANS) {
    SetVolumeOutputValue("EDDY_VISCOSITY", iPoint, Node_Flow->GetEddyViscosity(iPoint));
  }

  if (config->GetKind_Trans_Model() == BC){
    SetVolumeOutputValue("INTERMITTENCY", iPoint, Node_Turb->GetGammaBC(iPoint));
  }

  SetVolumeOutputValue("RES_PRESSURE", iPoint, solver[FLOW_SOL]->LinSysRes(iPoint, 0));
  SetVolumeOutputValue("RES_VELOCITY-X", iPoint, solver[FLOW_SOL]->LinSysRes(iPoint, 1));
  SetVolumeOutputValue("RES_VELOCITY-Y", iPoint, solver[FLOW_SOL]->LinSysRes(iPoint, 2));
  if (nDim == 3){
    SetVolumeOutputValue("RES_VELOCITY-Z", iPoint, solver[FLOW_SOL]->LinSysRes(iPoint, 3));
    SetVolumeOutputValue("RES_TEMPERATURE", iPoint, solver[FLOW_SOL]->LinSysRes(iPoint, 4));
  } else {
    SetVolumeOutputValue("RES_TEMPERATURE", iPoint, solver[FLOW_SOL]->LinSysRes(iPoint, 3));
  }

  switch(config->GetKind_Turb_Model()){
  case SST: case SST_SUST:
    SetVolumeOutputValue("RES_TKE", iPoint, solver[TURB_SOL]->LinSysRes(iPoint, 0));
    SetVolumeOutputValue("RES_DISSIPATION", iPoint, solver[TURB_SOL]->LinSysRes(iPoint, 1));
    break;
  case SA: case SA_COMP: case SA_E:
  case SA_E_COMP: case SA_NEG:
    SetVolumeOutputValue("RES_NU_TILDE", iPoint, solver[TURB_SOL]->LinSysRes(iPoint, 0));
    break;
  case NONE:
    break;
  }

  SetVolumeOutputValue("LIMITER_PRESSURE", iPoint, Node_Flow->GetLimiter_Primitive(iPoint, 0));
  SetVolumeOutputValue("LIMITER_VELOCITY-X", iPoint, Node_Flow->GetLimiter_Primitive(iPoint, 1));
  SetVolumeOutputValue("LIMITER_VELOCITY-Y", iPoint, Node_Flow->GetLimiter_Primitive(iPoint, 2));
  if (nDim == 3){
    SetVolumeOutputValue("LIMITER_VELOCITY-Z", iPoint, Node_Flow->GetLimiter_Primitive(iPoint, 3));
    SetVolumeOutputValue("LIMITER_TEMPERATURE", iPoint, Node_Flow->GetLimiter_Primitive(iPoint, 4));
  } else {
    SetVolumeOutputValue("LIMITER_TEMPERATURE", iPoint, Node_Flow->GetLimiter_Primitive(iPoint, 3));
  }

  switch(config->GetKind_Turb_Model()){
  case SST: case SST_SUST:
    SetVolumeOutputValue("LIMITER_TKE", iPoint, Node_Turb->GetLimiter_Primitive(iPoint, 0));
    SetVolumeOutputValue("LIMITER_DISSIPATION", iPoint, Node_Turb->GetLimiter_Primitive(iPoint, 1));
    break;
  case SA: case SA_COMP: case SA_E:
  case SA_E_COMP: case SA_NEG:
    SetVolumeOutputValue("LIMITER_NU_TILDE", iPoint, Node_Turb->GetLimiter_Primitive(iPoint, 0));
    break;
  case NONE:
    break;
  }

  if (config->GetKind_HybridRANSLES() != NO_HYBRIDRANSLES){
    SetVolumeOutputValue("DES_LENGTHSCALE", iPoint, Node_Flow->GetDES_LengthScale(iPoint));
    SetVolumeOutputValue("WALL_DISTANCE", iPoint, Node_Geo->GetWall_Distance());
  }

  if (config->GetKind_RoeLowDiss() != NO_ROELOWDISS){
    SetVolumeOutputValue("ROE_DISSIPATION", iPoint, Node_Flow->GetRoe_Dissipation(iPoint));
  }

  if(config->GetKind_Solver() == INC_RANS || config->GetKind_Solver() == INC_NAVIER_STOKES){
    SetVolumeOutputValue("VORTICITY_X", iPoint, Node_Flow->GetVorticity(iPoint)[0]);
    SetVolumeOutputValue("VORTICITY_Y", iPoint, Node_Flow->GetVorticity(iPoint)[1]);
    SetVolumeOutputValue("Q_CRITERION", iPoint, GetQ_Criterion(&(Node_Flow->GetGradient_Primitive(iPoint)[1])));
    if (nDim == 3){
<<<<<<< HEAD
      SetVolumeOutputValue("VORTICITY_Z", iPoint, Node_Flow->GetVorticity(iPoint)[2]);
    }
=======
      SetVolumeOutputValue("VORTICITY_X", iPoint, Node_Flow->GetVorticity(iPoint)[0]);
      SetVolumeOutputValue("VORTICITY_Y", iPoint, Node_Flow->GetVorticity(iPoint)[1]);
      SetVolumeOutputValue("VORTICITY_Z", iPoint, Node_Flow->GetVorticity(iPoint)[2]);
    } else {
      SetVolumeOutputValue("VORTICITY", iPoint, Node_Flow->GetVorticity(iPoint)[2]);
    }
    SetVolumeOutputValue("Q_CRITERION", iPoint, GetQ_Criterion(&(Node_Flow->GetGradient_Primitive(iPoint)[1])));
>>>>>>> c093a62a
  }

  SetVolumeOutputValue("RANK", iPoint, rank);

}

void CFlowIncOutput::LoadSurfaceData(CConfig *config, CGeometry *geometry, CSolver **solver, unsigned long iPoint, unsigned short iMarker, unsigned long iVertex){

  if ((config->GetKind_Solver() == INC_NAVIER_STOKES) || (config->GetKind_Solver()  == INC_RANS)) {
    SetVolumeOutputValue("SKIN_FRICTION-X", iPoint, solver[FLOW_SOL]->GetCSkinFriction(iMarker, iVertex, 0));
    SetVolumeOutputValue("SKIN_FRICTION-Y", iPoint, solver[FLOW_SOL]->GetCSkinFriction(iMarker, iVertex, 1));
    if (nDim == 3)
      SetVolumeOutputValue("SKIN_FRICTION-Z", iPoint, solver[FLOW_SOL]->GetCSkinFriction(iMarker, iVertex, 2));

    if (weakly_coupled_heat)
      SetVolumeOutputValue("HEAT_FLUX", iPoint, solver[HEAT_SOL]->GetHeatFlux(iMarker, iVertex));
    else {
      SetVolumeOutputValue("HEAT_FLUX", iPoint, solver[FLOW_SOL]->GetHeatFlux(iMarker, iVertex));

    }
    SetVolumeOutputValue("Y_PLUS", iPoint, solver[FLOW_SOL]->GetYPlus(iMarker, iVertex));
  }
}

bool CFlowIncOutput::SetInit_Residuals(CConfig *config){

  return (config->GetTime_Marching() != STEADY && (curInnerIter == 0))||
        (config->GetTime_Marching() == STEADY && (curInnerIter < 2));

}

bool CFlowIncOutput::SetUpdate_Averages(CConfig *config){
  return false;

//  return (config->GetUnsteady_Simulation() != STEADY && !dualtime);

}

void WriteMetaData(CConfig *config) {
  cout << "CFlowIncOutput::WriteMetaData" << endl;
}<|MERGE_RESOLUTION|>--- conflicted
+++ resolved
@@ -470,14 +470,6 @@
   }
 
   if(config->GetKind_Solver() == INC_RANS || config->GetKind_Solver() == INC_NAVIER_STOKES){
-<<<<<<< HEAD
-    AddVolumeOutput("VORTICITY_X", "Vorticity_x", "VORTEX_IDENTIFICATION", "x-component of the vorticity vector");
-    AddVolumeOutput("VORTICITY_Y", "Vorticity_y", "VORTEX_IDENTIFICATION", "y-component of the vorticity vector");
-    AddVolumeOutput("Q_CRITERION", "Q_Criterion", "VORTEX_IDENTIFICATION", "Value of the Q-Criterion");
-    if (nDim == 3) {
-      AddVolumeOutput("VORTICITY_Z", "Vorticity_z", "VORTEX_IDENTIFICATION", "z-component of the vorticity vector");
-    }
-=======
     if (nDim == 3){
       AddVolumeOutput("VORTICITY_X", "Vorticity_x", "VORTEX_IDENTIFICATION", "x-component of the vorticity vector");
       AddVolumeOutput("VORTICITY_Y", "Vorticity_y", "VORTEX_IDENTIFICATION", "y-component of the vorticity vector");
@@ -486,7 +478,6 @@
       AddVolumeOutput("VORTICITY", "Vorticity", "VORTEX_IDENTIFICATION", "Value of the vorticity");
     }
     AddVolumeOutput("Q_CRITERION", "Q_Criterion", "VORTEX_IDENTIFICATION", "Value of the Q-Criterion");
->>>>>>> c093a62a
   }
 
   if(streamwise_periodic)
@@ -635,14 +626,7 @@
   }
 
   if(config->GetKind_Solver() == INC_RANS || config->GetKind_Solver() == INC_NAVIER_STOKES){
-    SetVolumeOutputValue("VORTICITY_X", iPoint, Node_Flow->GetVorticity(iPoint)[0]);
-    SetVolumeOutputValue("VORTICITY_Y", iPoint, Node_Flow->GetVorticity(iPoint)[1]);
-    SetVolumeOutputValue("Q_CRITERION", iPoint, GetQ_Criterion(&(Node_Flow->GetGradient_Primitive(iPoint)[1])));
     if (nDim == 3){
-<<<<<<< HEAD
-      SetVolumeOutputValue("VORTICITY_Z", iPoint, Node_Flow->GetVorticity(iPoint)[2]);
-    }
-=======
       SetVolumeOutputValue("VORTICITY_X", iPoint, Node_Flow->GetVorticity(iPoint)[0]);
       SetVolumeOutputValue("VORTICITY_Y", iPoint, Node_Flow->GetVorticity(iPoint)[1]);
       SetVolumeOutputValue("VORTICITY_Z", iPoint, Node_Flow->GetVorticity(iPoint)[2]);
@@ -650,7 +634,6 @@
       SetVolumeOutputValue("VORTICITY", iPoint, Node_Flow->GetVorticity(iPoint)[2]);
     }
     SetVolumeOutputValue("Q_CRITERION", iPoint, GetQ_Criterion(&(Node_Flow->GetGradient_Primitive(iPoint)[1])));
->>>>>>> c093a62a
   }
 
   SetVolumeOutputValue("RANK", iPoint, rank);
