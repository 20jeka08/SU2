/*!
 * \file solver_structure.inl
 * \brief In-Line subroutines of the <i>solver_structure.hpp</i> file.
 * \author F. Palacios, T. Economon
 * \version 6.0.0 "Falcon"
 *
 * The current SU2 release has been coordinated by the
 * SU2 International Developers Society <www.su2devsociety.org>
 * with selected contributions from the open-source community.
 *
 * The main research teams contributing to the current release are:
 *  - Prof. Juan J. Alonso's group at Stanford University.
 *  - Prof. Piero Colonna's group at Delft University of Technology.
 *  - Prof. Nicolas R. Gauger's group at Kaiserslautern University of Technology.
 *  - Prof. Alberto Guardone's group at Polytechnic University of Milan.
 *  - Prof. Rafael Palacios' group at Imperial College London.
 *  - Prof. Vincent Terrapon's group at the University of Liege.
 *  - Prof. Edwin van der Weide's group at the University of Twente.
 *  - Lab. of New Concepts in Aeronautics at Tech. Institute of Aeronautics.
 *
 * Copyright 2012-2018, Francisco D. Palacios, Thomas D. Economon,
 *                      Tim Albring, and the SU2 contributors.
 *
 * SU2 is free software; you can redistribute it and/or
 * modify it under the terms of the GNU Lesser General Public
 * License as published by the Free Software Foundation; either
 * version 2.1 of the License, or (at your option) any later version.
 *
 * SU2 is distributed in the hope that it will be useful,
 * but WITHOUT ANY WARRANTY; without even the implied warranty of
 * MERCHANTABILITY or FITNESS FOR A PARTICULAR PURPOSE. See the GNU
 * Lesser General Public License for more details.
 *
 * You should have received a copy of the GNU Lesser General Public
 * License along with SU2. If not, see <http://www.gnu.org/licenses/>.
 */

#pragma once

inline void CSolver::SetIterLinSolver(unsigned short val_iterlinsolver) { IterLinSolver = val_iterlinsolver; }

inline void CSolver::Set_MPI_Solution_Gradient(CGeometry *geometry, CConfig *config) { }

inline void CSolver::Set_MPI_Solution(CGeometry *geometry, CConfig *config) { }

inline void CSolver::Set_MPI_Primitive(CGeometry *geometry, CConfig *config) { }

//inline void CSolver::Set_MPI_Secondary(CGeometry *geometry, CConfig *config) { }

inline void CSolver::Set_MPI_Solution_Old(CGeometry *geometry, CConfig *config) { }

inline void CSolver::Set_MPI_Solution_Pred(CGeometry *geometry, CConfig *config) { }

inline void CSolver::Set_MPI_Solution_Pred_Old(CGeometry *geometry, CConfig *config) { }

inline void CSolver::Set_MPI_Solution_DispOnly(CGeometry *geometry, CConfig *config) { }

inline void CSolver::Set_MPI_RefGeom(CGeometry *geometry, CConfig *config) { }

inline void CSolver::Set_MPI_CrossTerm(CGeometry *geometry, CConfig *config) { }

inline void CSolver::Set_MPI_CrossTerm_Geometry(CGeometry *geometry, CConfig *config) { }

inline void CSolver::Set_MPI_Solution_Geometry(CGeometry *geometry, CConfig *config) { }

inline void CSolver::Set_MPI_Solution_Limiter(CGeometry *geometry, CConfig *config) { }

inline void CSolver::Set_MPI_Primitive_Limiter(CGeometry *geometry, CConfig *config) { }

//inline void CSolver::Set_MPI_Secondary_Limiter(CGeometry *geometry, CConfig *config) { }

inline void CSolver::SetNondimensionalization(CGeometry *geometry, CConfig *config, unsigned short iMesh) { }

inline unsigned short CSolver::GetIterLinSolver(void) { return IterLinSolver; }

inline su2double CSolver::GetCSensitivity(unsigned short val_marker, unsigned long val_vertex) { return 0; }

inline void CSolver::SetResidual_DualTime(CGeometry *geometry, CSolver **solver_container, CConfig *config, unsigned short iRKStep, 
                                     unsigned short iMesh, unsigned short RunTime_EqSystem) { }
                                     
inline void CSolver::SetFEA_Load(CSolver ***flow_solution, CGeometry **fea_geometry, CGeometry **flow_geometry, CConfig *fea_config, CConfig *flow_config, CNumerics *fea_numerics) { }

inline void CSolver::SetFEA_Load_Int(CSolver ***flow_solution, CGeometry **fea_geometry, CGeometry **flow_geometry, CConfig *fea_config, CConfig *flow_config, CNumerics *fea_numerics) { }

//inline void CSolver::GetSurface_Pressure(CGeometry *geometry, CConfig *config) { }

inline void CSolver::SetInitialCondition(CGeometry **geometry, CSolver ***solver_container, CConfig *config, unsigned long ExtIter) { }

inline void CSolver::ResetInitialCondition(CGeometry **geometry, CSolver ***solver_container, CConfig *config, unsigned long ExtIter) { }

inline void CSolver::LoadRestart(CGeometry **geometry, CSolver ***solver, CConfig *config, int val_iter, bool val_update_geo) { }

inline void CSolver::LoadRestart_FSI(CGeometry *geometry, CSolver ***solver, CConfig *config, int val_iter) { }
  
inline void CSolver::SetFlow_Displacement(CGeometry **flow_geometry, CVolumetricMovement *flow_grid_movement, CConfig *flow_config, CConfig *fea_config, CGeometry **fea_geometry, CSolver ***fea_solution) { }

inline void CSolver::SetFlow_Displacement_Int(CGeometry **flow_geometry, CVolumetricMovement *flow_grid_movement, CConfig *flow_config, CConfig *fea_config, CGeometry **fea_geometry, CSolver ***fea_solution) { }

inline void CSolver::PredictStruct_Displacement(CGeometry **fea_geometry, CConfig *fea_config, CSolver ***fea_solution) { }

inline void CSolver::ComputeAitken_Coefficient(CGeometry **fea_geometry, CConfig *fea_config, CSolver ***fea_solution, unsigned long iFSIIter) { }

inline void CSolver::SetAitken_Relaxation(CGeometry **fea_geometry, CConfig *fea_config, CSolver ***fea_solution) { }

inline void CSolver::Update_StructSolution(CGeometry **fea_geometry, CConfig *fea_config, CSolver ***fea_solution) { }

inline void CSolver::Compute_OFRefGeom(CGeometry *geometry, CSolver **solver_container, CConfig *config) { }

inline void CSolver::Compute_OFRefNode(CGeometry *geometry, CSolver **solver_container, CConfig *config) { }

inline void CSolver::Stiffness_Penalty(CGeometry *geometry, CSolver **solver_container, CNumerics **numerics_container, CConfig *config) { }

inline void CSolver::SetCSensitivity(unsigned short val_marker, unsigned long val_vertex, su2double val_sensitivity) { }

inline void CSolver::Inviscid_Sensitivity(CGeometry *geometry, CSolver **solver_container, CNumerics *numerics, CConfig *config) { }

inline void CSolver::Smooth_Sensitivity(CGeometry *geometry, CSolver **solver_container, CNumerics *numerics, CConfig *config) { }

inline void CSolver::Viscous_Sensitivity(CGeometry *geometry, CSolver **solver_container, CNumerics *numerics, CConfig *config) { }

inline su2double CSolver::GetPhi_Inf(unsigned short val_dim) { return 0; }

inline su2double CSolver::GetPsiRho_Inf(void) { return 0; }

inline su2double* CSolver::GetPsiRhos_Inf(void) { return NULL; }

inline su2double CSolver::GetPsiE_Inf(void) { return 0; }

inline void CSolver::SetPrimitive_Gradient_GG(CGeometry *geometry, CConfig *config) { }

inline void CSolver::SetPrimitive_Gradient_LS(CGeometry *geometry, CConfig *config) { }

inline void CSolver::Set_MPI_Primitive_Gradient(CGeometry *geometry, CConfig *config) { }

inline void CSolver::SetPrimitive_Limiter_MPI(CGeometry *geometry, CConfig *config) { }

inline void CSolver::SetPrimitive_Limiter(CGeometry *geometry, CConfig *config) { }

inline void CSolver::SetPreconditioner(CConfig *config, unsigned long iPoint) { }

inline void CSolver::SetDistance(CGeometry *geometry, CConfig *config) { };

inline su2double CSolver::GetCD_Inv(unsigned short val_marker) { return 0; }

inline su2double CSolver::GetCL_Inv(unsigned short val_marker) { return 0; }

inline su2double CSolver::GetSurface_CL(unsigned short val_marker) { return 0; }

inline su2double CSolver::GetSurface_CD(unsigned short val_marker) { return 0; }

inline su2double CSolver::GetSurface_CSF(unsigned short val_marker) { return 0; }

inline su2double CSolver::GetSurface_CEff(unsigned short val_marker) { return 0; }

inline su2double CSolver::GetSurface_CFx(unsigned short val_marker) { return 0; }

inline su2double CSolver::GetSurface_CFy(unsigned short val_marker) { return 0; }

inline su2double CSolver::GetSurface_CFz(unsigned short val_marker) { return 0; }

inline su2double CSolver::GetSurface_CMx(unsigned short val_marker) { return 0; }

inline su2double CSolver::GetSurface_CMy(unsigned short val_marker) { return 0; }

inline su2double CSolver::GetSurface_CMz(unsigned short val_marker) { return 0; }

inline su2double CSolver::GetSurface_CL_Inv(unsigned short val_marker) { return 0; }

inline su2double CSolver::GetSurface_CD_Inv(unsigned short val_marker) { return 0; }

inline su2double CSolver::GetSurface_CSF_Inv(unsigned short val_marker) { return 0; }

inline su2double CSolver::GetSurface_CEff_Inv(unsigned short val_marker) { return 0; }

inline su2double CSolver::GetSurface_CFx_Inv(unsigned short val_marker) { return 0; }

inline su2double CSolver::GetSurface_CFy_Inv(unsigned short val_marker) { return 0; }

inline su2double CSolver::GetSurface_CFz_Inv(unsigned short val_marker) { return 0; }

inline su2double CSolver::GetSurface_CMx_Inv(unsigned short val_marker) { return 0; }

inline su2double CSolver::GetSurface_CMy_Inv(unsigned short val_marker) { return 0; }

inline su2double CSolver::GetSurface_CMz_Inv(unsigned short val_marker) { return 0; }

inline su2double CSolver::GetSurface_CL_Visc(unsigned short val_marker) { return 0; }

inline su2double CSolver::GetSurface_CD_Visc(unsigned short val_marker) { return 0; }

inline su2double CSolver::GetSurface_CSF_Visc(unsigned short val_marker) { return 0; }

inline su2double CSolver::GetSurface_CEff_Visc(unsigned short val_marker) { return 0; }

inline su2double CSolver::GetSurface_CFx_Visc(unsigned short val_marker) { return 0; }

inline su2double CSolver::GetSurface_CFy_Visc(unsigned short val_marker) { return 0; }

inline su2double CSolver::GetSurface_CFz_Visc(unsigned short val_marker) { return 0; }

inline su2double CSolver::GetSurface_CMx_Visc(unsigned short val_marker) { return 0; }

inline su2double CSolver::GetSurface_CMy_Visc(unsigned short val_marker) { return 0; }

inline su2double CSolver::GetSurface_CMz_Visc(unsigned short val_marker) { return 0; }

inline su2double CSolver::GetSurface_CL_Mnt(unsigned short val_marker) { return 0; }

inline su2double CSolver::GetSurface_CD_Mnt(unsigned short val_marker) { return 0; }

inline su2double CSolver::GetSurface_CSF_Mnt(unsigned short val_marker) { return 0; }

inline su2double CSolver::GetSurface_CEff_Mnt(unsigned short val_marker) { return 0; }

inline su2double CSolver::GetSurface_CFx_Mnt(unsigned short val_marker) { return 0; }

inline su2double CSolver::GetSurface_CFy_Mnt(unsigned short val_marker) { return 0; }

inline su2double CSolver::GetSurface_CFz_Mnt(unsigned short val_marker) { return 0; }

inline su2double CSolver::GetSurface_CMx_Mnt(unsigned short val_marker) { return 0; }

inline su2double CSolver::GetSurface_CMy_Mnt(unsigned short val_marker) { return 0; }

inline su2double CSolver::GetSurface_CMz_Mnt(unsigned short val_marker) { return 0; }

inline su2double CSolver::GetInflow_MassFlow(unsigned short val_marker) { return 0; }

inline su2double CSolver::GetExhaust_MassFlow(unsigned short val_marker) { return 0; }

inline su2double CSolver::GetInflow_Pressure(unsigned short val_marker) { return 0; }

inline su2double CSolver::GetInflow_Mach(unsigned short val_marker) { return 0; }

inline su2double CSolver::GetCSF_Inv(unsigned short val_marker) { return 0; }

inline su2double CSolver::GetCEff_Inv(unsigned short val_marker) { return 0; }

inline su2double CSolver::GetSurface_HF_Visc(unsigned short val_marker) { return 0; }

inline su2double CSolver::GetSurface_MaxHF_Visc(unsigned short val_marker) { return 0; }

inline su2double CSolver::GetCL_Visc(unsigned short val_marker) { return 0; }

inline su2double CSolver::GetCSF_Visc(unsigned short val_marker) { return 0; }

inline su2double CSolver::GetCD_Visc(unsigned short val_marker) { return 0; }

inline su2double CSolver::GetAllBound_CL_Inv() { return 0; }

inline su2double CSolver::GetAllBound_CD_Inv() { return 0; }

inline su2double CSolver::GetAllBound_CSF_Inv() { return 0; }

inline su2double CSolver::GetAllBound_CEff_Inv() { return 0; }

inline su2double CSolver::GetAllBound_CMx_Inv() { return 0; }

inline su2double CSolver::GetAllBound_CMy_Inv() { return 0; }

inline su2double CSolver::GetAllBound_CMz_Inv() { return 0; }

inline su2double CSolver::GetAllBound_CoPx_Inv() { return 0; }

inline su2double CSolver::GetAllBound_CoPy_Inv() { return 0; }

inline su2double CSolver::GetAllBound_CoPz_Inv() { return 0; }

inline su2double CSolver::GetAllBound_CFx_Inv() { return 0; }

inline su2double CSolver::GetAllBound_CFy_Inv() { return 0; }

inline su2double CSolver::GetAllBound_CFz_Inv() { return 0; }

inline su2double CSolver::GetAllBound_CL_Mnt() { return 0; }

inline su2double CSolver::GetAllBound_CD_Mnt() { return 0; }

inline su2double CSolver::GetAllBound_CSF_Mnt() { return 0; }

inline su2double CSolver::GetAllBound_CEff_Mnt() { return 0; }

inline su2double CSolver::GetAllBound_CMx_Mnt() { return 0; }

inline su2double CSolver::GetAllBound_CMy_Mnt() { return 0; }

inline su2double CSolver::GetAllBound_CMz_Mnt() { return 0; }

inline su2double CSolver::GetAllBound_CoPx_Mnt() { return 0; }

inline su2double CSolver::GetAllBound_CoPy_Mnt() { return 0; }

inline su2double CSolver::GetAllBound_CoPz_Mnt() { return 0; }

inline su2double CSolver::GetAllBound_CFx_Mnt() { return 0; }

inline su2double CSolver::GetAllBound_CFy_Mnt() { return 0; }

inline su2double CSolver::GetAllBound_CFz_Mnt() { return 0; }

inline su2double CSolver::GetAllBound_CL_Visc() { return 0; }

inline su2double CSolver::GetAllBound_CD_Visc() { return 0; }

inline su2double CSolver::GetAllBound_CSF_Visc() { return 0; }

inline su2double CSolver::GetAllBound_CEff_Visc() { return 0; }

inline su2double CSolver::GetAllBound_CMx_Visc() { return 0; }

inline su2double CSolver::GetAllBound_CMy_Visc() { return 0; }

inline su2double CSolver::GetAllBound_CMz_Visc() { return 0; }

inline su2double CSolver::GetAllBound_CoPx_Visc() { return 0; }

inline su2double CSolver::GetAllBound_CoPy_Visc() { return 0; }

inline su2double CSolver::GetAllBound_CoPz_Visc() { return 0; }

inline su2double CSolver::GetAllBound_CFx_Visc() { return 0; }

inline su2double CSolver::GetAllBound_CFy_Visc() { return 0; }

inline su2double CSolver::GetAllBound_CFz_Visc() { return 0; }

inline void CSolver::SetForceProj_Vector(CGeometry *geometry, CSolver **solver_container, CConfig *config) { }

inline void CSolver::SetIntBoundary_Jump(CGeometry *geometry, CSolver **solver_container, CConfig *config) { }

inline su2double CSolver::GetTotal_CL() { return 0; }

inline su2double CSolver::GetTotal_CD() { return 0; }

inline su2double CSolver::GetTotal_NetCThrust() { return 0; }

inline su2double CSolver::GetTotal_Power() { return 0; }

inline su2double CSolver::GetTotal_SolidCD() { return 0; }

inline su2double CSolver::GetTotal_ReverseFlow() { return 0; }

inline su2double CSolver::GetTotal_MFR() { return 0; }

inline su2double CSolver::GetTotal_Prop_Eff() { return 0; }

inline su2double CSolver::GetTotal_ByPassProp_Eff() { return 0; }

inline su2double CSolver::GetTotal_Adiab_Eff() { return 0; }

inline su2double CSolver::GetTotal_Poly_Eff() { return 0; }

inline su2double CSolver::GetTotal_IDC_Mach() { return 0; }

inline su2double CSolver::GetTotal_DC60() { return 0; }

inline su2double CSolver::GetTotal_Custom_ObjFunc() { return 0; }

inline su2double CSolver::GetTotal_CMx() { return 0; }

inline su2double CSolver::GetTotal_CMy() { return 0; }

inline su2double CSolver::GetTotal_CMz() { return 0; }

inline su2double CSolver::GetTotal_CoPx() { return 0; }

inline su2double CSolver::GetTotal_CoPy() { return 0; }

inline su2double CSolver::GetTotal_CoPz() { return 0; }

inline su2double CSolver::GetTotal_CFx() { return 0; }

inline su2double CSolver::GetTotal_CFy() { return 0; }

inline su2double CSolver::GetTotal_CFz() { return 0; }

inline su2double CSolver::GetTotal_CSF() { return 0; }

inline su2double CSolver::GetTotal_CEff() { return 0; }

inline su2double CSolver::GetTotal_CT() { return 0; }

inline void CSolver::SetTotal_CT(su2double val_Total_CT) { }

inline su2double CSolver::GetTotal_CQ() { return 0; }

inline su2double CSolver::GetTotal_HeatFlux() { return 0; }

inline su2double CSolver::GetTotal_AvgTemperature() { return 0; }

inline su2double CSolver::GetTotal_MaxHeatFlux() { return 0; }

inline su2double CSolver::Get_PressureDrag() { return 0; }

inline su2double CSolver::Get_ViscDrag() { return 0; }

inline void CSolver::SetTotal_CQ(su2double val_Total_CQ) { }

inline void CSolver::SetTotal_HeatFlux(su2double val_Total_Heat) { }

inline void CSolver::SetTotal_MaxHeatFlux(su2double val_Total_Heat) { }

inline su2double CSolver::GetTotal_CMerit() { return 0; }

inline su2double CSolver::GetTotal_CEquivArea() { return 0; }

inline su2double CSolver::GetTotal_AeroCD() { return 0; }

inline su2double CSolver::GetTotal_IDR() { return 0; }

inline su2double CSolver::GetTotal_IDC() { return 0; }

inline su2double CSolver::GetTotal_CpDiff() { return 0; }

inline su2double CSolver::GetTotal_HeatFluxDiff() { return 0; }

inline su2double CSolver::GetTotal_CFEA() { return 0; }

inline su2double CSolver::GetTotal_CNearFieldOF() { return 0; }

inline su2double CSolver::GetTotal_OFRefGeom() { return 0; }

inline su2double CSolver::GetTotal_OFRefNode() { return 0; }

inline bool CSolver::IsElementBased(void){ return false; }

inline void CSolver::AddTotal_ComboObj(su2double val_obj) {}

inline void CSolver::SetTotal_CEquivArea(su2double val_cequivarea) { }

inline void CSolver::SetTotal_AeroCD(su2double val_aerocd) { }

inline void CSolver::SetTotal_CpDiff(su2double val_pressure) { }

inline void CSolver::SetTotal_HeatFluxDiff(su2double val_heat) { }

inline void CSolver::SetTotal_CFEA(su2double val_cfea) { }

inline void CSolver::SetTotal_OFRefGeom(su2double val_ofrefgeom) { }

inline void CSolver::SetTotal_OFRefNode(su2double val_ofrefnode) { }

inline su2double CSolver::GetWAitken_Dyn(void) { return 0; }

inline su2double CSolver::GetWAitken_Dyn_tn1(void) { return 0; }

inline void CSolver::SetWAitken_Dyn(su2double waitk) {  }

inline void CSolver::SetWAitken_Dyn_tn1(su2double waitk_tn1) {  }

inline void CSolver::SetLoad_Increment(su2double val_loadIncrement) {  }

inline void CSolver::SetTotal_CNearFieldOF(su2double val_cnearfieldpress) { }

inline su2double CSolver::GetTotal_CWave() { return 0; }

inline su2double CSolver::GetTotal_CHeat() { return 0; }

inline void CSolver::SetTotal_CL(su2double val_Total_CL) { }

inline void CSolver::SetTotal_CD(su2double val_Total_CD) { }

inline void CSolver::SetTotal_NetCThrust(su2double val_Total_NetCThrust) { }

inline void CSolver::SetTotal_Power(su2double val_Total_Power) { }

inline void CSolver::SetTotal_SolidCD(su2double val_Total_SolidCD) { }

inline void CSolver::SetTotal_ReverseFlow(su2double val_Total_ReverseFlow) { }

inline void CSolver::SetTotal_MFR(su2double val_Total_MFR) { }

inline void CSolver::SetTotal_Prop_Eff(su2double val_Total_Prop_Eff) { }

inline void CSolver::SetTotal_ByPassProp_Eff(su2double val_Total_ByPassProp_Eff) { }

inline void CSolver::SetTotal_Adiab_Eff(su2double val_Total_Adiab_Eff) { }

inline void CSolver::SetTotal_Poly_Eff(su2double val_Total_Poly_Eff) { }

inline void CSolver::SetTotal_IDC(su2double val_Total_IDC) { }

inline void CSolver::SetTotal_IDC_Mach(su2double val_Total_IDC_Mach) { }

inline void CSolver::SetTotal_IDR(su2double val_Total_IDR) { }

inline void CSolver::SetTotal_DC60(su2double val_Total_DC60) { }

inline void CSolver::SetTotal_Custom_ObjFunc(su2double val_total_custom_objfunc, su2double val_weight) { }

inline void CSolver::AddTotal_Custom_ObjFunc(su2double val_total_custom_objfunc, su2double val_weight) { }

inline su2double CSolver::GetCPressure(unsigned short val_marker, unsigned long val_vertex) { return 0; }

inline su2double CSolver::GetCPressureTarget(unsigned short val_marker, unsigned long val_vertex) { return 0; }

inline void CSolver::SetCPressureTarget(unsigned short val_marker, unsigned long val_vertex, su2double val_pressure) { }

inline void CSolver::SetHeatFluxTarget(unsigned short val_marker, unsigned long val_vertex, su2double val_heat) { }

inline su2double *CSolver::GetCharacPrimVar(unsigned short val_marker, unsigned long val_vertex) { return 0; }

inline void CSolver::SetCharacPrimVar(unsigned short val_marker, unsigned long val_vertex, unsigned short val_var, su2double val_value) { }

inline su2double *CSolver::GetDonorPrimVar(unsigned short val_marker, unsigned long val_vertex) { return 0; }

inline void CSolver::SetDonorPrimVar(unsigned short val_marker, unsigned long val_vertex, unsigned short val_var, su2double val_value) { }

inline void CSolver::SetDonorAdjVar(unsigned short val_marker, unsigned long val_vertex, unsigned short val_var, su2double val_value) { }

inline su2double CSolver::GetDonorPrimVar(unsigned short val_marker, unsigned long val_vertex, unsigned short val_var) { return 0; }

inline su2double *CSolver::GetDonorAdjVar(unsigned short val_marker, unsigned long val_vertex) { return 0; }

inline su2double CSolver::GetDonorAdjVar(unsigned short val_marker, unsigned long val_vertex, unsigned short val_var) { return 0; }

inline unsigned long CSolver::GetDonorGlobalIndex(unsigned short val_marker, unsigned long val_vertex) { return 0; }

inline void CSolver::SetDonorGlobalIndex(unsigned short val_marker, unsigned long val_vertex, unsigned long val_index) { }

inline su2double CSolver::GetActDisk_DeltaP(unsigned short val_marker, unsigned long val_vertex) { return 0; }

inline void CSolver::SetActDisk_DeltaP(unsigned short val_marker, unsigned long val_vertex, su2double val_deltap) { }

inline su2double CSolver::GetActDisk_DeltaT(unsigned short val_marker, unsigned long val_vertex) { return 0; }

inline void CSolver::SetActDisk_DeltaT(unsigned short val_marker, unsigned long val_vertex, su2double val_deltat) { }

inline su2double CSolver::GetInlet_Ttotal(unsigned short val_marker, unsigned long val_vertex) { return 0; }

inline su2double CSolver::GetInlet_Ptotal(unsigned short val_marker, unsigned long val_vertex) { return 0; }

inline su2double CSolver::GetInlet_FlowDir(unsigned short val_marker, unsigned long val_vertex, unsigned short val_dim) { return 0; }

inline void CSolver::SetInlet_Ttotal(unsigned short val_marker, unsigned long val_vertex, su2double val_ttotal) { }

inline void CSolver::SetInlet_Ptotal(unsigned short val_marker, unsigned long val_vertex, su2double val_ptotal) { }

inline void CSolver::SetInlet_FlowDir(unsigned short val_marker, unsigned long val_vertex, unsigned short val_dim, su2double val_flowdir) { }

inline void CSolver::SetInlet_TurbVar(unsigned short val_marker, unsigned long val_vertex, unsigned short val_dim, su2double val_turb_var) { }

inline void CSolver::SetInlet(CConfig *config) { }

inline void CSolver::UpdateCustomBoundaryConditions(CGeometry **geometry_container, CConfig *config) { }

inline su2double CSolver::GetCSkinFriction(unsigned short val_marker, unsigned long val_vertex, unsigned short val_dim) { return 0; }

inline su2double CSolver::GetHeatFlux(unsigned short val_marker, unsigned long val_vertex) { return 0; }

inline su2double CSolver::GetHeatFluxTarget(unsigned short val_marker, unsigned long val_vertex) { return 0; }

inline su2double CSolver::GetYPlus(unsigned short val_marker, unsigned long val_vertex) { return 0; }

inline su2double CSolver::GetStrainMag_Max(void) { return 0; }

inline su2double CSolver::GetOmega_Max(void) { return 0; }

inline void CSolver::SetStrainMag_Max(su2double val_strainmag_max) { }

inline void CSolver::SetOmega_Max(su2double val_omega_max) { }

inline void CSolver::Viscous_Residual(CGeometry *geometry,
                                      CSolver **solver_container,
                                      CNumerics *numerics, CConfig
                                      *config, unsigned short iMesh,
                                      unsigned short iRKstep) { }
                     
inline void CSolver::AddStiffMatrix(su2double ** StiffMatrix_Elem, unsigned long Point_0, unsigned long Point_1, unsigned long Point_2, unsigned long Point_3) { }
                     
inline void CSolver::Source_Residual(CGeometry *geometry, CSolver **solver_container, 
                          CNumerics *numerics, CNumerics *second_numerics, CConfig *config, unsigned short iMesh) { }
                     
inline void CSolver::Source_Template(CGeometry *geometry, CSolver **solver_container, 
                          CNumerics *numerics, CConfig *config, unsigned short iMesh) { }

inline su2double CSolver::GetTotal_Sens_Geo() { return 0; }

inline su2double CSolver::GetTotal_Sens_Mach() { return 0; }

inline su2double CSolver::GetTotal_Sens_AoA() { return 0; }

inline su2double CSolver::GetTotal_Sens_Press() { return 0; }

inline su2double CSolver::GetTotal_Sens_Temp() { return 0; }

inline su2double CSolver::GetTotal_Sens_BPress() { return 0; }

inline su2double CSolver::GetDensity_Inf(void) { return 0; }

inline su2double CSolver::GetDensity_Inf(unsigned short val_var) { return 0; }

inline su2double CSolver::GetModVelocity_Inf(void) { return 0; }

inline su2double CSolver::GetDensity_Energy_Inf(void) { return 0; }

inline su2double CSolver::GetDensity_Velocity_Inf(unsigned short val_dim) { return 0; }

inline su2double CSolver::GetDensity_Velocity_Inf(unsigned short val_dim, unsigned short val_var) { return 0; }

inline su2double CSolver::GetVelocity_Inf(unsigned short val_dim) { return 0; }

inline su2double* CSolver::GetVelocity_Inf(void) { return 0; }

inline su2double CSolver::GetPressure_Inf(void) { return 0; }

inline su2double CSolver::GetViscosity_Inf(void) { return 0; }

inline su2double CSolver::GetTke_Inf(void) { return 0; }

inline su2double CSolver::GetTotal_Sens_E(unsigned short iVal) { return 0.0; }

inline su2double CSolver::GetTotal_Sens_Nu(unsigned short iVal) { return 0.0; }

inline su2double CSolver::GetTotal_Sens_Rho(unsigned short iVal) { return 0.0; }

inline su2double CSolver::GetTotal_Sens_Rho_DL(unsigned short iVal) { return 0.0; }

inline su2double CSolver::GetTotal_Sens_EField(unsigned short iEField) { return 0.0; }

inline su2double CSolver::GetTotal_Sens_DVFEA(unsigned short iDVFEA) { return 0.0; }

inline su2double CSolver::GetGlobal_Sens_E(unsigned short iVal) { return 0.0; }

inline su2double CSolver::GetGlobal_Sens_Nu(unsigned short iVal) { return 0.0; }

inline su2double CSolver::GetGlobal_Sens_Rho(unsigned short iVal) { return 0.0; }

inline su2double CSolver::GetGlobal_Sens_Rho_DL(unsigned short iVal) { return 0.0; }

inline su2double CSolver::GetGlobal_Sens_EField(unsigned short iEField) { return 0.0; }

inline su2double CSolver::GetGlobal_Sens_DVFEA(unsigned short iDVFEA) { return 0.0; }

inline su2double CSolver::GetVal_Young(unsigned short iVal) { return 0.0; }

inline su2double CSolver::GetVal_Poisson(unsigned short iVal) { return 0.0; }

inline su2double CSolver::GetVal_Rho(unsigned short iVal) { return 0.0; }

inline su2double CSolver::GetVal_Rho_DL(unsigned short iVal) { return 0.0; }

inline unsigned short CSolver::GetnEField(void) { return 0; }

inline unsigned short CSolver::GetnDVFEA(void) { return 0; }

inline void CSolver::ReadDV(CConfig *config) { }

inline su2double CSolver::GetVal_EField(unsigned short iVal) { return 0.0; }

inline su2double CSolver::GetVal_DVFEA(unsigned short iVal) { return 0.0; }

inline su2double* CSolver::GetConstants() { return NULL;}

inline void CSolver::SetTotal_ComboObj(su2double ComboObj) {}

inline su2double CSolver::GetTotal_ComboObj(void) { return 0;}

inline void CSolver::Set_Heatflux_Areas(CGeometry *geometry, CConfig *config) { }

inline void CSolver::Evaluate_ObjFunc(CConfig *config) {};

inline void CSolver::Solve_System(CGeometry *geometry, CSolver **solver_container, CConfig *config) { }

inline void CSolver::BC_Euler_Wall(CGeometry *geometry, CSolver **solver_container, CNumerics *numerics, CConfig *config, 
									 unsigned short val_marker) { }

inline void CSolver::BC_Clamped(CGeometry *geometry, CSolver **solver_container, CNumerics *numerics, CConfig *config, 
                   unsigned short val_marker) { }

inline void CSolver::BC_DispDir(CGeometry *geometry, CSolver **solver_container, CNumerics *numerics, CConfig *config, 
                   unsigned short val_marker) { }

inline void CSolver::BC_Clamped_Post(CGeometry *geometry, CSolver **solver_container, CNumerics *numerics, CConfig *config, 
                   unsigned short val_marker) { }
                   
inline void CSolver::BC_Normal_Displacement(CGeometry *geometry, CSolver **solver_container, CNumerics *numerics, CConfig *config, 
                   unsigned short val_marker) { }
                                                       
inline void CSolver::BC_Normal_Load(CGeometry *geometry, CSolver **solver_container, CNumerics *numerics, CConfig *config, 
                   unsigned short val_marker) { }

inline void CSolver::BC_Dir_Load(CGeometry *geometry, CSolver **solver_container, CNumerics *numerics, CConfig *config, 
                   unsigned short val_marker) { }
                   
inline void CSolver::BC_Sine_Load(CGeometry *geometry, CSolver **solver_container, CNumerics *numerics, CConfig *config, 
                   unsigned short val_marker) { }                   
                   
inline void CSolver::BC_Damper(CGeometry *geometry, CSolver **solver_container, CNumerics *numerics, CConfig *config, 
                                     unsigned short val_marker) { }             									 							 
                   
inline void CSolver::BC_Pressure(CGeometry *geometry, CSolver **solver_container, CNumerics *numerics, CConfig *config,
                   unsigned short val_marker) { }
                  
inline void CSolver::BC_Isothermal_Wall(CGeometry *geometry, CSolver **solver_container, CNumerics *conv_numerics, CNumerics *visc_numerics, CConfig *config, unsigned short val_marker) { }

inline void CSolver::BC_HeatFlux_Wall(CGeometry *geometry, CSolver **solver_container, CNumerics *conv_numerics, CNumerics *visc_numerics, CConfig *config, unsigned short val_marker) { }
                  
inline void CSolver::BC_Dirichlet(CGeometry *geometry, CSolver **solver_container, CConfig *config, 
                  unsigned short val_marker) { }

inline void CSolver::BC_Fluid_Interface(CGeometry *geometry, CSolver **solver_container, CNumerics *conv_numerics, CNumerics *visc_numerics,
                                         CConfig *config) { }

inline void CSolver::BC_Interface_Boundary(CGeometry *geometry, CSolver **solver_container, CNumerics *numerics,
                                           CConfig *config, unsigned short val_marker) { }

inline void CSolver::BC_NearField_Boundary(CGeometry *geometry, CSolver **solver_container, CNumerics *numerics,
                                           CConfig *config, unsigned short val_marker) { }

inline void CSolver::BC_ActDisk_Inlet(CGeometry *geometry, CSolver **solver_container, CNumerics *conv_numerics, CNumerics *visc_numerics,
                                      CConfig *config, unsigned short val_marker) { }

inline void CSolver::BC_ActDisk_Outlet(CGeometry *geometry, CSolver **solver_container, CNumerics *conv_numerics, CNumerics *visc_numerics,
                                       CConfig *config, unsigned short val_marker) { }

inline void CSolver::BC_ActDisk(CGeometry *geometry, CSolver **solver_container, CNumerics *conv_numerics, CNumerics *visc_numerics,
                                CConfig *config, unsigned short val_marker, bool inlet_surface) { }

inline void CSolver::BC_Far_Field(CGeometry *geometry, CSolver **solver_container, CNumerics *conv_numerics, CNumerics *visc_numerics,
                    CConfig *config, unsigned short val_marker) { }

inline void CSolver::BC_Sym_Plane(CGeometry *geometry, CSolver **solver_container, CNumerics *conv_numerics, CNumerics *visc_numerics, 
                  CConfig *config, unsigned short val_marker) { }
                  
inline void CSolver::BC_Custom(CGeometry *geometry, CSolver **solver_container, CNumerics *numerics, 
                     CConfig *config, unsigned short val_marker) { }

inline void CSolver::BC_Riemann(CGeometry *geometry, CSolver **solver_container, CNumerics *conv_numerics, CNumerics *visc_numerics, 
                     CConfig *config, unsigned short val_marker) { }

inline void CSolver::BC_TurboRiemann(CGeometry *geometry, CSolver **solver_container, CNumerics *conv_numerics, CNumerics *visc_numerics,
										 CConfig *config, unsigned short val_marker) { }

inline void CSolver::PreprocessBC_Giles(CGeometry *geometry, CConfig *config,
																								CNumerics *conv_numerics,unsigned short marker_flag){}

inline void CSolver::BC_Giles(CGeometry *geometry, CSolver **solver_container,
                            CNumerics *conv_numerics, CNumerics *visc_numerics, CConfig *config, unsigned short val_marker) { }

inline void CSolver::BC_Inlet(CGeometry *geometry, CSolver **solver_container, CNumerics *conv_numerics, CNumerics *visc_numerics, 
                     CConfig *config, unsigned short val_marker) { }

inline void CSolver::BC_Inlet_Turbo(CGeometry *geometry, CSolver **solver_container, CNumerics *conv_numerics, CNumerics *visc_numerics,
                     CConfig *config, unsigned short val_marker) { }

inline void CSolver::BC_Inlet_MixingPlane(CGeometry *geometry, CSolver **solver_container, CNumerics *conv_numerics, CNumerics *visc_numerics,
                     CConfig *config, unsigned short val_marker) { }

inline void CSolver::BC_Outlet(CGeometry *geometry, CSolver **solver_container, CNumerics *conv_numerics, CNumerics *visc_numerics, 
                      CConfig *config, unsigned short val_marker) { }
                      
inline void CSolver::BC_Supersonic_Inlet(CGeometry *geometry, CSolver **solver_container, CNumerics *conv_numerics, CNumerics *visc_numerics,
                     CConfig *config, unsigned short val_marker) { }

inline void CSolver::BC_Supersonic_Outlet(CGeometry *geometry, CSolver **solver_container, CNumerics *conv_numerics, CNumerics *visc_numerics,
                                         CConfig *config, unsigned short val_marker) { }

inline void CSolver::BC_Engine_Inflow(CGeometry *geometry, CSolver **solver_container, CNumerics *conv_numerics, CNumerics *visc_numerics, 
                      CConfig *config, unsigned short val_marker) { }

inline void CSolver::BC_Engine_Exhaust(CGeometry *geometry, CSolver **solver_container, CNumerics *conv_numerics, CNumerics *visc_numerics, 
                      CConfig *config, unsigned short val_marker) { }
                                            
inline void CSolver::BC_Neumann(CGeometry *geometry, CSolver **solver_container, CNumerics *numerics, 
                      CConfig *config, unsigned short val_marker) { }
                  
inline void CSolver::BC_Dielec(CGeometry *geometry, CSolver **solver_container, CNumerics *numerics, 
                   CConfig *config, unsigned short val_marker) { }
                                         
inline void CSolver::BC_Electrode(CGeometry *geometry, CSolver **solver_container, CNumerics *numerics, 
                  CConfig *config, unsigned short val_marker) { }

inline void CSolver::BC_ConjugateHeat_Interface(CGeometry *geometry, CSolver **solver_container, CNumerics *numerics,
                      CConfig *config, unsigned short val_marker) { }

inline void CSolver::GetPower_Properties(CGeometry *geometry, CConfig *config, unsigned short iMesh, bool Output) { }

inline void CSolver::GetEllipticSpanLoad_Diff(CGeometry *geometry, CConfig *config) { }

inline void CSolver::SetFarfield_AoA(CGeometry *geometry, CSolver **solver_container,
                                     CConfig *config, unsigned short iMesh, bool Output) { }

inline void CSolver::SetActDisk_BCThrust(CGeometry *geometry, CSolver **solver_container,
                                         CConfig *config, unsigned short iMesh, bool Output) { }

inline void CSolver::SetTime_Step(CGeometry *geometry, CSolver **solver_container, CConfig *config,
                      unsigned short iMesh, unsigned long Iteration) { }  
                      
inline void CSolver::Postprocessing(CGeometry *geometry, CSolver **solver_container, CConfig *config, 
                      unsigned short iMesh) { }  

inline void CSolver::Postprocessing(CGeometry *geometry, CSolver **solver_container, CConfig *config,  CNumerics **numerics,
                      unsigned short iMesh) { }  

inline void CSolver::Centered_Residual(CGeometry *geometry, CSolver **solver_container, CNumerics *numerics, 
                    CConfig *config, unsigned short iMesh, unsigned short iRKStep) { }

inline void CSolver::Upwind_Residual(CGeometry *geometry, CSolver **solver_container, CNumerics *numerics, 
                     CConfig *config, unsigned short iMesh) { }

inline void CSolver::Preprocessing(CGeometry *geometry, CSolver **solver_container, CConfig *config, unsigned short iMesh, unsigned short iRKStep, unsigned short RunTime_EqSystem, bool Output) { }

inline void CSolver::Preprocessing(CGeometry *geometry, CSolver **solver_container, CConfig *config, CNumerics **numerics, unsigned short iMesh, unsigned long Iteration, unsigned short RunTime_EqSystem, bool Output) { }

inline void CSolver::SetCentered_Dissipation_Sensor(CGeometry *geometry, CConfig *config) { }

inline void CSolver::SetUpwind_Ducros_Sensor(CGeometry *geometry, CConfig *config) { }

inline void CSolver::Set_MPI_Sensor(CGeometry *geometry, CConfig *config) { }

inline void CSolver::SetUndivided_Laplacian(CGeometry *geometry, CConfig *config) { }

inline void CSolver::Set_MPI_Undivided_Laplacian(CGeometry *geometry, CConfig *config) { }

inline void CSolver::Set_MPI_ActDisk(CSolver **solver_container, CGeometry *geometry, CConfig *config) { }

inline void CSolver::Set_MPI_Nearfield(CGeometry *geometry, CConfig *config) { }

inline void CSolver::Set_MPI_Interface(CGeometry *geometry, CConfig *config) { }

inline void CSolver::SetMax_Eigenvalue(CGeometry *geometry, CConfig *config) { }

inline void CSolver::Set_MPI_MaxEigenvalue(CGeometry *geometry, CConfig *config) { }

inline void CSolver::Pressure_Forces(CGeometry *geometry, CConfig *config) { }

inline void CSolver::Momentum_Forces(CGeometry *geometry, CConfig *config) { }

inline void CSolver::Friction_Forces(CGeometry *geometry, CConfig *config) { }

inline void CSolver::Heat_Fluxes(CGeometry *geometry, CSolver **solver_container, CConfig *config) { }

inline void CSolver::Inviscid_DeltaForces(CGeometry *geometry, CSolver **solver_container, CConfig *config) { }

inline void CSolver::Viscous_DeltaForces(CGeometry *geometry, CConfig *config) { }

inline void CSolver::Wave_Strength(CGeometry *geometry, CConfig *config) { }

inline void CSolver::ExplicitRK_Iteration(CGeometry *geometry, CSolver **solver_container, 
                      CConfig *config, unsigned short iRKStep) { }

inline void CSolver::ClassicalRK4_Iteration(CGeometry *geometry, CSolver **solver_container,
                                            CConfig *config, unsigned short iRKStep) { }

inline void CSolver::ExplicitEuler_Iteration(CGeometry *geometry, CSolver **solver_container, CConfig *config) { }

inline void CSolver::ImplicitEuler_Iteration(CGeometry *geometry, CSolver **solver_container, CConfig *config) { }

inline void CSolver::ImplicitNewmark_Iteration(CGeometry *geometry, CSolver **solver_container, CConfig *config) { }

inline void CSolver::ImplicitNewmark_Update(CGeometry *geometry, CSolver **solver_container, CConfig *config) { }

inline void CSolver::ImplicitNewmark_Relaxation(CGeometry *geometry, CSolver **solver_container, CConfig *config) { }

inline void CSolver::GeneralizedAlpha_Iteration(CGeometry *geometry, CSolver **solver_container, CConfig *config) { }

inline void CSolver::GeneralizedAlpha_UpdateDisp(CGeometry *geometry, CSolver **solver_container, CConfig *config) { }

inline void CSolver::GeneralizedAlpha_UpdateSolution(CGeometry *geometry, CSolver **solver_container, CConfig *config) { }

inline void CSolver::GeneralizedAlpha_UpdateLoads(CGeometry *geometry, CSolver **solver_container, CConfig *config) { }

inline void CSolver::Compute_Residual(CGeometry *geometry, CSolver **solver_container, CConfig *config, 
                    unsigned short iMesh) { }

inline void CSolver::SetRes_RMS(unsigned short val_var, su2double val_residual) { Residual_RMS[val_var] = val_residual; }

inline void CSolver::AddRes_RMS(unsigned short val_var, su2double val_residual) { Residual_RMS[val_var] += val_residual; }

inline su2double CSolver::GetRes_RMS(unsigned short val_var) { return Residual_RMS[val_var]; }

inline void CSolver::SetRes_Max(unsigned short val_var, su2double val_residual, unsigned long val_point) { Residual_Max[val_var] = val_residual; Point_Max[val_var] = val_point; }

inline void CSolver::AddRes_Max(unsigned short val_var, su2double val_residual, unsigned long val_point, su2double* val_coord) {
  if (val_residual > Residual_Max[val_var]) {
  Residual_Max[val_var] = val_residual;
  Point_Max[val_var] = val_point;
  for (unsigned short iDim = 0; iDim < nDim; iDim++)
    Point_Max_Coord[val_var][iDim] = val_coord[iDim];
  }
}

inline su2double CSolver::GetRes_Max(unsigned short val_var) { return Residual_Max[val_var]; }

inline void CSolver::ComputeResidual_BGS(CGeometry *geometry, CConfig *config) { }

inline void CSolver::UpdateSolution_BGS(CGeometry *geometry, CConfig *config) { }

inline void CSolver::SetRes_BGS(unsigned short val_var, su2double val_residual) { Residual_RMS[val_var] = val_residual; }

inline void CSolver::AddRes_BGS(unsigned short val_var, su2double val_residual) { Residual_RMS[val_var] += val_residual; }

inline su2double CSolver::GetRes_BGS(unsigned short val_var) { return Residual_RMS[val_var]; }

inline void CSolver::SetRes_Max_BGS(unsigned short val_var, su2double val_residual, unsigned long val_point) { Residual_Max_BGS[val_var] = val_residual; Point_Max_BGS[val_var] = val_point; }

inline void CSolver::AddRes_Max_BGS(unsigned short val_var, su2double val_residual, unsigned long val_point, su2double* val_coord) {
  if (val_residual > Residual_Max_BGS[val_var]) {
  Residual_Max_BGS[val_var] = val_residual;
  Point_Max_BGS[val_var] = val_point;
  for (unsigned short iDim = 0; iDim < nDim; iDim++)
    Point_Max_Coord_BGS[val_var][iDim] = val_coord[iDim];
  }
}

inline su2double CSolver::GetRes_Max_BGS(unsigned short val_var) { return Residual_Max_BGS[val_var]; }

inline su2double CSolver::GetRes_FEM(unsigned short val_var) { return 0.0; }

inline unsigned long CSolver::GetPoint_Max(unsigned short val_var) { return Point_Max[val_var]; }

inline su2double* CSolver::GetPoint_Max_Coord(unsigned short val_var) { return Point_Max_Coord[val_var]; }

inline unsigned long CSolver::GetPoint_Max_BGS(unsigned short val_var) { return Point_Max_BGS[val_var]; }

inline su2double* CSolver::GetPoint_Max_Coord_BGS(unsigned short val_var) { return Point_Max_Coord_BGS[val_var]; }

inline void CSolver::Set_OldSolution(CGeometry *geometry) {
  for (unsigned long iPoint = 0; iPoint < geometry->GetnPoint(); iPoint++)
    node[iPoint]->Set_OldSolution(); // The loop should be over nPoints
                                     //  to guarantee that the boundaries are
                                     //  well updated
}

inline void CSolver::Set_NewSolution(CGeometry *geometry) { }

inline unsigned short CSolver::GetnVar(void) { return nVar; }

inline unsigned short CSolver::GetnOutputVariables(void) { return nOutputVariables; }

inline unsigned short CSolver::GetnPrimVar(void) { return nPrimVar; }

inline unsigned short CSolver::GetnPrimVarGrad(void) { return nPrimVarGrad; }

inline unsigned short CSolver::GetnSecondaryVar(void) { return nSecondaryVar; }

inline unsigned short CSolver::GetnSecondaryVarGrad(void) { return nSecondaryVarGrad; }

inline su2double CSolver::GetMax_Delta_Time(void) { return Max_Delta_Time; }

inline su2double CSolver::GetMin_Delta_Time(void) { return Min_Delta_Time; }

inline su2double CSolver::GetMax_Delta_Time(unsigned short val_Species) { return 0.0; }

inline su2double CSolver::GetMin_Delta_Time(unsigned short val_Species) { return 0.0; }

inline void CSolver::Copy_Zone_Solution(CSolver ***solver1_solution, CGeometry **solver1_geometry, CConfig *solver1_config, 
                      CSolver ***solver2_solution, CGeometry **solver2_geometry, CConfig *solver2_config) {};

inline CFluidModel* CSolver::GetFluidModel(void) { return NULL;}

inline void CSolver::Set_ReferenceGeometry(CGeometry *geometry, CConfig *config) { }

inline void CSolver::Set_Prestretch(CGeometry *geometry, CConfig *config) { }

inline void CSolver::Set_ElementProperties(CGeometry *geometry, CConfig *config) { }
                      
inline void CSolver::Compute_StiffMatrix(CGeometry *geometry, CSolver **solver_container, CNumerics **numerics, CConfig *config) { }

inline void CSolver::Compute_StiffMatrix_NodalStressRes(CGeometry *geometry, CSolver **solver_container, CNumerics **numerics, CConfig *config) { }

inline void CSolver::Compute_MassMatrix(CGeometry *geometry, CSolver **solver_container, CNumerics **numerics, CConfig *config) { }

inline void CSolver::Compute_MassRes(CGeometry *geometry, CSolver **solver_container, CNumerics **numerics, CConfig *config) { }

inline void CSolver::Compute_NodalStressRes(CGeometry *geometry, CSolver **solver_container, CNumerics **numerics, CConfig *config) { }

inline void CSolver::Compute_NodalStress(CGeometry *geometry, CSolver **solver_container, CNumerics **numerics, CConfig *config) { }

inline void CSolver::Compute_DeadLoad(CGeometry *geometry, CSolver **solver_container, CNumerics **numerics, CConfig *config) { }

inline void CSolver::Initialize_SystemMatrix(CGeometry *geometry, CSolver **solver_container, CConfig *config) { }  

inline void CSolver::Compute_IntegrationConstants(CConfig *config) { }

inline void CSolver::SetFSI_ConvValue(unsigned short val_index, su2double val_criteria) { };

inline su2double CSolver::GetFSI_ConvValue(unsigned short val_index) { return 0.0; }

inline void CSolver::RegisterSolution(CGeometry *geometry_container, CConfig *config){}

inline void CSolver::RegisterOutput(CGeometry *geometry_container, CConfig *config){}

inline void CSolver::SetAdjoint_Output(CGeometry *geometry, CConfig *config){}

inline void CSolver::ExtractAdjoint_Solution(CGeometry *geometry, CConfig *config){}

inline void CSolver::RegisterObj_Func(CConfig *config){}

inline void CSolver::SetSurface_Sensitivity(CGeometry *geometry, CConfig *config){}

inline void CSolver::SetSensitivity(CGeometry *geometry, CConfig *config){}

inline void CSolver::SetAdj_ObjFunc(CGeometry *geometry, CConfig *config){}

inline unsigned long CSolver::SetPrimitive_Variables(CSolver **solver_container, CConfig *config, bool Output) {return 0;}

inline void CSolver::SetRecording(CGeometry *geometry, CConfig *config){}

inline void CSolver::SetPressure_Inf(su2double p_inf){}

inline void CSolver::SetTemperature_Inf(su2double t_inf){}

inline void CSolver::RegisterVariables(CGeometry *geometry, CConfig *config, bool reset){}

inline void CSolver::ExtractAdjoint_Variables(CGeometry *geometry, CConfig *config){}

inline void CSolver::SetFreeStream_Solution(CConfig *config){}

inline void CEulerSolver::Set_NewSolution(CGeometry *geometry) {
  for (unsigned long iPoint = 0; iPoint < geometry->GetnPoint(); iPoint++)
    node[iPoint]->SetSolution_New();
}

inline void CSolver::InitTurboContainers(CGeometry *geometry, CConfig *config){}

inline void CSolver::PreprocessAverage(CSolver **solver, CGeometry *geometry, CConfig *config, unsigned short marker_flag){}

inline void CSolver::TurboAverageProcess(CSolver **solver, CGeometry *geometry, CConfig *config, unsigned short marker_flag){}

inline void CSolver::GatherInOutAverageValues(CConfig *config, CGeometry *geometry){ }

inline su2double CSolver::GetAverageDensity(unsigned short valMarker, unsigned short valSpan){return 0.0;}

inline su2double CSolver::GetAveragePressure(unsigned short valMarker, unsigned short valSpan){return 0.0;}

inline su2double* CSolver::GetAverageTurboVelocity(unsigned short valMarker, unsigned short valSpan){return NULL;}

inline su2double CSolver::GetAverageNu(unsigned short valMarker, unsigned short valSpan){return 0.0;}

inline su2double CSolver::GetAverageKine(unsigned short valMarker, unsigned short valSpan){return 0.0;}

inline su2double CSolver::GetAverageOmega(unsigned short valMarker, unsigned short valSpan){return 0.0;}

inline su2double CSolver::GetExtAverageNu(unsigned short valMarker, unsigned short valSpan){return 0.0;}

inline su2double CSolver::GetExtAverageKine(unsigned short valMarker, unsigned short valSpan){return 0.0;}

inline su2double CSolver::GetExtAverageOmega(unsigned short valMarker, unsigned short valSpan){return 0.0;}

inline void CSolver::SetExtAverageDensity(unsigned short valMarker, unsigned short valSpan, su2double valDensity){ }

inline void CSolver::SetExtAveragePressure(unsigned short valMarker, unsigned short valSpan, su2double valPressure){ }

inline void CSolver::SetExtAverageTurboVelocity(unsigned short valMarker, unsigned short valSpan, unsigned short valIndex, su2double valTurboVelocity){ }

inline void CSolver::SetExtAverageNu(unsigned short valMarker, unsigned short valSpan, su2double valNu){ }

inline void CSolver::SetExtAverageKine(unsigned short valMarker, unsigned short valSpan, su2double valKine){ }

inline void CSolver::SetExtAverageOmega(unsigned short valMarker, unsigned short valSpan, su2double valOmega){ }

inline su2double CSolver::GetDensityIn(unsigned short inMarkerTP, unsigned short valSpan){return 0;}

inline su2double CSolver::GetPressureIn(unsigned short inMarkerTP, unsigned short valSpan){return 0;}

inline su2double* CSolver::GetTurboVelocityIn(unsigned short inMarkerTP, unsigned short valSpan){return NULL;}

inline su2double CSolver::GetDensityOut(unsigned short inMarkerTP, unsigned short valSpan){return 0;}

inline su2double CSolver::GetPressureOut(unsigned short inMarkerTP, unsigned short valSpan){return 0;}

inline su2double* CSolver::GetTurboVelocityOut(unsigned short inMarkerTP, unsigned short valSpan){return NULL;}

inline su2double CSolver::GetKineIn(unsigned short inMarkerTP, unsigned short valSpan){return 0;}

inline su2double CSolver::GetOmegaIn(unsigned short inMarkerTP, unsigned short valSpan){return 0;}

inline su2double CSolver::GetNuIn(unsigned short inMarkerTP, unsigned short valSpan){return 0;}

inline su2double CSolver::GetKineOut(unsigned short inMarkerTP, unsigned short valSpan){return 0;}

inline su2double CSolver::GetOmegaOut(unsigned short inMarkerTP, unsigned short valSpan){return 0;}

inline su2double CSolver::GetNuOut(unsigned short inMarkerTP, unsigned short valSpan){return 0;}

inline void CSolver::SetDensityIn(su2double value, unsigned short inMarkerTP, unsigned short valSpan){ }

inline void CSolver::SetPressureIn(su2double value, unsigned short inMarkerTP, unsigned short valSpan){ }

inline void CSolver::SetTurboVelocityIn(su2double *value, unsigned short inMarkerTP, unsigned short valSpan){ }

inline void CSolver::SetDensityOut(su2double value, unsigned short inMarkerTP, unsigned short valSpan){ }

inline void CSolver::SetPressureOut(su2double value, unsigned short inMarkerTP, unsigned short valSpan){ }

inline void CSolver::SetTurboVelocityOut(su2double *value, unsigned short inMarkerTP, unsigned short valSpan){ }

inline void CSolver::SetKineIn(su2double value, unsigned short inMarkerTP, unsigned short valSpan){ }

inline void CSolver::SetOmegaIn(su2double value, unsigned short inMarkerTP, unsigned short valSpan){ }

inline void CSolver::SetNuIn(su2double value, unsigned short inMarkerTP, unsigned short valSpan){ }

inline void CSolver::SetKineOut(su2double value, unsigned short inMarkerTP, unsigned short valSpan){ }

inline void CSolver::SetOmegaOut(su2double value, unsigned short inMarkerTP, unsigned short valSpan){ }

inline void CSolver::SetNuOut(su2double value, unsigned short inMarkerTP, unsigned short valSpan){ }

inline void CSolver::SetFreeStream_TurboSolution(CConfig *config){ }

inline void CSolver::SetRoe_Dissipation(CGeometry *geometry, CConfig *config) {}

inline void CSolver::SetDES_LengthScale(CSolver** solver, CGeometry *geometry, CConfig *config) { }

inline void CSolver::SetConjugateHeatVariable(unsigned short val_marker, unsigned long val_vertex, unsigned short pos_var, su2double relaxation_factor, su2double val_var) { }

inline su2double CSolver::GetConjugateHeatVariable(unsigned short val_marker, unsigned long val_vertex, unsigned short pos_var) { return 0.0; }

inline su2double CEulerSolver::GetDensity_Inf(void) { return Density_Inf; }

inline su2double CEulerSolver::GetModVelocity_Inf(void) { 
  su2double Vel2 = 0; 
  for (unsigned short iDim = 0; iDim < nDim; iDim++) 
    Vel2 += Velocity_Inf[iDim]*Velocity_Inf[iDim]; 
  return sqrt(Vel2);
}

inline su2double CEulerSolver::GetDensity_Energy_Inf(void) { return Density_Inf*Energy_Inf; }

inline su2double CEulerSolver::GetDensity_Velocity_Inf(unsigned short val_dim) { return Density_Inf*Velocity_Inf[val_dim]; }

inline su2double CEulerSolver::GetVelocity_Inf(unsigned short val_dim) { return Velocity_Inf[val_dim]; }

inline su2double *CEulerSolver::GetVelocity_Inf(void) { return Velocity_Inf; }

inline su2double CEulerSolver::GetPressure_Inf(void) { return Pressure_Inf; }

inline su2double CEulerSolver::GetCPressure(unsigned short val_marker, unsigned long val_vertex) { return CPressure[val_marker][val_vertex]; }

inline su2double CEulerSolver::GetCPressureTarget(unsigned short val_marker, unsigned long val_vertex) { return CPressureTarget[val_marker][val_vertex]; }

inline void CEulerSolver::SetCPressureTarget(unsigned short val_marker, unsigned long val_vertex, su2double val_pressure) { CPressureTarget[val_marker][val_vertex] = val_pressure; }

inline su2double *CEulerSolver::GetCharacPrimVar(unsigned short val_marker, unsigned long val_vertex) { return CharacPrimVar[val_marker][val_vertex]; }

inline void CEulerSolver::SetCharacPrimVar(unsigned short val_marker, unsigned long val_vertex, unsigned short val_var, su2double val_value) { CharacPrimVar[val_marker][val_vertex][val_var] = val_value; }

inline su2double *CEulerSolver::GetDonorPrimVar(unsigned short val_marker, unsigned long val_vertex) { return DonorPrimVar[val_marker][val_vertex]; }

inline void CEulerSolver::SetDonorPrimVar(unsigned short val_marker, unsigned long val_vertex, unsigned short val_var, su2double val_value) { DonorPrimVar[val_marker][val_vertex][val_var] = val_value; }

inline su2double CEulerSolver::GetDonorPrimVar(unsigned short val_marker, unsigned long val_vertex, unsigned short val_var) { return DonorPrimVar[val_marker][val_vertex][val_var]; }

inline unsigned long CEulerSolver::GetDonorGlobalIndex(unsigned short val_marker, unsigned long val_vertex) { return DonorGlobalIndex[val_marker][val_vertex]; }

inline void CEulerSolver::SetDonorGlobalIndex(unsigned short val_marker, unsigned long val_vertex, unsigned long val_index) { DonorGlobalIndex[val_marker][val_vertex] = val_index; }

inline su2double CEulerSolver::GetActDisk_DeltaP(unsigned short val_marker, unsigned long val_vertex) { return ActDisk_DeltaP[val_marker][val_vertex]; }

inline void CEulerSolver::SetActDisk_DeltaP(unsigned short val_marker, unsigned long val_vertex, su2double val_deltap) { ActDisk_DeltaP[val_marker][val_vertex] = val_deltap; }

inline su2double CEulerSolver::GetActDisk_DeltaT(unsigned short val_marker, unsigned long val_vertex) { return ActDisk_DeltaT[val_marker][val_vertex]; }

inline void CEulerSolver::SetActDisk_DeltaT(unsigned short val_marker, unsigned long val_vertex, su2double val_deltat) { ActDisk_DeltaT[val_marker][val_vertex] = val_deltat; }

inline su2double CEulerSolver::GetInlet_Ttotal(unsigned short val_marker, unsigned long val_vertex) { return Inlet_Ttotal[val_marker][val_vertex]; }

inline su2double CEulerSolver::GetInlet_Ptotal(unsigned short val_marker, unsigned long val_vertex) { return Inlet_Ptotal[val_marker][val_vertex]; }

inline su2double CEulerSolver::GetInlet_FlowDir(unsigned short val_marker, unsigned long val_vertex, unsigned short val_dim) { return Inlet_FlowDir[val_marker][val_vertex][val_dim]; }

inline void CEulerSolver::SetInlet_Ttotal(unsigned short val_marker, unsigned long val_vertex, su2double val_ttotal) {
  /*--- Since this call can be accessed indirectly using python, do some error
   * checking to prevent segmentation faults ---*/
  if (val_marker >= nMarker)
    SU2_MPI::Error("Out-of-bounds marker index used on inlet.", CURRENT_FUNCTION);
  else if (Inlet_Ttotal == NULL || Inlet_Ttotal[val_marker] == NULL)
    SU2_MPI::Error("Tried to set custom inlet BC on an invalid marker.", CURRENT_FUNCTION);
  else if (val_vertex >= nVertex[val_marker])
    SU2_MPI::Error("Out-of-bounds vertex index used on inlet.", CURRENT_FUNCTION);
  else
    Inlet_Ttotal[val_marker][val_vertex] = val_ttotal;
}

inline void CEulerSolver::SetInlet_Ptotal(unsigned short val_marker, unsigned long val_vertex, su2double val_ptotal) {
  /*--- Since this call can be accessed indirectly using python, do some error
   * checking to prevent segmentation faults ---*/
  if (val_marker >= nMarker)
    SU2_MPI::Error("Out-of-bounds marker index used on inlet.", CURRENT_FUNCTION);
  else if (Inlet_Ptotal == NULL || Inlet_Ptotal[val_marker] == NULL)
    SU2_MPI::Error("Tried to set custom inlet BC on an invalid marker.", CURRENT_FUNCTION);
  else if (val_vertex >= nVertex[val_marker])
    SU2_MPI::Error("Out-of-bounds vertex index used on inlet.", CURRENT_FUNCTION);
  else
    Inlet_Ptotal[val_marker][val_vertex] = val_ptotal;
}

inline void CEulerSolver::SetInlet_FlowDir(unsigned short val_marker, unsigned long val_vertex, unsigned short val_dim, su2double val_flowdir) {
  /*--- Since this call can be accessed indirectly using python, do some error
   * checking to prevent segmentation faults ---*/
  if (val_marker >= nMarker)
    SU2_MPI::Error("Out-of-bounds marker index used on inlet.", CURRENT_FUNCTION);
  else if (Inlet_FlowDir == NULL || Inlet_FlowDir[val_marker] == NULL)
      SU2_MPI::Error("Tried to set custom inlet BC on an invalid marker.", CURRENT_FUNCTION);
  else if (val_vertex >= nVertex[val_marker])
    SU2_MPI::Error("Out-of-bounds vertex index used on inlet.", CURRENT_FUNCTION);
  else
    Inlet_FlowDir[val_marker][val_vertex][val_dim] = val_flowdir;
}

inline su2double CEulerSolver::GetCL_Inv(unsigned short val_marker) { return CL_Inv[val_marker]; }

inline su2double CEulerSolver::GetCD_Inv(unsigned short val_marker) { return CD_Inv[val_marker]; }

inline su2double CEulerSolver::GetSurface_CL(unsigned short val_marker) { return Surface_CL[val_marker]; }

inline su2double CEulerSolver::GetSurface_CD(unsigned short val_marker) { return Surface_CD[val_marker]; }

inline su2double CEulerSolver::GetSurface_CSF(unsigned short val_marker) { return Surface_CSF[val_marker]; }

inline su2double CEulerSolver::GetSurface_CEff(unsigned short val_marker) { return Surface_CEff[val_marker]; }

inline su2double CEulerSolver::GetSurface_CFx(unsigned short val_marker) { return Surface_CFx[val_marker]; }

inline su2double CEulerSolver::GetSurface_CFy(unsigned short val_marker) { return Surface_CFy[val_marker]; }

inline su2double CEulerSolver::GetSurface_CFz(unsigned short val_marker) { return Surface_CFz[val_marker]; }

inline su2double CEulerSolver::GetSurface_CMx(unsigned short val_marker) { return Surface_CMx[val_marker]; }

inline su2double CEulerSolver::GetSurface_CMy(unsigned short val_marker) { return Surface_CMy[val_marker]; }

inline su2double CEulerSolver::GetSurface_CMz(unsigned short val_marker) { return Surface_CMz[val_marker]; }

inline su2double CEulerSolver::GetSurface_CL_Inv(unsigned short val_marker) { return Surface_CL_Inv[val_marker]; }

inline su2double CEulerSolver::GetSurface_CD_Inv(unsigned short val_marker) { return Surface_CD_Inv[val_marker]; }

inline su2double CEulerSolver::GetSurface_CSF_Inv(unsigned short val_marker) { return Surface_CSF_Inv[val_marker]; }

inline su2double CEulerSolver::GetSurface_CEff_Inv(unsigned short val_marker) { return Surface_CEff_Inv[val_marker]; }

inline su2double CEulerSolver::GetSurface_CFx_Inv(unsigned short val_marker) { return Surface_CFx_Inv[val_marker]; }

inline su2double CEulerSolver::GetSurface_CFy_Inv(unsigned short val_marker) { return Surface_CFy_Inv[val_marker]; }

inline su2double CEulerSolver::GetSurface_CFz_Inv(unsigned short val_marker) { return Surface_CFz_Inv[val_marker]; }

inline su2double CEulerSolver::GetSurface_CMx_Inv(unsigned short val_marker) { return Surface_CMx_Inv[val_marker]; }

inline su2double CEulerSolver::GetSurface_CMy_Inv(unsigned short val_marker) { return Surface_CMy_Inv[val_marker]; }

inline su2double CEulerSolver::GetSurface_CMz_Inv(unsigned short val_marker) { return Surface_CMz_Inv[val_marker]; }

inline su2double CEulerSolver::GetSurface_CL_Mnt(unsigned short val_marker) { return Surface_CL_Mnt[val_marker]; }

inline su2double CEulerSolver::GetSurface_CD_Mnt(unsigned short val_marker) { return Surface_CD_Mnt[val_marker]; }

inline su2double CEulerSolver::GetSurface_CSF_Mnt(unsigned short val_marker) { return Surface_CSF_Mnt[val_marker]; }

inline su2double CEulerSolver::GetSurface_CEff_Mnt(unsigned short val_marker) { return Surface_CEff_Mnt[val_marker]; }

inline su2double CEulerSolver::GetSurface_CFx_Mnt(unsigned short val_marker) { return Surface_CFx_Mnt[val_marker]; }

inline su2double CEulerSolver::GetSurface_CFy_Mnt(unsigned short val_marker) { return Surface_CFy_Mnt[val_marker]; }

inline su2double CEulerSolver::GetSurface_CFz_Mnt(unsigned short val_marker) { return Surface_CFz_Mnt[val_marker]; }

inline su2double CEulerSolver::GetSurface_CMx_Mnt(unsigned short val_marker) { return Surface_CMx_Mnt[val_marker]; }

inline su2double CEulerSolver::GetSurface_CMy_Mnt(unsigned short val_marker) { return Surface_CMy_Mnt[val_marker]; }

inline su2double CEulerSolver::GetSurface_CMz_Mnt(unsigned short val_marker) { return Surface_CMz_Mnt[val_marker]; }

inline su2double CEulerSolver::GetInflow_MassFlow(unsigned short val_marker) { return Inflow_MassFlow[val_marker]; }

inline su2double CEulerSolver::GetExhaust_MassFlow(unsigned short val_marker) { return Exhaust_MassFlow[val_marker]; }

inline su2double CEulerSolver::GetInflow_Pressure(unsigned short val_marker) { return Inflow_Pressure[val_marker]; }

inline su2double CEulerSolver::GetInflow_Mach(unsigned short val_marker) { return Inflow_Mach[val_marker]; }

inline su2double CEulerSolver::GetCSF_Inv(unsigned short val_marker) { return CSF_Inv[val_marker]; }

inline su2double CEulerSolver::GetCEff_Inv(unsigned short val_marker) { return CEff_Inv[val_marker]; }

inline su2double CEulerSolver::GetTotal_CL() { return Total_CL; }

inline void CEulerSolver::SetTotal_ComboObj(su2double ComboObj) {Total_ComboObj = ComboObj; }

inline su2double CEulerSolver::GetTotal_ComboObj() { return Total_ComboObj; }

inline su2double CEulerSolver::GetTotal_CD() { return Total_CD; }

inline su2double CEulerSolver::GetTotal_NetCThrust() { return Total_NetCThrust; }

inline su2double CEulerSolver::GetTotal_Power() { return Total_Power; }

inline su2double CEulerSolver::GetTotal_SolidCD() { return Total_SolidCD; }

inline su2double CEulerSolver::GetTotal_ReverseFlow() { return Total_ReverseFlow; }

inline su2double CEulerSolver::GetTotal_MFR() { return Total_MFR; }

inline su2double CEulerSolver::GetTotal_Prop_Eff() { return Total_Prop_Eff; }

inline su2double CEulerSolver::GetTotal_ByPassProp_Eff() { return Total_ByPassProp_Eff; }

inline su2double CEulerSolver::GetTotal_Adiab_Eff() { return Total_Adiab_Eff; }

inline su2double CEulerSolver::GetTotal_Poly_Eff() { return Total_Poly_Eff; }

inline su2double CEulerSolver::GetTotal_IDC_Mach() { return Total_IDC_Mach; }

inline su2double CEulerSolver::GetTotal_DC60() { return Total_DC60; }

inline su2double CEulerSolver::GetTotal_Custom_ObjFunc() { return Total_Custom_ObjFunc; }

inline su2double CEulerSolver::GetTotal_CMx() { return Total_CMx; }

inline su2double CEulerSolver::GetTotal_CMy() { return Total_CMy; }

inline su2double CEulerSolver::GetTotal_CMz() { return Total_CMz; }

inline su2double CEulerSolver::GetTotal_CoPx() { return Total_CoPx; }

inline su2double CEulerSolver::GetTotal_CoPy() { return Total_CoPy; }

inline su2double CEulerSolver::GetTotal_CoPz() { return Total_CoPz; }

inline su2double CEulerSolver::GetTotal_CFx() { return Total_CFx; }

inline su2double CEulerSolver::GetTotal_CFy() { return Total_CFy; }

inline su2double CEulerSolver::GetTotal_CFz() { return Total_CFz; }

inline su2double CEulerSolver::GetTotal_CSF() { return Total_CSF; }

inline su2double CEulerSolver::GetTotal_CEff() { return Total_CEff; }

inline su2double CEulerSolver::GetTotal_CT() { return Total_CT; }

inline void CEulerSolver::SetTotal_CT(su2double val_Total_CT) { Total_CT = val_Total_CT; }

inline su2double CEulerSolver::GetTotal_CQ() { return Total_CQ; }

inline su2double CEulerSolver::GetTotal_HeatFlux() { return Total_Heat; }

inline su2double CEulerSolver::GetTotal_MaxHeatFlux() { return Total_MaxHeat; }

inline void CEulerSolver::SetTotal_CQ(su2double val_Total_CQ) { Total_CQ = val_Total_CQ; }

inline void CEulerSolver::SetTotal_HeatFlux(su2double val_Total_Heat) { Total_Heat = val_Total_Heat; }

inline void CEulerSolver::SetTotal_MaxHeatFlux(su2double val_Total_MaxHeat) { Total_MaxHeat = val_Total_MaxHeat; }

inline su2double CEulerSolver::GetTotal_CMerit() { return Total_CMerit; }

inline su2double CEulerSolver::GetTotal_CEquivArea() { return Total_CEquivArea; }

inline su2double CEulerSolver::GetTotal_AeroCD() { return Total_AeroCD; }

inline su2double CEulerSolver::GetTotal_IDR() { return Total_IDR; }

inline su2double CEulerSolver::GetTotal_IDC() { return Total_IDC; }

inline su2double CEulerSolver::GetTotal_CpDiff() { return Total_CpDiff; }

inline su2double CEulerSolver::GetTotal_HeatFluxDiff() { return Total_HeatFluxDiff; }

inline su2double CEulerSolver::GetTotal_CNearFieldOF() { return Total_CNearFieldOF; }

inline void CEulerSolver::AddTotal_ComboObj(su2double val_obj) {Total_ComboObj +=val_obj;}

inline void CEulerSolver::SetTotal_CEquivArea(su2double val_cequivarea) { Total_CEquivArea = val_cequivarea; }

inline void CEulerSolver::SetTotal_AeroCD(su2double val_aerocd) { Total_AeroCD = val_aerocd; }

inline void CEulerSolver::SetTotal_CpDiff(su2double pressure) { Total_CpDiff = pressure; }

inline void CEulerSolver::SetTotal_HeatFluxDiff(su2double heat) { Total_HeatFluxDiff = heat; }

inline void CEulerSolver::SetTotal_CNearFieldOF(su2double cnearfieldpress) { Total_CNearFieldOF = cnearfieldpress; }

inline void CEulerSolver::SetTotal_CL(su2double val_Total_CL) { Total_CL = val_Total_CL; }

inline void CEulerSolver::SetTotal_CD(su2double val_Total_CD) { Total_CD = val_Total_CD; }

inline void CEulerSolver::SetTotal_NetCThrust(su2double val_Total_NetCThrust) { Total_NetCThrust = val_Total_NetCThrust; }

inline void CEulerSolver::SetTotal_Power(su2double val_Total_Power) { Total_Power = val_Total_Power; }

inline void CEulerSolver::SetTotal_SolidCD(su2double val_Total_SolidCD) { Total_SolidCD = val_Total_SolidCD; }

inline void CEulerSolver::SetTotal_ReverseFlow(su2double val_Total_ReverseFlow) { Total_ReverseFlow = val_Total_ReverseFlow; }

inline void CEulerSolver::SetTotal_MFR(su2double val_Total_MFR) { Total_MFR = val_Total_MFR; }

inline void CEulerSolver::SetTotal_Prop_Eff(su2double val_Total_Prop_Eff) { Total_Prop_Eff = val_Total_Prop_Eff; }

inline void CEulerSolver::SetTotal_ByPassProp_Eff(su2double val_Total_ByPassProp_Eff) { Total_ByPassProp_Eff = val_Total_ByPassProp_Eff; }

inline void CEulerSolver::SetTotal_Adiab_Eff(su2double val_Total_Adiab_Eff) { Total_Adiab_Eff = val_Total_Adiab_Eff; }

inline void CEulerSolver::SetTotal_Poly_Eff(su2double val_Total_Poly_Eff) { Total_Poly_Eff = val_Total_Poly_Eff; }

inline void CEulerSolver::SetTotal_IDC(su2double val_Total_IDC) { Total_IDC = val_Total_IDC; }

inline void CEulerSolver::SetTotal_IDC_Mach(su2double val_Total_IDC_Mach) { Total_IDC_Mach = val_Total_IDC_Mach; }

inline void CEulerSolver::SetTotal_IDR(su2double val_Total_IDR) { Total_IDR = val_Total_IDR; }

inline void CEulerSolver::SetTotal_DC60(su2double val_Total_DC60) { Total_DC60 = val_Total_DC60; }

inline void CEulerSolver::SetTotal_Custom_ObjFunc(su2double val_total_custom_objfunc, su2double val_weight) { Total_Custom_ObjFunc = val_total_custom_objfunc*val_weight; }

inline void CEulerSolver::AddTotal_Custom_ObjFunc(su2double val_total_custom_objfunc, su2double val_weight) { Total_Custom_ObjFunc += val_total_custom_objfunc*val_weight; }

inline su2double CEulerSolver::GetAllBound_CL_Inv() { return AllBound_CL_Inv; }

inline su2double CEulerSolver::GetAllBound_CD_Inv() { return AllBound_CD_Inv; }

inline su2double CEulerSolver::GetAllBound_CSF_Inv() { return AllBound_CSF_Inv; }

inline su2double CEulerSolver::GetAllBound_CEff_Inv() { return AllBound_CEff_Inv; }

inline su2double CEulerSolver::GetAllBound_CMx_Inv() { return AllBound_CMx_Inv; }

inline su2double CEulerSolver::GetAllBound_CMy_Inv() { return AllBound_CMy_Inv; }

inline su2double CEulerSolver::GetAllBound_CMz_Inv() { return AllBound_CMz_Inv; }

inline su2double CEulerSolver::GetAllBound_CoPx_Inv() { return AllBound_CoPx_Inv; }

inline su2double CEulerSolver::GetAllBound_CoPy_Inv() { return AllBound_CoPy_Inv; }

inline su2double CEulerSolver::GetAllBound_CoPz_Inv() { return AllBound_CoPz_Inv; }

inline su2double CEulerSolver::GetAllBound_CFx_Inv() { return AllBound_CFx_Inv; }

inline su2double CEulerSolver::GetAllBound_CFy_Inv() { return AllBound_CFy_Inv; }

inline su2double CEulerSolver::GetAllBound_CFz_Inv() { return AllBound_CFz_Inv; }

inline su2double CEulerSolver::GetAllBound_CL_Mnt() { return AllBound_CL_Mnt; }

inline su2double CEulerSolver::GetAllBound_CD_Mnt() { return AllBound_CD_Mnt; }

inline su2double CEulerSolver::GetAllBound_CSF_Mnt() { return AllBound_CSF_Mnt; }

inline su2double CEulerSolver::GetAllBound_CEff_Mnt() { return AllBound_CEff_Mnt; }

inline su2double CEulerSolver::GetAllBound_CMx_Mnt() { return AllBound_CMx_Mnt; }

inline su2double CEulerSolver::GetAllBound_CMy_Mnt() { return AllBound_CMy_Mnt; }

inline su2double CEulerSolver::GetAllBound_CMz_Mnt() { return AllBound_CMz_Mnt; }

inline su2double CEulerSolver::GetAllBound_CoPx_Mnt() { return AllBound_CoPx_Mnt; }

inline su2double CEulerSolver::GetAllBound_CoPy_Mnt() { return AllBound_CoPy_Mnt; }

inline su2double CEulerSolver::GetAllBound_CoPz_Mnt() { return AllBound_CoPz_Mnt; }

inline su2double CEulerSolver::GetAllBound_CFx_Mnt() { return AllBound_CFx_Mnt; }

inline su2double CEulerSolver::GetAllBound_CFy_Mnt() { return AllBound_CFy_Mnt; }

inline su2double CEulerSolver::GetAllBound_CFz_Mnt() { return AllBound_CFz_Mnt; }

inline su2double CEulerSolver::GetAverageDensity(unsigned short valMarker, unsigned short valSpan){return AverageDensity[valMarker][valSpan];}

inline su2double CEulerSolver::GetAveragePressure(unsigned short valMarker, unsigned short valSpan){return AveragePressure[valMarker][valSpan];}

inline su2double* CEulerSolver::GetAverageTurboVelocity(unsigned short valMarker, unsigned short valSpan){return AverageTurboVelocity[valMarker][valSpan];}

inline su2double CEulerSolver::GetAverageNu(unsigned short valMarker, unsigned short valSpan){return AverageNu[valMarker][valSpan];}

inline su2double CEulerSolver::GetAverageKine(unsigned short valMarker, unsigned short valSpan){return AverageKine[valMarker][valSpan];}

inline su2double CEulerSolver::GetAverageOmega(unsigned short valMarker, unsigned short valSpan){return AverageOmega[valMarker][valSpan];}

inline su2double CEulerSolver::GetExtAverageNu(unsigned short valMarker, unsigned short valSpan){return ExtAverageNu[valMarker][valSpan];}

inline su2double CEulerSolver::GetExtAverageKine(unsigned short valMarker, unsigned short valSpan){return ExtAverageKine[valMarker][valSpan];}

inline su2double CEulerSolver::GetExtAverageOmega(unsigned short valMarker, unsigned short valSpan){return ExtAverageOmega[valMarker][valSpan];}

inline void CEulerSolver::SetExtAverageDensity(unsigned short valMarker, unsigned short valSpan, su2double valDensity){ExtAverageDensity[valMarker][valSpan] = valDensity;}

inline void CEulerSolver::SetExtAveragePressure(unsigned short valMarker, unsigned short valSpan, su2double valPressure){ExtAveragePressure[valMarker][valSpan] = valPressure;}

inline void CEulerSolver::SetExtAverageTurboVelocity(unsigned short valMarker, unsigned short valSpan, unsigned short valIndex, su2double valTurboVelocity){ExtAverageTurboVelocity[valMarker][valSpan][valIndex] = valTurboVelocity;}

inline void CEulerSolver::SetExtAverageNu(unsigned short valMarker, unsigned short valSpan, su2double valNu){ExtAverageNu[valMarker][valSpan] = valNu;}

inline void CEulerSolver::SetExtAverageKine(unsigned short valMarker, unsigned short valSpan, su2double valKine){ExtAverageKine[valMarker][valSpan] = valKine;}

inline void CEulerSolver::SetExtAverageOmega(unsigned short valMarker, unsigned short valSpan, su2double valOmega){ExtAverageOmega[valMarker][valSpan] = valOmega;}

inline su2double  CEulerSolver::GetDensityIn(unsigned short inMarkerTP, unsigned short valSpan){return DensityIn[inMarkerTP][valSpan];}

inline su2double  CEulerSolver::GetPressureIn(unsigned short inMarkerTP, unsigned short valSpan){return PressureIn[inMarkerTP][valSpan];}

inline su2double* CEulerSolver::GetTurboVelocityIn(unsigned short inMarkerTP, unsigned short valSpan){return TurboVelocityIn[inMarkerTP][valSpan];}

inline su2double  CEulerSolver::GetDensityOut(unsigned short inMarkerTP, unsigned short valSpan){return DensityOut[inMarkerTP][valSpan];}

inline su2double  CEulerSolver::GetPressureOut(unsigned short inMarkerTP, unsigned short valSpan){return PressureOut[inMarkerTP][valSpan];}

inline su2double* CEulerSolver::GetTurboVelocityOut(unsigned short inMarkerTP, unsigned short valSpan){return TurboVelocityOut[inMarkerTP][valSpan];}

inline su2double CEulerSolver::GetKineIn(unsigned short inMarkerTP, unsigned short valSpan){return KineIn[inMarkerTP][valSpan];}

inline su2double CEulerSolver::GetOmegaIn(unsigned short inMarkerTP, unsigned short valSpan){return OmegaIn[inMarkerTP][valSpan];}

inline su2double CEulerSolver::GetNuIn(unsigned short inMarkerTP, unsigned short valSpan){return NuIn[inMarkerTP][valSpan];}

inline su2double CEulerSolver::GetKineOut(unsigned short inMarkerTP, unsigned short valSpan){return KineOut[inMarkerTP][valSpan];}

inline su2double CEulerSolver::GetOmegaOut(unsigned short inMarkerTP, unsigned short valSpan){return OmegaOut[inMarkerTP][valSpan];}

inline su2double CEulerSolver::GetNuOut(unsigned short inMarkerTP, unsigned short valSpan){return NuOut[inMarkerTP][valSpan];}

inline void CEulerSolver::SetDensityIn(su2double value, unsigned short inMarkerTP, unsigned short valSpan){DensityIn[inMarkerTP][valSpan] = value;}

inline void CEulerSolver::SetPressureIn(su2double value, unsigned short inMarkerTP, unsigned short valSpan){PressureIn[inMarkerTP][valSpan] = value;}

inline void CEulerSolver::SetTurboVelocityIn(su2double *value, unsigned short inMarkerTP, unsigned short valSpan){
  unsigned short iDim;

  for(iDim = 0; iDim < nDim; iDim++)
    TurboVelocityIn[inMarkerTP][valSpan][iDim] = value[iDim];
}

inline void CEulerSolver::SetDensityOut(su2double value, unsigned short inMarkerTP, unsigned short valSpan){DensityOut[inMarkerTP][valSpan] = value;}

inline void CEulerSolver::SetPressureOut(su2double value, unsigned short inMarkerTP, unsigned short valSpan){PressureOut[inMarkerTP][valSpan] = value;}

inline void CEulerSolver::SetTurboVelocityOut(su2double *value, unsigned short inMarkerTP, unsigned short valSpan){
  unsigned short iDim;

  for(iDim = 0; iDim < nDim; iDim++)
    TurboVelocityOut[inMarkerTP][valSpan][iDim] = value[iDim];
}

inline void CEulerSolver::SetKineIn(su2double value, unsigned short inMarkerTP, unsigned short valSpan){KineIn[inMarkerTP][valSpan] = value;}

inline void CEulerSolver::SetOmegaIn(su2double value, unsigned short inMarkerTP, unsigned short valSpan){OmegaIn[inMarkerTP][valSpan] = value;}

inline void CEulerSolver::SetNuIn(su2double value, unsigned short inMarkerTP, unsigned short valSpan){NuIn[inMarkerTP][valSpan] = value;}

inline void CEulerSolver::SetKineOut(su2double value, unsigned short inMarkerTP, unsigned short valSpan){KineOut[inMarkerTP][valSpan] = value;}

inline void CEulerSolver::SetOmegaOut(su2double value, unsigned short inMarkerTP, unsigned short valSpan){OmegaOut[inMarkerTP][valSpan] = value;}

inline void CEulerSolver::SetNuOut(su2double value, unsigned short inMarkerTP, unsigned short valSpan){NuOut[inMarkerTP][valSpan] = value;}

inline void CEulerSolver::ComputeTurboVelocity(su2double *cartesianVelocity, su2double *turboNormal, su2double *turboVelocity, unsigned short marker_flag, unsigned short kind_turb) {

  if ((kind_turb == AXIAL && nDim == 3) || (kind_turb == CENTRIPETAL_AXIAL && marker_flag == OUTFLOW) || (kind_turb == AXIAL_CENTRIFUGAL && marker_flag == INFLOW) ){
    turboVelocity[2] =  turboNormal[0]*cartesianVelocity[0] + cartesianVelocity[1]*turboNormal[1];
    turboVelocity[1] =  turboNormal[0]*cartesianVelocity[1] - turboNormal[1]*cartesianVelocity[0];
    turboVelocity[0] = cartesianVelocity[2];
  }
  else{
    turboVelocity[0] =  turboNormal[0]*cartesianVelocity[0] + cartesianVelocity[1]*turboNormal[1];
    turboVelocity[1] =  turboNormal[0]*cartesianVelocity[1] - turboNormal[1]*cartesianVelocity[0];
    if (marker_flag == INFLOW){
      turboVelocity[0] *= -1.0;
      turboVelocity[1] *= -1.0;
    }
    if(nDim == 3)
      turboVelocity[2] = cartesianVelocity[2];
  }
}

inline void CEulerSolver::ComputeBackVelocity(su2double *turboVelocity, su2double *turboNormal, su2double *cartesianVelocity, unsigned short marker_flag, unsigned short kind_turb){

  if ((kind_turb == AXIAL && nDim == 3) || (kind_turb == CENTRIPETAL_AXIAL && marker_flag == OUTFLOW) || (kind_turb == AXIAL_CENTRIFUGAL && marker_flag == INFLOW)){
    cartesianVelocity[0] = turboVelocity[2]*turboNormal[0] - turboVelocity[1]*turboNormal[1];
    cartesianVelocity[1] = turboVelocity[2]*turboNormal[1] + turboVelocity[1]*turboNormal[0];
    cartesianVelocity[2] = turboVelocity[0];
  }
  else{
    cartesianVelocity[0] =  turboVelocity[0]*turboNormal[0] - turboVelocity[1]*turboNormal[1];
    cartesianVelocity[1] =  turboVelocity[0]*turboNormal[1] + turboVelocity[1]*turboNormal[0];

    if (marker_flag == INFLOW){
      cartesianVelocity[0] *= -1.0;
      cartesianVelocity[1] *= -1.0;
    }

    if(nDim == 3)
      cartesianVelocity[2] = turboVelocity[2];
  }
}


inline CFluidModel* CEulerSolver::GetFluidModel(void) { return FluidModel;}

inline void CEulerSolver::SetPressure_Inf(su2double p_inf) {Pressure_Inf = p_inf;}

inline void CEulerSolver::SetTemperature_Inf(su2double t_inf) {Temperature_Inf = t_inf;}

inline su2double CNSSolver::GetViscosity_Inf(void) { return Viscosity_Inf; }

inline su2double CNSSolver::GetTke_Inf(void) { return Tke_Inf; }

inline su2double CNSSolver::GetSurface_HF_Visc(unsigned short val_marker) { return Surface_HF_Visc[val_marker]; }

inline su2double CNSSolver::GetSurface_MaxHF_Visc(unsigned short val_marker) { return Surface_MaxHF_Visc[val_marker]; }

inline su2double CNSSolver::GetCL_Visc(unsigned short val_marker) { return CL_Visc[val_marker]; }

inline su2double CNSSolver::GetCSF_Visc(unsigned short val_marker) { return CSF_Visc[val_marker]; }

inline su2double CNSSolver::GetCD_Visc(unsigned short val_marker) { return CD_Visc[val_marker]; }

inline su2double CNSSolver::GetAllBound_CL_Visc() { return AllBound_CL_Visc; }

inline su2double CNSSolver::GetAllBound_CD_Visc() { return AllBound_CD_Visc; }

inline su2double CNSSolver::GetAllBound_CSF_Visc() { return AllBound_CSF_Visc; }

inline su2double CNSSolver::GetAllBound_CEff_Visc() { return AllBound_CEff_Visc; }

inline su2double CNSSolver::GetAllBound_CMx_Visc() { return AllBound_CMx_Visc; }

inline su2double CNSSolver::GetAllBound_CMy_Visc() { return AllBound_CMy_Visc; }

inline su2double CNSSolver::GetAllBound_CMz_Visc() { return AllBound_CMz_Visc; }

inline su2double CNSSolver::GetAllBound_CoPx_Visc() { return AllBound_CoPx_Visc; }

inline su2double CNSSolver::GetAllBound_CoPy_Visc() { return AllBound_CoPy_Visc; }

inline su2double CNSSolver::GetAllBound_CoPz_Visc() { return AllBound_CoPz_Visc; }

inline su2double CNSSolver::GetAllBound_CFx_Visc() { return AllBound_CFx_Visc; }

inline su2double CNSSolver::GetAllBound_CFy_Visc() { return AllBound_CFy_Visc; }

inline su2double CNSSolver::GetAllBound_CFz_Visc() { return AllBound_CFz_Visc; }

inline su2double CNSSolver::GetSurface_CL_Visc(unsigned short val_marker) { return Surface_CL_Visc[val_marker]; }

inline su2double CNSSolver::GetSurface_CD_Visc(unsigned short val_marker) { return Surface_CD_Visc[val_marker]; }

inline su2double CNSSolver::GetSurface_CSF_Visc(unsigned short val_marker) { return Surface_CSF_Visc[val_marker]; }

inline su2double CNSSolver::GetSurface_CEff_Visc(unsigned short val_marker) { return Surface_CEff_Visc[val_marker]; }

inline su2double CNSSolver::GetSurface_CFx_Visc(unsigned short val_marker) { return Surface_CFx_Visc[val_marker]; }

inline su2double CNSSolver::GetSurface_CFy_Visc(unsigned short val_marker) { return Surface_CFy_Visc[val_marker]; }

inline su2double CNSSolver::GetSurface_CFz_Visc(unsigned short val_marker) { return Surface_CFz_Visc[val_marker]; }

inline su2double CNSSolver::GetSurface_CMx_Visc(unsigned short val_marker) { return Surface_CMx_Visc[val_marker]; }

inline su2double CNSSolver::GetSurface_CMy_Visc(unsigned short val_marker) { return Surface_CMy_Visc[val_marker]; }

inline su2double CNSSolver::GetSurface_CMz_Visc(unsigned short val_marker) { return Surface_CMz_Visc[val_marker]; }

inline su2double CNSSolver::GetCSkinFriction(unsigned short val_marker, unsigned long val_vertex, unsigned short val_dim) { return CSkinFriction[val_marker][val_dim][val_vertex]; }

inline su2double CNSSolver::GetHeatFlux(unsigned short val_marker, unsigned long val_vertex) { return HeatFlux[val_marker][val_vertex]; }

inline su2double CNSSolver::GetHeatFluxTarget(unsigned short val_marker, unsigned long val_vertex) { return HeatFluxTarget[val_marker][val_vertex]; }

inline void CNSSolver::SetHeatFluxTarget(unsigned short val_marker, unsigned long val_vertex, su2double val_heat) { HeatFluxTarget[val_marker][val_vertex] = val_heat; }

inline su2double CNSSolver::GetYPlus(unsigned short val_marker, unsigned long val_vertex) { return YPlus[val_marker][val_vertex]; }

inline su2double CNSSolver::GetStrainMag_Max(void) { return StrainMag_Max; }

inline su2double CNSSolver::GetOmega_Max(void) { return Omega_Max; }

inline void CNSSolver::SetStrainMag_Max(su2double val_strainmag_max) { StrainMag_Max = val_strainmag_max; }

inline void CNSSolver::SetOmega_Max(su2double val_omega_max) { Omega_Max = val_omega_max; }

inline su2double CNSSolver::GetConjugateHeatVariable(unsigned short val_marker, unsigned long val_vertex, unsigned short pos_var) { return HeatConjugateVar[val_marker][val_vertex][pos_var]; }

inline void CNSSolver::SetConjugateHeatVariable(unsigned short val_marker, unsigned long val_vertex, unsigned short pos_var, su2double relaxation_factor, su2double val_var) {
  HeatConjugateVar[val_marker][val_vertex][pos_var] = relaxation_factor*val_var + (1.0-relaxation_factor)*HeatConjugateVar[val_marker][val_vertex][pos_var]; }

inline su2double CAdjEulerSolver::GetCSensitivity(unsigned short val_marker, unsigned long val_vertex) { return CSensitivity[val_marker][val_vertex]; }

inline void CAdjEulerSolver::SetCSensitivity(unsigned short val_marker, unsigned long val_vertex, su2double val_sensitivity) { CSensitivity[val_marker][val_vertex] = val_sensitivity; }

inline unsigned long CAdjEulerSolver::GetDonorGlobalIndex(unsigned short val_marker, unsigned long val_vertex) { return DonorGlobalIndex[val_marker][val_vertex]; }

inline void CAdjEulerSolver::SetDonorGlobalIndex(unsigned short val_marker, unsigned long val_vertex, unsigned long val_index) { DonorGlobalIndex[val_marker][val_vertex] = val_index; }

inline void CAdjEulerSolver::SetDonorAdjVar(unsigned short val_marker, unsigned long val_vertex, unsigned short val_var, su2double val_value) { DonorAdjVar[val_marker][val_vertex][val_var] = val_value; }

inline su2double CAdjEulerSolver::GetTotal_Sens_Geo() { return Total_Sens_Geo; }

inline su2double CAdjEulerSolver::GetTotal_Sens_Mach() { return Total_Sens_Mach; }

inline su2double CAdjEulerSolver::GetTotal_Sens_AoA() { return Total_Sens_AoA; }

inline su2double CAdjEulerSolver::GetTotal_Sens_Press() { return Total_Sens_Press; }

inline su2double CAdjEulerSolver::GetTotal_Sens_Temp() { return Total_Sens_Temp; }

inline su2double CAdjEulerSolver::GetTotal_Sens_BPress() { return Total_Sens_BPress; }

inline su2double CAdjEulerSolver::GetPsiRho_Inf(void) { return PsiRho_Inf; }

inline su2double CAdjEulerSolver::GetPsiE_Inf(void) { return PsiE_Inf; }

inline su2double *CAdjEulerSolver::GetDonorAdjVar(unsigned short val_marker, unsigned long val_vertex) { return DonorAdjVar[val_marker][val_vertex]; }

inline su2double CAdjEulerSolver::GetDonorAdjVar(unsigned short val_marker, unsigned long val_vertex, unsigned short val_var) { return DonorAdjVar[val_marker][val_vertex][val_var]; }

inline su2double CAdjEulerSolver::GetPhi_Inf(unsigned short val_dim) { return Phi_Inf[val_dim]; }

inline void CSolver::RefGeom_Sensitivity(CGeometry *geometry, CSolver **solver_container, CConfig *config){ }

inline void CSolver::DE_Sensitivity(CGeometry *geometry, CSolver **solver_container, CNumerics **numerics, CConfig *config){ }

inline void CSolver::Stiffness_Sensitivity(CGeometry *geometry, CSolver **solver_container, CNumerics **numerics, CConfig *config){ }

inline unsigned short CSolver::Get_iElem_iDe(unsigned long iElem){ return 0; }

inline void CSolver::Set_DV_Val(su2double val_EField, unsigned short i_DV){ }

inline su2double CSolver::Get_DV_Val(unsigned short i_DV){ return 0.0; }

inline su2double CSolver::Get_val_I(void){ return 0.0; }

inline su2double CSolver::Get_MassMatrix(unsigned long iPoint, unsigned long jPoint, unsigned short iVar, unsigned short jVar){ return 0.0; }

inline su2double CIncEulerSolver::GetDensity_Inf(void) { return Density_Inf; }

inline su2double CIncEulerSolver::GetModVelocity_Inf(void) {
  su2double Vel2 = 0;
  for (unsigned short iDim = 0; iDim < nDim; iDim++)
    Vel2 += Velocity_Inf[iDim]*Velocity_Inf[iDim];
  return sqrt(Vel2);
}

inline CFluidModel* CIncEulerSolver::GetFluidModel(void) { return FluidModel;}

inline su2double CIncEulerSolver::GetDensity_Velocity_Inf(unsigned short val_dim) { return Density_Inf*Velocity_Inf[val_dim]; }

inline su2double CIncEulerSolver::GetVelocity_Inf(unsigned short val_dim) { return Velocity_Inf[val_dim]; }

inline su2double *CIncEulerSolver::GetVelocity_Inf(void) { return Velocity_Inf; }

inline su2double CIncEulerSolver::GetPressure_Inf(void) { return Pressure_Inf; }

inline su2double CIncEulerSolver::GetCPressure(unsigned short val_marker, unsigned long val_vertex) { return CPressure[val_marker][val_vertex]; }

inline su2double CIncEulerSolver::GetCPressureTarget(unsigned short val_marker, unsigned long val_vertex) { return CPressureTarget[val_marker][val_vertex]; }

inline void CIncEulerSolver::SetCPressureTarget(unsigned short val_marker, unsigned long val_vertex, su2double val_pressure) { CPressureTarget[val_marker][val_vertex] = val_pressure; }

inline su2double *CIncEulerSolver::GetCharacPrimVar(unsigned short val_marker, unsigned long val_vertex) { return CharacPrimVar[val_marker][val_vertex]; }

inline su2double CIncEulerSolver::GetCD_Inv(unsigned short val_marker) { return CD_Inv[val_marker]; }

inline su2double CIncEulerSolver::GetSurface_CL(unsigned short val_marker) { return Surface_CL[val_marker]; }

inline su2double CIncEulerSolver::GetSurface_CD(unsigned short val_marker) { return Surface_CD[val_marker]; }

inline su2double CIncEulerSolver::GetSurface_CSF(unsigned short val_marker) { return Surface_CSF[val_marker]; }

inline su2double CIncEulerSolver::GetSurface_CEff(unsigned short val_marker) { return Surface_CEff[val_marker]; }

inline su2double CIncEulerSolver::GetSurface_CFx(unsigned short val_marker) { return Surface_CFx[val_marker]; }

inline su2double CIncEulerSolver::GetSurface_CFy(unsigned short val_marker) { return Surface_CFy[val_marker]; }

inline su2double CIncEulerSolver::GetSurface_CFz(unsigned short val_marker) { return Surface_CFz[val_marker]; }

inline su2double CIncEulerSolver::GetSurface_CMx(unsigned short val_marker) { return Surface_CMx[val_marker]; }

inline su2double CIncEulerSolver::GetSurface_CMy(unsigned short val_marker) { return Surface_CMy[val_marker]; }

inline su2double CIncEulerSolver::GetSurface_CMz(unsigned short val_marker) { return Surface_CMz[val_marker]; }

inline su2double CIncEulerSolver::GetSurface_CL_Inv(unsigned short val_marker) { return Surface_CL_Inv[val_marker]; }

inline su2double CIncEulerSolver::GetSurface_CD_Inv(unsigned short val_marker) { return Surface_CD_Inv[val_marker]; }

inline su2double CIncEulerSolver::GetSurface_CSF_Inv(unsigned short val_marker) { return Surface_CSF_Inv[val_marker]; }

inline su2double CIncEulerSolver::GetSurface_CEff_Inv(unsigned short val_marker) { return Surface_CEff_Inv[val_marker]; }

inline su2double CIncEulerSolver::GetSurface_CFx_Inv(unsigned short val_marker) { return Surface_CFx_Inv[val_marker]; }

inline su2double CIncEulerSolver::GetSurface_CFy_Inv(unsigned short val_marker) { return Surface_CFy_Inv[val_marker]; }

inline su2double CIncEulerSolver::GetSurface_CFz_Inv(unsigned short val_marker) { return Surface_CFz_Inv[val_marker]; }

inline su2double CIncEulerSolver::GetSurface_CMx_Inv(unsigned short val_marker) { return Surface_CMx_Inv[val_marker]; }

inline su2double CIncEulerSolver::GetSurface_CMy_Inv(unsigned short val_marker) { return Surface_CMy_Inv[val_marker]; }

inline su2double CIncEulerSolver::GetSurface_CMz_Inv(unsigned short val_marker) { return Surface_CMz_Inv[val_marker]; }

inline su2double CIncEulerSolver::GetCSF_Inv(unsigned short val_marker) { return CSF_Inv[val_marker]; }

inline su2double CIncEulerSolver::GetCEff_Inv(unsigned short val_marker) { return CEff_Inv[val_marker]; }

inline su2double CIncEulerSolver::GetTotal_CL() { return Total_CL; }

inline su2double CIncEulerSolver::GetTotal_CD() { return Total_CD; }

inline su2double CIncEulerSolver::GetTotal_CMx() { return Total_CMx; }

inline su2double CIncEulerSolver::GetTotal_CMy() { return Total_CMy; }

inline su2double CIncEulerSolver::GetTotal_CMz() { return Total_CMz; }

inline su2double CIncEulerSolver::GetTotal_CFx() { return Total_CFx; }

inline su2double CIncEulerSolver::GetTotal_CFy() { return Total_CFy; }

inline su2double CIncEulerSolver::GetTotal_CFz() { return Total_CFz; }

inline su2double CIncEulerSolver::GetTotal_CSF() { return Total_CSF; }

inline su2double CIncEulerSolver::GetTotal_CEff() { return Total_CEff; }

inline su2double CIncEulerSolver::GetTotal_CT() { return Total_CT; }

inline void CIncEulerSolver::SetTotal_CT(su2double val_Total_CT) { Total_CT = val_Total_CT; }

inline su2double CIncEulerSolver::GetTotal_CQ() { return Total_CQ; }

inline su2double CIncEulerSolver::GetTotal_HeatFlux() { return Total_Heat; }

inline su2double CIncEulerSolver::GetTotal_MaxHeatFlux() { return Total_MaxHeat; }

inline void CIncEulerSolver::SetTotal_CQ(su2double val_Total_CQ) { Total_CQ = val_Total_CQ; }

inline void CIncEulerSolver::SetTotal_HeatFlux(su2double val_Total_Heat) { Total_Heat = val_Total_Heat; }

inline void CIncEulerSolver::SetTotal_MaxHeatFlux(su2double val_Total_MaxHeat) { Total_MaxHeat = val_Total_MaxHeat; }

inline su2double CIncEulerSolver::GetTotal_CMerit() { return Total_CMerit; }

inline su2double CIncEulerSolver::GetTotal_CpDiff() { return Total_CpDiff; }

inline su2double CIncEulerSolver::GetTotal_HeatFluxDiff() { return Total_HeatFluxDiff; }

inline void CIncEulerSolver::SetTotal_CpDiff(su2double pressure) { Total_CpDiff = pressure; }

inline void CIncEulerSolver::SetTotal_HeatFluxDiff(su2double heat) { Total_HeatFluxDiff = heat; }

inline void CIncEulerSolver::SetTotal_CD(su2double val_Total_CD) { Total_CD = val_Total_CD; }

inline su2double CIncEulerSolver::GetTotal_Custom_ObjFunc() { return Total_Custom_ObjFunc; }

inline void CIncEulerSolver::SetTotal_Custom_ObjFunc(su2double val_total_custom_objfunc, su2double val_weight) { Total_Custom_ObjFunc = val_total_custom_objfunc*val_weight; }

inline void CIncEulerSolver::AddTotal_Custom_ObjFunc(su2double val_total_custom_objfunc, su2double val_weight) { Total_Custom_ObjFunc += val_total_custom_objfunc*val_weight; }

inline su2double CIncEulerSolver::GetAllBound_CL_Inv() { return AllBound_CL_Inv; }

inline su2double CIncEulerSolver::GetAllBound_CD_Inv() { return AllBound_CD_Inv; }

inline su2double CIncEulerSolver::GetAllBound_CSF_Inv() { return AllBound_CSF_Inv; }

inline su2double CIncEulerSolver::GetAllBound_CEff_Inv() { return AllBound_CEff_Inv; }

inline su2double CIncEulerSolver::GetAllBound_CMx_Inv() { return AllBound_CMx_Inv; }

inline su2double CIncEulerSolver::GetAllBound_CMy_Inv() { return AllBound_CMy_Inv; }

inline su2double CIncEulerSolver::GetAllBound_CMz_Inv() { return AllBound_CMz_Inv; }

inline su2double CIncEulerSolver::GetAllBound_CFx_Inv() { return AllBound_CFx_Inv; }

inline su2double CIncEulerSolver::GetAllBound_CFy_Inv() { return AllBound_CFy_Inv; }

inline su2double CIncEulerSolver::GetAllBound_CFz_Inv() { return AllBound_CFz_Inv; }

inline su2double CIncEulerSolver::GetAllBound_CL_Mnt() { return AllBound_CL_Mnt; }

inline su2double CIncEulerSolver::GetAllBound_CD_Mnt() { return AllBound_CD_Mnt; }

inline su2double CIncEulerSolver::GetAllBound_CSF_Mnt() { return AllBound_CSF_Mnt; }

inline su2double CIncEulerSolver::GetAllBound_CEff_Mnt() { return AllBound_CEff_Mnt; }

inline su2double CIncEulerSolver::GetAllBound_CMx_Mnt() { return AllBound_CMx_Mnt; }

inline su2double CIncEulerSolver::GetAllBound_CMy_Mnt() { return AllBound_CMy_Mnt; }

inline su2double CIncEulerSolver::GetAllBound_CMz_Mnt() { return AllBound_CMz_Mnt; }

inline su2double CIncEulerSolver::GetAllBound_CFx_Mnt() { return AllBound_CFx_Mnt; }

inline su2double CIncEulerSolver::GetAllBound_CFy_Mnt() { return AllBound_CFy_Mnt; }

inline su2double CIncEulerSolver::GetAllBound_CFz_Mnt() { return AllBound_CFz_Mnt; }

inline su2double CIncEulerSolver::GetSurface_CL_Mnt(unsigned short val_marker) { return Surface_CL_Mnt[val_marker]; }

inline su2double CIncEulerSolver::GetSurface_CD_Mnt(unsigned short val_marker) { return Surface_CD_Mnt[val_marker]; }

inline su2double CIncEulerSolver::GetSurface_CSF_Mnt(unsigned short val_marker) { return Surface_CSF_Mnt[val_marker]; }

inline su2double CIncEulerSolver::GetSurface_CEff_Mnt(unsigned short val_marker) { return Surface_CEff_Mnt[val_marker]; }

inline su2double CIncEulerSolver::GetSurface_CFx_Mnt(unsigned short val_marker) { return Surface_CFx_Mnt[val_marker]; }

inline su2double CIncEulerSolver::GetSurface_CFy_Mnt(unsigned short val_marker) { return Surface_CFy_Mnt[val_marker]; }

inline su2double CIncEulerSolver::GetSurface_CFz_Mnt(unsigned short val_marker) { return Surface_CFz_Mnt[val_marker]; }

inline su2double CIncEulerSolver::GetSurface_CMx_Mnt(unsigned short val_marker) { return Surface_CMx_Mnt[val_marker]; }

inline su2double CIncEulerSolver::GetSurface_CMy_Mnt(unsigned short val_marker) { return Surface_CMy_Mnt[val_marker]; }

inline su2double CIncEulerSolver::GetSurface_CMz_Mnt(unsigned short val_marker) { return Surface_CMz_Mnt[val_marker]; }

inline void CIncEulerSolver::SetPressure_Inf(su2double p_inf){Pressure_Inf = p_inf;}

inline void CIncEulerSolver::SetTemperature_Inf(su2double t_inf){Temperature_Inf = t_inf;}

inline void CIncEulerSolver::SetTotal_ComboObj(su2double ComboObj) {Total_ComboObj = ComboObj; }

inline su2double CIncEulerSolver::GetTotal_ComboObj() { return Total_ComboObj; }

inline su2double CIncNSSolver::GetViscosity_Inf(void) { return Viscosity_Inf; }

inline su2double CIncNSSolver::GetTke_Inf(void) { return Tke_Inf; }

inline su2double CIncNSSolver::GetCL_Visc(unsigned short val_marker) { return CL_Visc[val_marker]; }

inline su2double CIncNSSolver::GetCSF_Visc(unsigned short val_marker) { return CSF_Visc[val_marker]; }

inline su2double CIncNSSolver::GetCD_Visc(unsigned short val_marker) { return CD_Visc[val_marker]; }

inline su2double CIncNSSolver::GetAllBound_CL_Visc() { return AllBound_CL_Visc; }

inline su2double CIncNSSolver::GetAllBound_CSF_Visc() { return AllBound_CSF_Visc; }

inline su2double CIncNSSolver::GetAllBound_CD_Visc() { return AllBound_CD_Visc; }

inline su2double CIncNSSolver::GetAllBound_CEff_Visc() { return AllBound_CEff_Visc; }

inline su2double CIncNSSolver::GetAllBound_CMx_Visc() { return AllBound_CMx_Visc; }

inline su2double CIncNSSolver::GetAllBound_CMy_Visc() { return AllBound_CMy_Visc; }

inline su2double CIncNSSolver::GetAllBound_CMz_Visc() { return AllBound_CMz_Visc; }

inline su2double CIncNSSolver::GetAllBound_CFx_Visc() { return AllBound_CFx_Visc; }

inline su2double CIncNSSolver::GetAllBound_CFy_Visc() { return AllBound_CFy_Visc; }

inline su2double CIncNSSolver::GetAllBound_CFz_Visc() { return AllBound_CFz_Visc; }

inline su2double CIncNSSolver::GetSurface_CL_Visc(unsigned short val_marker) { return Surface_CL_Visc[val_marker]; }

inline su2double CIncNSSolver::GetSurface_CD_Visc(unsigned short val_marker) { return Surface_CD_Visc[val_marker]; }

inline su2double CIncNSSolver::GetSurface_CSF_Visc(unsigned short val_marker) { return Surface_CSF_Visc[val_marker]; }

inline su2double CIncNSSolver::GetSurface_CEff_Visc(unsigned short val_marker) { return Surface_CEff_Visc[val_marker]; }

inline su2double CIncNSSolver::GetSurface_CFx_Visc(unsigned short val_marker) { return Surface_CFx_Visc[val_marker]; }

inline su2double CIncNSSolver::GetSurface_CFy_Visc(unsigned short val_marker) { return Surface_CFy_Visc[val_marker]; }

inline su2double CIncNSSolver::GetSurface_CFz_Visc(unsigned short val_marker) { return Surface_CFz_Visc[val_marker]; }

inline su2double CIncNSSolver::GetSurface_CMx_Visc(unsigned short val_marker) { return Surface_CMx_Visc[val_marker]; }

inline su2double CIncNSSolver::GetSurface_CMy_Visc(unsigned short val_marker) { return Surface_CMy_Visc[val_marker]; }

inline su2double CIncNSSolver::GetSurface_CMz_Visc(unsigned short val_marker) { return Surface_CMz_Visc[val_marker]; }

inline su2double CIncNSSolver::GetCSkinFriction(unsigned short val_marker, unsigned long val_vertex, unsigned short val_dim) { return CSkinFriction[val_marker][val_dim][val_vertex]; }

inline su2double CIncNSSolver::GetHeatFlux(unsigned short val_marker, unsigned long val_vertex) { return HeatFlux[val_marker][val_vertex]; }

inline su2double CIncNSSolver::GetHeatFluxTarget(unsigned short val_marker, unsigned long val_vertex) { return HeatFluxTarget[val_marker][val_vertex]; }

inline void CIncNSSolver::SetHeatFluxTarget(unsigned short val_marker, unsigned long val_vertex, su2double val_heat) { HeatFluxTarget[val_marker][val_vertex] = val_heat; }

inline su2double CIncNSSolver::GetYPlus(unsigned short val_marker, unsigned long val_vertex) { return YPlus[val_marker][val_vertex]; }

inline su2double CIncNSSolver::GetStrainMag_Max(void) { return StrainMag_Max; }

inline su2double CIncNSSolver::GetOmega_Max(void) { return Omega_Max; }

inline void CIncNSSolver::SetStrainMag_Max(su2double val_strainmag_max) { StrainMag_Max = val_strainmag_max; }

inline void CIncNSSolver::SetOmega_Max(su2double val_omega_max) { Omega_Max = val_omega_max; }

inline su2double CHeatSolverFVM::GetTotal_HeatFlux() { return Total_HeatFlux; }

inline su2double CHeatSolverFVM::GetTotal_AvgTemperature() { return Total_AvgTemperature; }

inline su2double CHeatSolverFVM::GetConjugateHeatVariable(unsigned short val_marker, unsigned long val_vertex, unsigned short pos_var) { return ConjugateVar[val_marker][val_vertex][pos_var]; }

inline void CHeatSolverFVM::SetConjugateHeatVariable(unsigned short val_marker, unsigned long val_vertex, unsigned short pos_var, su2double relaxation_factor, su2double val_var) {
  ConjugateVar[val_marker][val_vertex][pos_var] = relaxation_factor*val_var + (1.0-relaxation_factor)*ConjugateVar[val_marker][val_vertex][pos_var]; }

inline su2double CAdjIncEulerSolver::GetCSensitivity(unsigned short val_marker, unsigned long val_vertex) { return CSensitivity[val_marker][val_vertex]; }

inline void CAdjIncEulerSolver::SetCSensitivity(unsigned short val_marker, unsigned long val_vertex, su2double val_sensitivity) {CSensitivity[val_marker][val_vertex]=val_sensitivity; }

inline su2double CAdjIncEulerSolver::GetTotal_Sens_Geo() { return Total_Sens_Geo; }

inline su2double CAdjIncEulerSolver::GetTotal_Sens_Mach() { return Total_Sens_Mach; }

inline su2double CAdjIncEulerSolver::GetTotal_Sens_AoA() { return Total_Sens_AoA; }

inline su2double CAdjIncEulerSolver::GetTotal_Sens_Press() { return Total_Sens_Press; }

inline su2double CAdjIncEulerSolver::GetTotal_Sens_Temp() { return Total_Sens_Temp; }

inline su2double CAdjIncEulerSolver::GetTotal_Sens_BPress() { return Total_Sens_BPress; }

inline su2double CAdjIncEulerSolver::GetPsiRho_Inf(void) { return PsiRho_Inf; }

inline su2double CAdjIncEulerSolver::GetPsiE_Inf(void) { return PsiE_Inf; }

inline su2double CAdjIncEulerSolver::GetPhi_Inf(unsigned short val_dim) { return Phi_Inf[val_dim]; }

inline su2double CFEM_ElasticitySolver::Get_MassMatrix(unsigned long iPoint, unsigned long jPoint, unsigned short iVar, unsigned short jVar){ 
  return MassMatrix.GetBlock(iPoint, jPoint, iVar, jVar); }

inline unsigned short CFEM_ElasticitySolver::Get_iElem_iDe(unsigned long iElem){ return iElem_iDe[iElem]; }

inline su2double CFEM_ElasticitySolver::GetRes_FEM(unsigned short val_var) { return Conv_Check[val_var]; }

inline su2double CFEM_ElasticitySolver::GetTotal_CFEA() { return Total_CFEA; }

inline void CFEM_ElasticitySolver::SetTotal_CFEA(su2double cfea) { Total_CFEA = cfea; }

inline void CFEM_ElasticitySolver::SetTotal_OFRefGeom(su2double val_ofrefgeom) { Total_OFRefGeom = val_ofrefgeom; }

inline void CFEM_ElasticitySolver::SetTotal_OFRefNode(su2double val_ofrefnode) { Total_OFRefNode = val_ofrefnode; }

inline su2double CFEM_ElasticitySolver::GetWAitken_Dyn(void) { return WAitken_Dyn; }

inline su2double CFEM_ElasticitySolver::GetWAitken_Dyn_tn1(void) { return WAitken_Dyn_tn1; }

inline void CFEM_ElasticitySolver::SetWAitken_Dyn(su2double waitk) { WAitken_Dyn = waitk; }

inline void CFEM_ElasticitySolver::SetWAitken_Dyn_tn1(su2double waitk_tn1) { WAitken_Dyn_tn1 = waitk_tn1; }

inline void CFEM_ElasticitySolver::SetLoad_Increment(su2double val_loadIncrement) { loadIncrement = val_loadIncrement; }

inline void CFEM_ElasticitySolver::SetFSI_ConvValue(unsigned short val_index, su2double val_criteria) { FSI_Conv[val_index] = val_criteria; }

inline su2double CFEM_ElasticitySolver::GetFSI_ConvValue(unsigned short val_index){ return FSI_Conv[val_index]; }

inline su2double CFEM_ElasticitySolver::GetTotal_OFRefGeom(void){ return Total_OFRefGeom; }

inline su2double CFEM_ElasticitySolver::GetTotal_OFRefNode(void){ return Total_OFRefNode; }

inline bool CFEM_ElasticitySolver::IsElementBased(void){ return element_based; }

inline su2double CWaveSolver::GetTotal_CWave() { return Total_CWave; }

inline su2double CHeatSolver::GetTotal_CHeat() { return Total_CHeat; }

inline void CSolver::SetAdjoint_OutputMesh(CGeometry *geometry, CConfig *config) {}

inline void CSolver::ExtractAdjoint_Geometry(CGeometry *geometry, CConfig *config) {}

inline void CSolver::ExtractAdjoint_CrossTerm(CGeometry *geometry, CConfig *config) {}

inline void CSolver::ExtractAdjoint_CrossTerm_Geometry(CGeometry *geometry, CConfig *config) {}

inline void CSolver::ExtractAdjoint_CrossTerm_Geometry_Flow(CGeometry *geometry, CConfig *config) {}

inline void CSolver::SetMesh_Recording(CGeometry **geometry, CVolumetricMovement *grid_movement, CConfig *config) {}

inline su2double CDiscAdjSolver::GetTotal_Sens_Geo() { return Total_Sens_Geo; }

inline su2double CDiscAdjSolver::GetTotal_Sens_Mach() { return Total_Sens_Mach; }

inline su2double CDiscAdjSolver::GetTotal_Sens_AoA() { return Total_Sens_AoA; }

inline su2double CDiscAdjSolver::GetTotal_Sens_Press() { return Total_Sens_Press; }

inline su2double CDiscAdjSolver::GetTotal_Sens_Temp() { return Total_Sens_Temp; }

inline su2double CDiscAdjSolver::GetTotal_Sens_BPress() { return Total_Sens_BPress; }

inline su2double CDiscAdjSolver::GetCSensitivity(unsigned short val_marker, unsigned long val_vertex) { return CSensitivity[val_marker][val_vertex]; }

inline void CEulerSolver::SetSlidingState(unsigned short val_marker, unsigned long val_vertex, unsigned short val_state, unsigned long donor_index, su2double component){ 
  SlidingState[val_marker][val_vertex][val_state][donor_index] = component; 
}

inline void CSolver::SetSlidingState(unsigned short val_marker, unsigned long val_vertex, unsigned short val_state, unsigned long donor_index, su2double component){ }

inline su2double CEulerSolver::GetSlidingState(unsigned short val_marker, unsigned long val_vertex, unsigned short val_state, unsigned long donor_index) { return SlidingState[val_marker][val_vertex][val_state][donor_index]; }

inline su2double CSolver::GetSlidingState(unsigned short val_marker, unsigned long val_vertex, unsigned short val_state, unsigned long donor_index) { return 0; }

inline int CEulerSolver::GetnSlidingStates(unsigned short val_marker, unsigned long val_vertex){ return SlidingStateNodes[val_marker][val_vertex]; }

inline int CSolver::GetnSlidingStates(unsigned short val_marker, unsigned long val_vertex){ return 0; }

inline void CEulerSolver::SetnSlidingStates(unsigned short val_marker, unsigned long val_vertex, int value){ SlidingStateNodes[val_marker][val_vertex] = value; }

inline void CSolver::SetnSlidingStates(unsigned short val_marker, unsigned long val_vertex, int value){}

inline void CSolver::SetSlidingStateStructure(unsigned short val_marker, unsigned long val_vertex){}

inline void CEulerSolver::SetSlidingStateStructure(unsigned short val_marker, unsigned long val_vertex){	
  int iVar;

  for( iVar = 0; iVar < nPrimVar+1; iVar++){
    if( SlidingState[val_marker][val_vertex][iVar] != NULL )
      delete [] SlidingState[val_marker][val_vertex][iVar];
  }

  for( iVar = 0; iVar < nPrimVar+1; iVar++)
    SlidingState[val_marker][val_vertex][iVar] = new su2double[ GetnSlidingStates(val_marker, val_vertex) ];
}



inline void CTurbSolver::SetSlidingState(unsigned short val_marker, unsigned long val_vertex, unsigned short val_state, unsigned long donor_index, su2double component){ 
  SlidingState[val_marker][val_vertex][val_state][donor_index] = component; 
}

inline int CTurbSolver::GetnSlidingStates(unsigned short val_marker, unsigned long val_vertex){ return SlidingStateNodes[val_marker][val_vertex]; }

inline void CTurbSolver::SetSlidingStateStructure(unsigned short val_marker, unsigned long val_vertex){	
  int iVar;

  for( iVar = 0; iVar < nVar+1; iVar++){
    if( SlidingState[val_marker][val_vertex][iVar] != NULL )
      delete [] SlidingState[val_marker][val_vertex][iVar];
  }

  for( iVar = 0; iVar < nVar+1; iVar++)
    SlidingState[val_marker][val_vertex][iVar] = new su2double[ GetnSlidingStates(val_marker, val_vertex) ];
}

inline void CTurbSolver::SetnSlidingStates(unsigned short val_marker, unsigned long val_vertex, int value){ SlidingStateNodes[val_marker][val_vertex] = value; }

inline su2double CTurbSolver::GetSlidingState(unsigned short val_marker, unsigned long val_vertex, unsigned short val_state, unsigned long donor_index) { return SlidingState[val_marker][val_vertex][val_state][donor_index]; }

<<<<<<< HEAD
=======
inline void CTurbSolver::SetInlet_TurbVar(unsigned short val_marker, unsigned long val_vertex, unsigned short val_dim, su2double val_turb_var) {
  /*--- Since this call can be accessed indirectly using python, do some error
   * checking to prevent segmentation faults ---*/
  if (val_marker >= nMarker)
    SU2_MPI::Error("Out-of-bounds marker index used on inlet.", CURRENT_FUNCTION);
  else if (Inlet_TurbVars == NULL || Inlet_TurbVars[val_marker] == NULL)
    SU2_MPI::Error("Tried to set custom inlet BC on an invalid marker.", CURRENT_FUNCTION);
  else if (val_vertex >= nVertex[val_marker])
    SU2_MPI::Error("Out-of-bounds vertex index used on inlet.", CURRENT_FUNCTION);
  else if (val_dim >= nVar)
    SU2_MPI::Error("Out-of-bounds index used for inlet turbulence variable.", CURRENT_FUNCTION);
  else
    Inlet_TurbVars[val_marker][val_vertex][val_dim] = val_turb_var;
}

>>>>>>> d66b2a64
inline void CTurbSASolver::SetFreeStream_Solution(CConfig *config) {
  for (unsigned long iPoint = 0; iPoint < nPoint; iPoint++)
    node[iPoint]->SetSolution(0, nu_tilde_Inf);
}

inline void CTurbSSTSolver::SetFreeStream_Solution(CConfig *config){
  for (unsigned long iPoint = 0; iPoint < nPoint; iPoint++){
    node[iPoint]->SetSolution(0, kine_Inf);
    node[iPoint]->SetSolution(1, omega_Inf);
  }
}

inline su2double CDiscAdjFEASolver::GetTotal_Sens_E(unsigned short iVal) { return Total_Sens_E[iVal]; }

inline su2double CDiscAdjFEASolver::GetTotal_Sens_Nu(unsigned short iVal) { return Total_Sens_Nu[iVal]; }

inline su2double CDiscAdjFEASolver::GetTotal_Sens_Rho(unsigned short iVal) { return Total_Sens_Rho[iVal]; }

inline su2double CDiscAdjFEASolver::GetTotal_Sens_Rho_DL(unsigned short iVal) { return Total_Sens_Rho_DL[iVal]; }

inline su2double CDiscAdjFEASolver::GetTotal_Sens_EField(unsigned short iEField) { return Total_Sens_EField[iEField]; }

inline su2double CDiscAdjFEASolver::GetTotal_Sens_DVFEA(unsigned short iDVFEA) { return Total_Sens_DV[iDVFEA]; }

inline su2double CDiscAdjFEASolver::GetGlobal_Sens_E(unsigned short iVal) { return Global_Sens_E[iVal]; }

inline su2double CDiscAdjFEASolver::GetGlobal_Sens_Nu(unsigned short iVal) { return Global_Sens_Nu[iVal]; }

inline su2double CDiscAdjFEASolver::GetGlobal_Sens_Rho(unsigned short iVal) { return Global_Sens_Rho[iVal]; }

inline su2double CDiscAdjFEASolver::GetGlobal_Sens_Rho_DL(unsigned short iVal) { return Global_Sens_Rho_DL[iVal]; }

inline su2double CDiscAdjFEASolver::GetGlobal_Sens_EField(unsigned short iEField) { return Global_Sens_EField[iEField]; }

inline su2double CDiscAdjFEASolver::GetGlobal_Sens_DVFEA(unsigned short iDVFEA) { return Global_Sens_DV[iDVFEA]; }

inline su2double CDiscAdjFEASolver::GetVal_Young(unsigned short iVal) { return E_i[iVal]; }

inline su2double CDiscAdjFEASolver::GetVal_Poisson(unsigned short iVal) { return Nu_i[iVal]; }

inline su2double CDiscAdjFEASolver::GetVal_Rho(unsigned short iVal) { return Rho_i[iVal]; }

inline su2double CDiscAdjFEASolver::GetVal_Rho_DL(unsigned short iVal) { return Rho_DL_i[iVal]; }

inline unsigned short CDiscAdjFEASolver::GetnEField(void) { return nEField; }

inline unsigned short CDiscAdjFEASolver::GetnDVFEA(void) { return nDV; }

inline su2double CDiscAdjFEASolver::GetVal_EField(unsigned short iVal) { return EField[iVal]; }

inline su2double CDiscAdjFEASolver::GetVal_DVFEA(unsigned short iVal) { return DV_Val[iVal]; }<|MERGE_RESOLUTION|>--- conflicted
+++ resolved
@@ -2142,8 +2142,6 @@
 
 inline su2double CTurbSolver::GetSlidingState(unsigned short val_marker, unsigned long val_vertex, unsigned short val_state, unsigned long donor_index) { return SlidingState[val_marker][val_vertex][val_state][donor_index]; }
 
-<<<<<<< HEAD
-=======
 inline void CTurbSolver::SetInlet_TurbVar(unsigned short val_marker, unsigned long val_vertex, unsigned short val_dim, su2double val_turb_var) {
   /*--- Since this call can be accessed indirectly using python, do some error
    * checking to prevent segmentation faults ---*/
@@ -2159,7 +2157,6 @@
     Inlet_TurbVars[val_marker][val_vertex][val_dim] = val_turb_var;
 }
 
->>>>>>> d66b2a64
 inline void CTurbSASolver::SetFreeStream_Solution(CConfig *config) {
   for (unsigned long iPoint = 0; iPoint < nPoint; iPoint++)
     node[iPoint]->SetSolution(0, nu_tilde_Inf);
