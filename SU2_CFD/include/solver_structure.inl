--- conflicted
+++ resolved
@@ -39,41 +39,6 @@
 
 inline void CSolver::SetIterLinSolver(unsigned short val_iterlinsolver) { IterLinSolver = val_iterlinsolver; }
 
-<<<<<<< HEAD
-inline void CSolver::Set_MPI_Solution_Gradient(CGeometry *geometry, CConfig *config) { }
-
-inline void CSolver::Set_MPI_Solution(CGeometry *geometry, CConfig *config) { }
-
-inline void CSolver::Set_MPI_Primitive(CGeometry *geometry, CConfig *config) { }
-
-//inline void CSolver::Set_MPI_Secondary(CGeometry *geometry, CConfig *config) { }
-
-inline void CSolver::Set_MPI_Solution_Old(CGeometry *geometry, CConfig *config) { }
-
-inline void CSolver::Set_MPI_Solution_Pred(CGeometry *geometry, CConfig *config) { }
-
-inline void CSolver::Set_MPI_Solution_Pred_Old(CGeometry *geometry, CConfig *config) { }
-
-inline void CSolver::Set_MPI_Displacement(CGeometry *geometry, CConfig *config) { }
-
-inline void CSolver::Set_MPI_Solution_DispOnly(CGeometry *geometry, CConfig *config) { }
-
-inline void CSolver::Set_MPI_RefGeom(CGeometry *geometry, CConfig *config) { }
-
-inline void CSolver::Set_MPI_CrossTerm(CGeometry *geometry, CConfig *config) { }
-
-inline void CSolver::Set_MPI_CrossTerm_Geometry(CGeometry *geometry, CConfig *config) { }
-
-inline void CSolver::Set_MPI_Solution_Geometry(CGeometry *geometry, CConfig *config) { }
-
-inline void CSolver::Set_MPI_Solution_Limiter(CGeometry *geometry, CConfig *config) { }
-
-inline void CSolver::Set_MPI_Primitive_Limiter(CGeometry *geometry, CConfig *config) { }
-
-//inline void CSolver::Set_MPI_Secondary_Limiter(CGeometry *geometry, CConfig *config) { }
-
-=======
->>>>>>> c34510e8
 inline void CSolver::SetNondimensionalization(CConfig *config, unsigned short iMesh) { }
 
 inline unsigned short CSolver::GetIterLinSolver(void) { return IterLinSolver; }
