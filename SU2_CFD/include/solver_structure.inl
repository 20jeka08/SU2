--- conflicted
+++ resolved
@@ -786,15 +786,11 @@
 
 inline void CSolver::Preprocessing(CGeometry *geometry, CSolver **solver_container, CConfig *config, CNumerics **numerics, unsigned short iMesh, unsigned long Iteration, unsigned short RunTime_EqSystem, bool Output) { }
 
-<<<<<<< HEAD
 inline void CSolver::ExtractCAA_Sensitivity(CGeometry *geometry, CConfig *config, int iExtIter) { }
 
-inline void CSolver::SetDissipation_Switch(CGeometry *geometry, CConfig *config) { }
-=======
 inline void CSolver::SetCentered_Dissipation_Sensor(CGeometry *geometry, CConfig *config) { }
 
 inline void CSolver::SetUpwind_Ducros_Sensor(CGeometry *geometry, CConfig *config) { }
->>>>>>> 1871448d
 
 inline void CSolver::Set_MPI_Sensor(CGeometry *geometry, CConfig *config) { }
 
