/*!
 * \file output_structure.hpp
 * \brief Headers of the main subroutines for generating the file outputs.
 *        The subroutines and functions are in the <i>output_structure.cpp</i> file.
 * \author F. Palacios, T. Economon, M. Colonno
 * \version 5.0.0 "Raven"
 *
 * SU2 Lead Developers: Dr. Francisco Palacios (Francisco.D.Palacios@boeing.com).
 *                      Dr. Thomas D. Economon (economon@stanford.edu).
 *
 * SU2 Developers: Prof. Juan J. Alonso's group at Stanford University.
 *                 Prof. Piero Colonna's group at Delft University of Technology.
 *                 Prof. Nicolas R. Gauger's group at Kaiserslautern University of Technology.
 *                 Prof. Alberto Guardone's group at Polytechnic University of Milan.
 *                 Prof. Rafael Palacios' group at Imperial College London.
 *                 Prof. Edwin van der Weide's group at the University of Twente.
 *                 Prof. Vincent Terrapon's group at the University of Liege.
 *
 * Copyright (C) 2012-2017 SU2, the open-source CFD code.
 *
 * SU2 is free software; you can redistribute it and/or
 * modify it under the terms of the GNU Lesser General Public
 * License as published by the Free Software Foundation; either
 * version 2.1 of the License, or (at your option) any later version.
 *
 * SU2 is distributed in the hope that it will be useful,
 * but WITHOUT ANY WARRANTY; without even the implied warranty of
 * MERCHANTABILITY or FITNESS FOR A PARTICULAR PURPOSE. See the GNU
 * Lesser General Public License for more details.
 *
 * You should have received a copy of the GNU Lesser General Public
 * License along with SU2. If not, see <http://www.gnu.org/licenses/>.
 */

#pragma once

#include "../../Common/include/mpi_structure.hpp"

#ifdef HAVE_CGNS
  #include "cgnslib.h"
#endif
#ifdef HAVE_TECIO
  #include "TECIO.h"
#endif
#include <fstream>
#include <cmath>
#include <time.h>
#include <fstream>

//#include "solver_structure.hpp"
#include "integration_structure.hpp"
#include "../../Common/include/geometry_structure.hpp"
#include "../../Common/include/config_structure.hpp"

using namespace std;

/*! 
 * \class COutput
 * \brief Class for writing the flow, adjoint and linearized solver 
 *        solution (including the history solution, and parallel stuff).
 * \author F. Palacios, T. Economon, M. Colonno.
 * \version 5.0.0 "Raven"
 */
class COutput {

  unsigned long nGlobal_Poin;   // Global number of nodes with halos
  unsigned long nSurf_Poin;   // Global number of nodes of the surface
  unsigned long nGlobal_Doma;   // Global number of nodes without halos
  unsigned long nGlobal_Elem;  // Global number of elems without halos
  unsigned long nSurf_Elem,  // Global number of surface elems without halos
  nGlobal_Line,
  nGlobal_BoundTria,
  nGlobal_BoundQuad,
  nGlobal_Tria,
  nGlobal_Quad,
  nGlobal_Tetr,
  nGlobal_Hexa,
  nGlobal_Pris,
  nGlobal_Pyra;
  su2double **Coords;              // node i (x, y, z) = (Coords[0][i], Coords[1][i], Coords[2][i])
  int *Conn_Line;
  int *Conn_BoundTria;
  int *Conn_BoundQuad;
  int *Conn_Tria;  // triangle 1 = Conn_Tria[0], Conn_Tria[1], Conn_Tria[3]
  int *Conn_Quad;
  int *Conn_Tetr;
  int *Conn_Hexa;
  int *Conn_Pris;
  int *Conn_Pyra;
  
  
  unsigned long nGlobal_Poin_Par;   // Global number of nodes with halos
  unsigned long nGlobal_Elem_Par;  // Global number of elems without halos
  unsigned long nGlobal_Surf_Poin;
  unsigned long nSurf_Elem_Par;
  unsigned long nSurf_Poin_Par;
  unsigned long nParallel_Poin;
  unsigned long nParallel_Line,
  nParallel_BoundTria,
  nParallel_BoundQuad,
  nParallel_Tria,
  nParallel_Quad,
  nParallel_Tetr,
  nParallel_Hexa,
  nParallel_Pris,
  nParallel_Pyra;
  int *Conn_Line_Par;
  int *Conn_BoundTria_Par;
  int *Conn_BoundQuad_Par;
  int *Conn_Tria_Par;  // triangle 1 = Conn_Tria[0], Conn_Tria[1], Conn_Tria[3]
  int *Conn_Quad_Par;
  int *Conn_Tetr_Par;
  int *Conn_Hexa_Par;
  int *Conn_Pris_Par;
  int *Conn_Pyra_Par;
  
  unsigned short nVar_Par;
  su2double **Local_Data;
  su2double **Parallel_Data;              // node i (x, y, z) = (Coords[0][i], Coords[1][i], Coords[2][i])
  su2double **Parallel_Surf_Data;              // node i (x, y, z) = (Coords[0][i], Coords[1][i], Coords[2][i])
  vector<string> Variable_Names;
  
  su2double **Data;
  unsigned short nVar_Consv, nVar_Total, nVar_Extra, nZones;
  bool wrote_surf_file, wrote_CGNS_base, wrote_Tecplot_base, wrote_Paraview_base;
  unsigned short wrote_base_file;
  su2double RhoRes_New, RhoRes_Old;
  int cgns_base, cgns_zone, cgns_base_results, cgns_zone_results;
<<<<<<< HEAD
  bool turbo;
  unsigned short   nSpanWiseSections,
									nMarkerTurboPerf;

  su2double **TotalStaticEfficiency,
        **TotalTotalEfficiency,
        **KineticEnergyLoss,
        **TRadius,
        **TotalPressureLoss,
        **MassFlowIn,
        **MassFlowOut,
        **FlowAngleIn,
        **FlowAngleIn_BC,
        **FlowAngleOut,
        **EulerianWork,
        **TotalEnthalpyIn,
        **TotalEnthalpyIn_BC,
        **EntropyIn,
        **EntropyOut,
        **EntropyIn_BC,
        **PressureRatio,
        **TotalPresureIn,
        **TotalTemperatureIn,
        **EnthalpyOut,
        ***MachIn,
        ***MachOut,
        **VelocityOutIs,
        **DensityIn,
        **PressureIn,
        ***TurboVelocityIn,
        **DensityOut,
        **PressureOut,
        ***TurboVelocityOut,
        **EnthalpyOutIs,
        **EntropyGen,
        **AbsFlowAngleIn,
        **TotalEnthalpyOut,
        **TotalRothalpyIn,
        **TotalRothalpyOut,
        **TotalEnthalpyOutIs,
        **AbsFlowAngleOut,
        **PressureOut_BC,
        **TemperatureIn,
        **TemperatureOut,
        **TotalPressureIn,
        **TotalPressureOut,
        **TotalTemperatureOut,
        **EnthalpyIn;

=======
  su2double Sum_Total_RadialDistortion, Sum_Total_CircumferentialDistortion; // Add all the distortion to compute a run average.

  
>>>>>>> 588f1849
protected:

public:

<<<<<<< HEAD
	/*! 
	 * \brief Constructor of the class. 
	 */
	COutput(CConfig *congig);
=======
  /*! 
   * \brief Constructor of the class. 
   */
  COutput(void);
>>>>>>> 588f1849

  /*! 
   * \brief Destructor of the class. 
   */
  ~COutput(void);

  /*! 
   * \brief Writes and organizes the all the output files, except the history one, for serial computations.
   * \param[in] solver_container - Container vector with all the solutions.
   * \param[in] geometry - Geometrical definition of the problem.
   * \param[in] config - Definition of the particular problem.
   * \param[in] iExtIter - Current external (time) iteration.
   * \param[in] val_iZone - Total number of domains in the grid file.
   * \param[in] val_nZone - Total number of domains in the grid file.
   */
  void SetResult_Files(CSolver ****solver_container, CGeometry ***geometry, CConfig **config, 
                       unsigned long iExtIter, unsigned short val_nZone);
  
  /*!
   * \brief Writes and organizes the all the output files, except the history one, for serial computations.
   * \param[in] solver_container - Container vector with all the solutions.
   * \param[in] geometry - Geometrical definition of the problem.
   * \param[in] config - Definition of the particular problem.
   * \param[in] iExtIter - Current external (time) iteration.
   * \param[in] val_iZone - Total number of domains in the grid file.
   * \param[in] val_nZone - Total number of domains in the grid file.
   */
  void SetBaselineResult_Files(CSolver **solver, CGeometry **geometry, CConfig **config,
                               unsigned long iExtIter, unsigned short val_nZone);
  
  /*!
   * \brief Writes and organizes the all the output files, except the history one, for serial computations.
   * \param[in] geometry - Geometrical definition of the problem.
   * \param[in] config - Definition of the particular problem.
   * \param[in] val_nZone - Total number of domains in the grid file.
   */
  void SetMesh_Files(CGeometry **geometry, CConfig **config, unsigned short val_nZone, bool new_file, bool su2_file);

  /*!
   * \brief Writes equivalent area.
   * \param[in] solver_container - Container vector with all the solutions.
   * \param[in] geometry - Geometrical definition of the problem.
   * \param[in] config - Definition of the particular problem.
   * \param[in] iExtIter - Current external (time) iteration.
   */
  void SetEquivalentArea(CSolver *solver_container, CGeometry *geometry, CConfig *config, 
      unsigned long iExtIter);
  
  /*!
   * \brief Writes inverse design.
   * \param[in] solver_container - Container vector with all the solutions.
   * \param[in] geometry - Geometrical definition of the problem.
   * \param[in] config - Definition of the particular problem.
   * \param[in] iExtIter - Current external (time) iteration.
   */
  void SetCp_InverseDesign(CSolver *solver_container, CGeometry *geometry, CConfig *config,
                         unsigned long iExtIter);
  
  /*!
   * \brief Writes inverse design.
   * \param[in] solver_container - Container vector with all the solutions.
   * \param[in] geometry - Geometrical definition of the problem.
   * \param[in] config - Definition of the particular problem.
   * \param[in] iExtIter - Current external (time) iteration.
   */
  void SetHeat_InverseDesign(CSolver *solver_container, CGeometry *geometry, CConfig *config,
                        unsigned long iExtIter);
  
  /*!
   * \brief Writes forces at different sections.
   * \param[in] solver_container - Container vector with all the solutions.
   * \param[in] geometry - Geometrical definition of the problem.
   * \param[in] config - Definition of the particular problem.
   * \param[in] iExtIter - Current external (time) iteration.
   */
  void SetForceSections(CSolver *solver_container, CGeometry *geometry, CConfig *config,
                         unsigned long iExtIter);
  
  /*!
   * \brief Writes one dimensional output.
   * \author H. Kline
   * \param[in] solver_container - Container vector with all the solutions.
   * \param[in] geometry - Geometrical definition of the problem.
   * \param[in] config - Definition of the particular problem.
   * \param[in] iExtIter - Current external (time) iteration.
   */
  void OneDimensionalOutput(CSolver *solver_container, CGeometry *geometry, CConfig *config);
  
  /*!
   * \brief Create and write the file with the flow coefficient on the surface.
   * \param[in] config - Definition of the particular problem.
   * \param[in] geometry - Geometrical definition of the problem.
   * \param[in] FlowSolution - Flow solution.
   * \param[in] iExtIter - Current external (time) iteration.
   * \param[in] val_iZone - Current zone number in the grid file.
   */
  void WriteSurface_Analysis(CConfig *config, CGeometry *geometry, CSolver *FlowSolver);

  /*!
   * \brief Writes mass flow rate output at monitored marker.
   * \param[in] solver_container - Container vector with all the solutions.
   * \param[in] geometry - Geometrical definition of the problem.
   * \param[in] config - Definition of the particular problem.
   * \param[in] iExtIter - Current external (time) iteration.
   */
  void SetMassFlowRate(CSolver *solver_container, CGeometry *geometry, CConfig *config);

  /*! 
   * \brief Create and write the file with the flow coefficient on the surface.
   * \param[in] config - Definition of the particular problem.
   * \param[in] geometry - Geometrical definition of the problem.
   * \param[in] FlowSolution - Flow solution.
   * \param[in] iExtIter - Current external (time) iteration.
   * \param[in] val_iZone - Current zone number in the grid file.
   */
  void SetSurfaceCSV_Flow(CConfig *config, CGeometry *geometry, CSolver *FlowSolver, unsigned long iExtIter, unsigned short val_iZone);

  /*! 
   * \brief Create and write the file with the adjoint coefficients on the surface for serial computations.
   * \param[in] config - Definition of the particular problem.
   * \param[in] geometry - Geometrical definition of the problem.
   * \param[in] AdjSolution - Adjoint solution.
   * \param[in] FlowSolution - Flow solution.
   * \param[in] iExtIter - Current external (time) iteration.
   * \param[in] val_iZone - Current zone number in the grid file.
   */
  void SetSurfaceCSV_Adjoint(CConfig *config, CGeometry *geometry, CSolver *AdjSolver, CSolver *FlowSolution, unsigned long iExtIter, unsigned short val_iZone);

  /*!
   * \brief Merge the geometry into a data structure used for output file writing.
   * \param[in] config - Definition of the particular problem.
   * \param[in] geometry - Geometrical definition of the problem.
   * \param[in] val_nZone - iZone index.
   */
  void MergeConnectivity(CConfig *config, CGeometry *geometry, unsigned short val_iZone);
  
  /*!
   * \brief Merge the node coordinates from all processors.
   * \param[in] config - Definition of the particular problem.
   * \param[in] geometry - Geometrical definition of the problem.
   */
  void MergeCoordinates(CConfig *config, CGeometry *geometry);

  /*!
   * \brief Merge the connectivity for a single element type from all processors.
   * \param[in] config - Definition of the particular problem.
   * \param[in] geometry - Geometrical definition of the problem.
   * \param[in] Elem_Type - VTK index of the element type being merged.
   */
  void MergeVolumetricConnectivity(CConfig *config, CGeometry *geometry, unsigned short Elem_Type);
  
  /*!
   * \brief Merge the connectivity for a single element type from all processors.
   * \param[in] config - Definition of the particular problem.
   * \param[in] geometry - Geometrical definition of the problem.
   * \param[in] Elem_Type - VTK index of the element type being merged.
   */
  void MergeSurfaceConnectivity(CConfig *config, CGeometry *geometry, unsigned short Elem_Type);
  
  /*!
   * \brief Merge the solution into a data structure used for output file writing.
   * \param[in] config - Definition of the particular problem.
   * \param[in] geometry - Geometrical definition of the problem.
   * \param[in] solution - Flow, adjoint or linearized solution.
   * \param[in] val_nZone - iZone index.
   */
  void MergeSolution(CConfig *config, CGeometry *geometry, CSolver **solver, unsigned short val_iZone);

  /*!
   * \brief Merge the solution into a data structure used for output file writing.
   * \param[in] config - Definition of the particular problem.
   * \param[in] geometry - Geometrical definition of the problem.
   * \param[in] solution - Flow, adjoint or linearized solution.
   * \param[in] val_nZone - iZone index.
   */
  void MergeBaselineSolution(CConfig *config, CGeometry *geometry, CSolver *solver, unsigned short val_iZone);
  
  /*!
   * \brief Write a native SU2 restart file.
   * \param[in] config - Definition of the particular problem.
   * \param[in] geometry - Geometrical definition of the problem.
   * \param[in] val_iZone - iZone index.
   */
  void SetRestart(CConfig *config, CGeometry *geometry, CSolver **solver, unsigned short val_iZone);

  /*!
   * \brief Write a native SU2 restart file (ASCII) in parallel.
   * \param[in] config - Definition of the particular problem.
   * \param[in] geometry - Geometrical definition of the problem.
   * \param[in] val_iZone - iZone index.
   */
  void SetRestart_Parallel(CConfig *config, CGeometry *geometry, CSolver **solver, unsigned short val_iZone);
  
  /*!
   * \brief Write the x, y, & z coordinates to a CGNS output file.
   * \param[in] config - Definition of the particular problem.
   * \param[in] geometry - Geometrical definition of the problem.
   * \param[in] val_iZone - iZone index.
   */
  void SetCGNS_Coordinates(CConfig *config, CGeometry *geometry, unsigned short val_iZone);
  
  /*!
   * \brief Write the element connectivity to a CGNS output file.
   * \param[in] config - Definition of the particular problem.
   * \param[in] geometry - Geometrical definition of the problem.
   * \param[in] val_iZone - iZone index.
   */
  void SetCGNS_Connectivity(CConfig *config, CGeometry *geometry, unsigned short val_iZone);
  
  /*!
   * \brief Write solution data to a CGNS output file.
   * \param[in] config - Definition of the particular problem.
   * \param[in] geometry - Geometrical definition of the problem.
   * \param[in] val_iZone - iZone index.
   */
  void SetCGNS_Solution(CConfig *config, CGeometry *geometry, unsigned short val_iZone);
  
  /*!
   * \brief Write a Paraview ASCII solution file.
   * \param[in] config - Definition of the particular problem.
   * \param[in] geometry - Geometrical definition of the problem.
   * \param[in] val_iZone - Current zone.
   * \param[in] val_nZone - Total number of zones.
   */
  void SetParaview_ASCII(CConfig *config, CGeometry *geometry, unsigned short val_iZone, unsigned short val_nZone, bool surf_sol);

  /*!
   * \brief Write a Paraview ASCII solution file.
   * \param[in] config - Definition of the particular problem.
   * \param[in] geometry - Geometrical definition of the problem.
   * \param[in] val_iZone - Current zone.
   * \param[in] val_nZone - Total number of zones.
   */
  void SetParaview_MeshASCII(CConfig *config, CGeometry *geometry, unsigned short val_iZone, unsigned short val_nZone, bool surf_sol, bool new_file);

  /*!
   * \brief Write a Tecplot ASCII solution file.
   * \param[in] geometry - Geometrical definition of the problem.
   */
  void SetTecplotASCII_LowMemory(CConfig *config, CGeometry *geometry, CSolver **solver, char mesh_filename[MAX_STRING_SIZE], bool surf_sol);

  /*!
   * \brief Write a Tecplot ASCII solution file.
   * \param[in] config - Definition of the particular problem.
   * \param[in] geometry - Geometrical definition of the problem.
   * \param[in] val_iZone - Current zone.
   * \param[in] val_nZone - Total number of zones.
   */
  void SetTecplotASCII(CConfig *config, CGeometry *geometry, CSolver **solver, unsigned short val_iZone, unsigned short val_nZone, bool surf_sol);
  
  /*!
   * \brief Write the nodal coordinates and connectivity to a Tecplot binary mesh file.
   * \param[in] config - Definition of the particular problem.
   * \param[in] geometry - Geometrical definition of the problem.
   * \param[in] val_iZone - iZone index.
   */
  void SetTecplotASCII_Mesh(CConfig *config, CGeometry *geometry, unsigned short val_iZone, bool surf_sol, bool new_file);

  /*!
   * \brief Write the solution data and connectivity to a Tecplot ASCII mesh file in parallel.
   * \param[in] config - Definition of the particular problem.
   * \param[in] geometry - Geometrical definition of the problem.
   * \param[in] val_iZone - Current zone.
   * \param[in] val_nZone - Total number of zones.
   * \param[in] surf_sol - Flag controlling whether this is a volume or surface file.
   */
  void SetTecplotASCII_Parallel(CConfig *config, CGeometry *geometry, CSolver **solver, unsigned short val_iZone, unsigned short val_nZone, bool surf_sol);
  
  /*!
   * \brief Write the nodal coordinates and connectivity to a Tecplot binary mesh file.
   * \param[in] config - Definition of the particular problem.
   * \param[in] geometry - Geometrical definition of the problem.
   * \param[in] val_iZone - iZone index.
   */
  string AssembleVariableNames(CGeometry *geometry, CConfig *config, unsigned short nVar_Consv, unsigned short *NVar);

  /*!
   * \brief Write the nodal coordinates and connectivity to a Tecplot binary mesh file.
   * \param[in] config - Definition of the particular problem.
   * \param[in] geometry - Geometrical definition of the problem.
   * \param[in] val_iZone - iZone index.
   */
  void SetSU2_MeshASCII(CConfig *config, CGeometry *geometry, unsigned short val_iZone, ofstream &output_file);
  
  /*!
   * \brief Write the nodal coordinates and connectivity to a Tecplot binary mesh file.
   * \param[in] config - Definition of the particular problem.
   * \param[in] geometry - Geometrical definition of the problem.
   * \param[in] val_iZone - iZone index.
   */
  void SetSU2_MeshBinary(CConfig *config, CGeometry *geometry);

  /*!
   * \brief Write the nodal coordinates and connectivity to a Tecplot binary mesh file.
   * \param[in] config - Definition of the particular problem.
   * \param[in] geometry - Geometrical definition of the problem.
   * \param[in] val_iZone - iZone index.
   */
  void SetTecplotBinary_DomainMesh(CConfig *config, CGeometry *geometry, unsigned short val_iZone);
  
  /*!
   * \brief Write the coordinates and connectivity to a Tecplot binary surface mesh file.
   * \param[in] config - Definition of the particular problem.
   * \param[in] geometry - Geometrical definition of the problem.
   * \param[in] val_iZone - iZone index.
   */
  void SetTecplotBinary_SurfaceMesh(CConfig *config, CGeometry *geometry, unsigned short val_iZone);
  
  /*!
   * \brief Write solution data to a Tecplot binary volume solution file.
   * \param[in] config - Definition of the particular problem.
   * \param[in] geometry - Geometrical definition of the problem.
   * \param[in] val_iZone - iZone index.
   */
  void SetTecplotBinary_DomainSolution(CConfig *config, CGeometry *geometry, unsigned short val_iZone);

  /*!
   * \brief Write solution data to a Tecplot binary surface solution file.
   * \param[in] config - Definition of the particular problem.
   * \param[in] geometry - Geometrical definition of the problem.
   * \param[in] val_iZone - iZone index.
   */
  void SetTecplotBinary_SurfaceSolution(CConfig *config, CGeometry *geometry, unsigned short val_iZone);
  
  /*!
   * \brief Write a Tecplot ASCII solution file.
   * \param[in] config - Definition of the particular problem.
   * \param[in] geometry - Geometrical definition of the problem.
   * \param[in] val_iZone - Current zone.
   * \param[in] val_nZone - Total number of zones.
   */
  void SetFieldViewASCII(CConfig *config, CGeometry *geometry, unsigned short val_iZone, unsigned short val_nZone);
  
  /*!
   * \brief Write the nodal coordinates and connectivity to a Tecplot binary mesh file.
   * \param[in] config - Definition of the particular problem.
   * \param[in] geometry - Geometrical definition of the problem.
   * \param[in] val_iZone - iZone index.
   */
  void SetFieldViewASCII_Mesh(CConfig *config, CGeometry *geometry);
  
  /*!
   * \brief Write the nodal coordinates and connectivity to a Tecplot binary mesh file.
   * \param[in] config - Definition of the particular problem.
   * \param[in] geometry - Geometrical definition of the problem.
   * \param[in] val_iZone - iZone index.
   */
  void SetFieldViewBinary_Mesh(CConfig *config, CGeometry *geometry);
  
  /*!
   * \brief Write solution data to a Tecplot binary volume solution file.
   * \param[in] config - Definition of the particular problem.
   * \param[in] geometry - Geometrical definition of the problem.
   * \param[in] val_iZone - iZone index.
   */
  void SetFieldViewBinary(CConfig *config, CGeometry *geometry, unsigned short val_iZone, unsigned short val_nZone);
  
  /*!
   * \brief Deallocate temporary memory needed for merging and writing coordinates.
   * \param[in] config - Definition of the particular problem.
   * \param[in] geometry - Geometrical definition of the problem.
   */
  void DeallocateCoordinates(CConfig *config, CGeometry *geometry);
  
  /*!
   * \brief Deallocate temporary memory needed for merging and writing connectivity.
   * \param[in] config - Definition of the particular problem.
   * \param[in] geometry - Geometrical definition of the problem.
   */
  void DeallocateConnectivity(CConfig *config, CGeometry *geometry, bool surf_sol);
  
  /*!
   * \brief Deallocate temporary memory needed for merging and writing solution variables.
   * \param[in] config - Definition of the particular problem.
   * \param[in] geometry - Geometrical definition of the problem.
   */
  void DeallocateSolution(CConfig *config, CGeometry *geometry);
  
  /*! 
   * \brief Write the header of the history file.
   * \param[in] ConvHist_file - Pointer to the convergence history file (which is defined in the main subroutine).
   * \param[in] config - Definition of the particular problem.
   */
  void SetConvHistory_Header(ofstream *ConvHist_file, CConfig *config);

  /*! 
   * \brief Write the history file and the convergence on the screen for serial computations.
   * \param[in] ConvHist_file - Pointer to the convergence history file (which is defined in the main subroutine).
   * \param[in] geometry - Geometrical definition of the problem.
   * \param[in] solver_container - Container vector with all the solutions.
   * \param[in] config - Definition of the particular problem.
   * \param[in] integration - Generic subroutines for space integration, time integration, and monitoring.
   * \param[in] iExtIter - Current external (time) iteration.
   * \param[in] timeused - Current number of clock tick in the computation (related with total time).
   * \param[in] val_nZone - iZone index.
   */
  void SetConvHistory_Body(ofstream *ConvHist_file, CGeometry ***geometry, CSolver ****solver_container, CConfig **config,
                              CIntegration ***integration, bool DualTime, su2double timeused, unsigned short val_iZone);
  
  /*!
   * \brief Write the history file and the convergence on the screen for serial computations.
   * \param[in] ConvHist_file - Pointer to the convergence history file (which is defined in the main subroutine).
   * \param[in] geometry - Geometrical definition of the problem.
   * \param[in] solver_container - Container vector with all the solutions.
   * \param[in] config - Definition of the particular problem.
   * \param[in] integration - Generic subroutines for space integration, time integration, and monitoring.
   * \param[in] iExtIter - Current external (time) iteration.
   * \param[in] timeused - Current number of clock tick in the computation (related with total time).
   * \param[in] val_nZone - iZone index.
   */
  void SetForces_Breakdown(CGeometry ***geometry, CSolver ****solver_container, CConfig **config,
                           CIntegration ***integration, unsigned short val_iZone);
  
  /*!
   * \brief Write the history file and the convergence on the screen for serial computations.
   * \param[in] ConvHist_file - Pointer to the convergence history file (which is defined in the main subroutine).
   * \param[in] geometry - Geometrical definition of the problem.
   * \param[in] solver_container - Container vector with all the solutions.
   * \param[in] config - Definition of the particular problem.
   * \param[in] integration - Generic subroutines for space integration, time integration, and monitoring.
   * \param[in] iExtIter - Current external (time) iteration.
   * \param[in] timeused - Current number of clock tick in the computation (related with total time).
   * \param[in] val_nZone - iZone index.
   */
  void SetCFL_Number(CSolver ****solver_container, CConfig **config, unsigned short val_iZone);
  
  /*!
   * \brief Write the sensitivity (including mesh sensitivity) computed with the discrete adjoint method
   *  on the surface and in the volume to a file.
   * \param[in] geometry - Geometrical definition of the problem.
   * \param[in] config - Definition of the particular problem.
   * \param[in] val_nZone - Number of Zones.
   */
  void SetSensitivity_Files(CGeometry **geometry, CConfig **config, unsigned short val_nZone);

  /*!
	 * \brief Compute .
	 * \param[in] solver_container - Container vector with all the solutions.
	 * \param[in] geometry - Geometrical definition of the problem.
	 * \param[in] config - Definition of the particular problem.
	 * \param[in] iExtIter - Current external (time) iteration.
	 */
  void ComputeTurboPerformance(CSolver *solver_container, CGeometry *geometry, CConfig *config);

  /*!
	 * \brief Compute .
	 * \param[in] config - Definition of the particular problem.
	 */
  void WriteTutboPerfConvHistory(CConfig *config);

  /*!
	 * \brief Write the output file for spanwise turboperformance.
	 * \param[in] geometry - Geometrical definition of the problem.
	 * \param[in] solver_container - Container vector with all the solutions.
	 * \param[in] config - Definition of the particular problem.
	 * \param[in] val_nZone - iZone index.
	 */
  void SpanwiseFile(CGeometry ***geometry, CSolver ****solver_container, CConfig **config, unsigned short val_iZone);

  /*!
   * \brief Give the Entropy Generation performance parameters for turbomachinery.
   * \param[in] iMarkerTP - Marker turbo-performance.
   * \param[in] iSpan - span section.
   */
  su2double GetEntropyGen(unsigned short iMarkerTP, unsigned short iSpan);

  /*!
   * \brief Write the output file for harmonic balance for each time-instance.
   * \param[in] solver_container - Container vector with all the solutions.
   * \param[in] config - Definition of the particular problem.
   * \param[in] val_nZone - Number of Zones.
   * \param[in] val_iZone - Zone index.
   */
  void HarmonicBalanceOutput(CSolver ****solver_container, CConfig **config, unsigned short val_nZone, unsigned short val_iZone);

  /*!
   * \brief Writes and organizes the all the output files, except the history one, for parallel computations.
   * \param[in] solver_container - Container vector with all the solutions.
   * \param[in] geometry - Geometrical definition of the problem.
   * \param[in] config - Definition of the particular problem.
   * \param[in] iExtIter - Current external (time) iteration.
   * \param[in] val_iZone - Total number of domains in the grid file.
   * \param[in] val_nZone - Total number of domains in the grid file.
   */
  void SetResult_Files_Parallel(CSolver ****solver_container, CGeometry ***geometry, CConfig **config,
                                unsigned long iExtIter, unsigned short val_nZone);
  
  /*!
   * \brief Load the desired solution data into a structure used for parallel reordering and output file writing for flow problems.
   * \param[in] config - Definition of the particular problem.
   * \param[in] geometry - Geometrical definition of the problem.
   * \param[in] solution - Flow, adjoint or linearized solution.
   * \param[in] val_nZone - iZone index.
   */
  void LoadLocalData_Flow(CConfig *config, CGeometry *geometry, CSolver **solver, unsigned short val_iZone);
  
  /*!
   * \brief Load the desired solution data into a structure used for parallel reordering and output file writing for adjoint flow problems.
   * \param[in] config - Definition of the particular problem.
   * \param[in] geometry - Geometrical definition of the problem.
   * \param[in] solution - Flow, adjoint or linearized solution.
   * \param[in] val_nZone - iZone index.
   */
  void LoadLocalData_AdjFlow(CConfig *config, CGeometry *geometry, CSolver **solver, unsigned short val_iZone);
  
  /*!
   * \brief Load the desired solution data into a structure used for parallel reordering and output file writing for elasticity problems.
   * \param[in] config - Definition of the particular problem.
   * \param[in] geometry - Geometrical definition of the problem.
   * \param[in] solution - Flow, adjoint or linearized solution.
   * \param[in] val_nZone - iZone index.
   */
  void LoadLocalData_Elasticity(CConfig *config, CGeometry *geometry, CSolver **solver, unsigned short val_iZone);
  
  /*!
   * \brief Load the desired solution data into a structure used for parallel reordering and output file writing for generic problems.
   * \param[in] config - Definition of the particular problem.
   * \param[in] geometry - Geometrical definition of the problem.
   * \param[in] solution - Flow, adjoint or linearized solution.
   * \param[in] val_nZone - iZone index.
   */
  void LoadLocalData_Base(CConfig *config, CGeometry *geometry, CSolver **solver, unsigned short val_iZone);

  /*!
   * \brief Sort the connectivities (volume and surface) into data structures used for output file writing.
   * \param[in] config - Definition of the particular problem.
   * \param[in] geometry - Geometrical definition of the problem.
   * \param[in] val_nZone - iZone index.
   */
  void SortConnectivity(CConfig *config, CGeometry *geometry, unsigned short val_iZone);
  
  /*!
   * \brief Sort the connectivity for a single volume element type into a linear partitioning across all processors.
   * \param[in] config - Definition of the particular problem.
   * \param[in] geometry - Geometrical definition of the problem.
   * \param[in] Elem_Type - VTK index of the element type being merged.
   */
  void SortVolumetricConnectivity(CConfig *config, CGeometry *geometry, unsigned short Elem_Type);
  
  /*!
   * \brief Sort the connectivity for a single surface element type into a linear partitioning across all processors.
   * \param[in] config - Definition of the particular problem.
   * \param[in] geometry - Geometrical definition of the problem.
   * \param[in] Elem_Type - VTK index of the element type being merged.
   */
  void SortSurfaceConnectivity(CConfig *config, CGeometry *geometry, unsigned short Elem_Type);
  
  /*!
   * \brief Sort the output data for each grid node into a linear partitioning across all processors.
   * \param[in] config - Definition of the particular problem.
   * \param[in] geometry - Geometrical definition of the problem.
   */
  void SortOutputData(CConfig *config, CGeometry *geometry);
  
  /*!
   * \brief Sort the surface output data for each grid node into a linear partitioning across all processors.
   * \param[in] config - Definition of the particular problem.
   * \param[in] geometry - Geometrical definition of the problem.
   */
  void SortOutputData_Surface(CConfig *config, CGeometry *geometry);
  
  /*!
   * \brief Deallocate temporary memory needed for merging and writing connectivity in parallel.
   * \param[in] config - Definition of the particular problem.
   * \param[in] geometry - Geometrical definition of the problem.
   */
  void DeallocateConnectivity_Parallel(CConfig *config, CGeometry *geometry, bool surf_sol);
  
  /*!
   * \brief Deallocate temporary memory needed for merging and writing output data in parallel.
   * \param[in] config - Definition of the particular problem.
   * \param[in] geometry - Geometrical definition of the problem.
   */
  void DeallocateData_Parallel(CConfig *config, CGeometry *geometry);
  
  /*!
   * \brief Deallocate temporary memory needed for merging and writing output data in parallel.
   * \param[in] config - Definition of the particular problem.
   * \param[in] geometry - Geometrical definition of the problem.
   */
  void DeallocateSurfaceData_Parallel(CConfig *config, CGeometry *geometry);
  
};<|MERGE_RESOLUTION|>--- conflicted
+++ resolved
@@ -126,7 +126,7 @@
   unsigned short wrote_base_file;
   su2double RhoRes_New, RhoRes_Old;
   int cgns_base, cgns_zone, cgns_base_results, cgns_zone_results;
-<<<<<<< HEAD
+  su2double Sum_Total_RadialDistortion, Sum_Total_CircumferentialDistortion; // Add all the distortion to compute a run average.
   bool turbo;
   unsigned short   nSpanWiseSections,
 									nMarkerTurboPerf;
@@ -176,26 +176,14 @@
         **TotalTemperatureOut,
         **EnthalpyIn;
 
-=======
-  su2double Sum_Total_RadialDistortion, Sum_Total_CircumferentialDistortion; // Add all the distortion to compute a run average.
-
-  
->>>>>>> 588f1849
 protected:
 
 public:
 
-<<<<<<< HEAD
-	/*! 
-	 * \brief Constructor of the class. 
-	 */
-	COutput(CConfig *congig);
-=======
   /*! 
    * \brief Constructor of the class. 
    */
-  COutput(void);
->>>>>>> 588f1849
+  COutput(CConfig *congig);
 
   /*! 
    * \brief Destructor of the class. 
