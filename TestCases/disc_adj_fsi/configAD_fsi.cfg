%%%%%%%%%%%%%%%%%%%%%%%%%%%%%%%%%%%%%%%%%%%%%%%%%%%%%%%%%%%%%%%%%%%%%%%%%%%%%%%%
% SU2 configuration file                                                       %
% Case description: Regression test for coupled adjoints                       %
% Author: R.Sanchez                                                            %
% Institution: Imperial College London                                         %
% Date: 2017.11.29                                                             %
% File Version 6.2.0 "Falcon"                                                   %
%%%%%%%%%%%%%%%%%%%%%%%%%%%%%%%%%%%%%%%%%%%%%%%%%%%%%%%%%%%%%%%%%%%%%%%%%%%%%%%%

SOLVER= FLUID_STRUCTURE_INTERACTION
FSI_FLUID_PROBLEM = NAVIER_STOKES
FSI_STRUCTURAL_PROBLEM = ELASTICITY

MATH_PROBLEM= DISCRETE_ADJOINT

RESTART_SOL= NO

PRESTRETCH = YES
PRESTRETCH_FILENAME = prestretch.dat

DE_EFFECTS = YES
ELECTRIC_FIELD_CONST = 4.25E-11
ELECTRIC_FIELD_DIR = (0.0,1.0)
ELECTRIC_FIELD_MOD = 20E5

OBJECTIVE_FUNCTION = REFERENCE_GEOMETRY 


SURFACE_MOVEMENT= FLUID_STRUCTURE_STATIC
REFERENCE_GEOMETRY = YES
REFERENCE_GEOMETRY_FILENAME = reference_geometry.dat
REFERENCE_GEOMETRY_FORMAT = SU2

DISCADJ_LIN_SOLVER= FGMRES
DISCADJ_LIN_PREC= JACOBI
FSI_DISCADJ_LIN_SOLVER_STRUC = CONJUGATE_GRADIENT
FSI_DISCADJ_LIN_PREC_STRUC = JACOBI

WRT_BINARY_RESTART=NO
READ_BINARY_RESTART=NO

MESH_FILENAME= mesh.su2

EXT_ITER= 1
FSI_ITER= 4

STAT_RELAX_PARAMETER= 1.0
BGS_RELAXATION = FIXED_PARAMETER
PREDICTOR_ORDER=0

MARKER_ZONE_INTERFACE = (UpperWall, UpperWallS, LowerWall, LowerWallS)
CONSERVATIVE_INTERPOLATION = YES

GEOMETRIC_CONDITIONS= LARGE_DEFORMATIONS
MATERIAL_MODEL= NEO_HOOKEAN
MATERIAL_COMPRESSIBILITY= COMPRESSIBLE

ELASTICITY_MODULUS=34150
POISSON_RATIO=0.0
MATERIAL_DENSITY=402.287
FORMULATION_ELASTICITY_2D = PLANE_STRESS

NONLINEAR_FEM_SOLUTION_METHOD = NEWTON_RAPHSON
NONLINEAR_FEM_INT_ITER = 5
RESIDUAL_FEM_UTOL = -9.0
RESIDUAL_FEM_RTOL = -9.0
RESIDUAL_FEM_ETOL = -9.0

MARKER_CLAMPED = ( Clamped_Right, Clamped_Left )
MARKER_PRESSURE= ( LowerWallS, 0, UpperWallS, 0)
<<<<<<< HEAD
MARKER_INTERFACE= ( LowerWallS, UpperWallS)
=======
MARKER_FLUID_LOAD= ( LowerWallS, UpperWallS)
>>>>>>> d781ddc8

UNST_INT_ITER= 50

AOA= 4.0
SIDESLIP_ANGLE= 0.0
REYNOLDS_NUMBER= 2500
FREESTREAM_OPTION = DENSITY_FS
FREESTREAM_DENSITY = 1.0
VISCOSITY_MODEL = CONSTANT_VISCOSITY
MU_CONSTANT = 5.464E-5
INIT_OPTION = TD_CONDITIONS
MACH_NUMBER = 0.2
MACH_MOTION = 0.2
FREESTREAM_PRESSURE = 17.857142857
FREESTREAM_TEMPERATURE = 0.062207438

REF_ORIGIN_MOMENT_X = 0.00
REF_ORIGIN_MOMENT_Y = 0.00
REF_ORIGIN_MOMENT_Z = 0.00
REF_AREA= 0.1366
REYNOLDS_LENGTH=0.1366

MARKER_HEATFLUX= ( Wall, 0.0, UpperWall, 0.0, LowerWall, 0.0)
MARKER_FAR = ( Farfield )

MARKER_PLOTTING= ( UpperWall, LowerWall, Wall)
MARKER_MONITORING= ( UpperWall, LowerWall, Wall)

VOLUME_FLOW_FILENAME= results_flow
VOLUME_STRUCTURE_FILENAME= results_beam

CONV_FILENAME= history

BREAKDOWN_FILENAME= forces_breakdown.dat

SOLUTION_FLOW_FILENAME= solution_flow.dat
SOLUTION_STRUCTURE_FILENAME= solution_beam.dat

RESTART_FLOW_FILENAME= restart_flow.dat
RESTART_STRUCTURE_FILENAME= restart_beam.dat

SOLUTION_ADJ_FILENAME= solution_flow_adj.dat
RESTART_ADJ_FILENAME= restart_flow_adj.dat

SOLUTION_ADJ_STRUCTURE_FILENAME= solution_flow_adj.dat
RESTART_ADJ_STRUCTURE_FILENAME= restart_flow_adj.dat

WRT_SRF_SOL = NO

MESH_FORMAT= SU2
OUTPUT_FORMAT= PARAVIEW

WRT_CON_FREQ= 1
WRT_CON_FREQ_DUALTIME= 1
WRT_SOL_FREQ= 1
WRT_SOL_FREQ_DUALTIME= 5

DEFORM_STIFFNESS_TYPE = INVERSE_VOLUME
DEFORM_LINEAR_SOLVER = CONJUGATE_GRADIENT

DEFORM_LINEAR_SOLVER_PREC = JACOBI
DEFORM_LINEAR_SOLVER_ERROR = 1E-5
DEFORM_LINEAR_SOLVER_ITER = 5000

NUM_METHOD_GRAD= WEIGHTED_LEAST_SQUARES
CFL_NUMBER= 1.0
RK_ALPHA_COEFF= ( 0.66667, 0.66667, 1.000000 )

LINEAR_SOLVER= FGMRES
LINEAR_SOLVER_PREC= LU_SGS
LINEAR_SOLVER_ERROR= 1E-6
LINEAR_SOLVER_ITER= 2

FSI_LINEAR_SOLVER_STRUC = CONJUGATE_GRADIENT
FSI_LINEAR_SOLVER_PREC_STRUC = JACOBI
FSI_LINEAR_SOLVER_ERROR_STRUC = 1E-9
FSI_LINEAR_SOLVER_ITER_STRUC = 50000

CONV_NUM_METHOD_FLOW= ROE
MUSCL_FLOW= YES
SLOPE_LIMITER_FLOW= VENKATAKRISHNAN
VENKAT_LIMITER_COEFF= 1.0
JST_SENSOR_COEFF=( 0.5, 0.02 )
TIME_DISCRE_FLOW= EULER_IMPLICIT

CONV_CRITERIA= RESIDUAL
RESIDUAL_REDUCTION= 5
RESIDUAL_MINVAL= -10
STARTCONV_ITER= 10
CAUCHY_ELEMS= 100
CAUCHY_EPS= 1E-5
<|MERGE_RESOLUTION|>--- conflicted
+++ resolved
@@ -68,11 +68,7 @@
 
 MARKER_CLAMPED = ( Clamped_Right, Clamped_Left )
 MARKER_PRESSURE= ( LowerWallS, 0, UpperWallS, 0)
-<<<<<<< HEAD
-MARKER_INTERFACE= ( LowerWallS, UpperWallS)
-=======
 MARKER_FLUID_LOAD= ( LowerWallS, UpperWallS)
->>>>>>> d781ddc8
 
 UNST_INT_ITER= 50
 
