--- conflicted
+++ resolved
@@ -284,11 +284,7 @@
     discadj_cht.cfg_dir   = "coupled_cht/disc_adj_incomp_2d"
     discadj_cht.cfg_file  = "cht_2d_3cylinders.cfg"
     discadj_cht.test_iter = 10
-<<<<<<< HEAD
-    discadj_cht.test_vals = [-2.403180, -3.097866, -3.097837, -3.095571] #last 4 columns
-=======
     discadj_cht.test_vals = [-2.403782, -3.097868, -3.097839, -3.097835] #last 4 columns
->>>>>>> various_fixes
     discadj_cht.su2_exec  = "parallel_computation.py -f"
     discadj_cht.timeout   = 1600
     discadj_cht.tol       = 0.00001
